/*
 * Copyright 2018 ABSA Group Limited
 *
 * Licensed under the Apache License, Version 2.0 (the "License");
 * you may not use this file except in compliance with the License.
 * You may obtain a copy of the License at
 *     http://www.apache.org/licenses/LICENSE-2.0
 *
 * Unless required by applicable law or agreed to in writing, software
 * distributed under the License is distributed on an "AS IS" BASIS,
 * WITHOUT WARRANTIES OR CONDITIONS OF ANY KIND, either express or implied.
 * See the License for the specific language governing permissions and
 * limitations under the License.
 */

package za.co.absa.enceladus.dao.rest

import java.time.ZonedDateTime

import org.scalactic.{AbstractStringUniformity, Uniformity}
import za.co.absa.enceladus.model.conformanceRule.{CastingConformanceRule, LiteralConformanceRule, MappingConformanceRule}
import za.co.absa.enceladus.model.dataFrameFilter._
import za.co.absa.enceladus.model.menas.MenasReference
import za.co.absa.enceladus.model.test.VersionedModelMatchers
import za.co.absa.enceladus.model.test.factories.{DatasetFactory, MappingTableFactory, RunFactory, SchemaFactory}
import za.co.absa.enceladus.model.{Dataset, MappingTable, Run, Schema}

class JsonSerializerSuite extends BaseTestSuite with VersionedModelMatchers {

  "JsonSerializer" should {
    "handle Datasets" when {
      val datasetJson =
        """
          |{
          |  "name": "dummyName",
          |  "version": 1,
          |  "description": null,
          |  "hdfsPath": "/dummy/path",
          |  "hdfsPublishPath": "/dummy/publish/path",
          |  "schemaName": "dummySchema",
          |  "schemaVersion": 1,
          |  "dateCreated": "2017-12-04T16:19:17Z",
          |  "userCreated": "dummyUser",
          |  "lastUpdated": "2017-12-04T16:19:17Z",
          |  "userUpdated": "dummyUser",
          |  "disabled": false,
          |  "dateDisabled": null,
          |  "userDisabled": null,
          |  "locked": null,
          |  "dateLocked":null,
          |  "userLocked":null,
          |  "conformance": [],
          |  "parent": null,
          |  "schedule": null,
          |  "properties": null,
          |  "propertiesValidation": null,
          |  "createdMessage": {
          |    "menasRef": {
          |      "collection": null,
          |      "name": "dummyName",
          |      "version": 1
          |    },
          |    "updatedBy": "dummyUser",
          |    "updated": "2017-12-04T16:19:17Z",
          |    "changes": [
          |      {
          |        "field": "",
          |        "oldValue": null,
          |        "newValue": null,
          |        "message": "Dataset dummyName created."
          |      }
          |    ]
          |  }
          |}
          |""".stripMargin
      val dataset = DatasetFactory.getDummyDataset()

      "serializing" in {
        val result = JsonSerializer.toJson(dataset)
        result should equal(datasetJson)(after being whiteSpaceNormalised)
      }
      "deserializing" in {
        val result = JsonSerializer.fromJson[Dataset](datasetJson)
        result should matchTo(dataset)
      }
    }

    "handle Datasets with conformance rules" when {
      val datasetJson =
      """{
        |  "name": "Test",
        |  "version": 5,
        |  "description": "some description here",
        |  "hdfsPath": "/bigdata/test",
        |  "hdfsPublishPath": "/bigdata/test2",
        |  "schemaName": "Cobol1",
        |  "schemaVersion": 3,
        |  "dateCreated": "2019-07-22T08:05:57.47Z",
        |  "userCreated": "system",
        |  "lastUpdated": "2020-04-02T15:53:02.947Z",
        |  "userUpdated": "system",
        |  "disabled": false,
        |  "dateDisabled": null,
        |  "userDisabled": null,
        |  "locked": null,
        |  "dateLocked":null,
        |  "userLocked":null,
        |  "conformance": [
        |    {
        |      "_t": "CastingConformanceRule",
        |      "order": 0,
        |      "outputColumn": "ConformedInt",
        |      "controlCheckpoint": false,
        |      "inputColumn": "STRING_VAL",
        |      "outputDataType": "integer"
        |    },
        |    {
        |      "_t": "MappingConformanceRule",
        |      "order": 1,
        |      "controlCheckpoint": true,
        |      "mappingTable": "CurrencyMappingTable",
        |      "mappingTableVersion": 9,
        |      "attributeMappings": {
        |        "InputValue": "STRING_VAL"
        |      },
        |      "targetAttribute": "CCC",
        |      "outputColumn": "ConformedCCC",
        |      "additionalColumns": null,
        |      "isNullSafe": true,
        |      "mappingTableFilter": {
        |        "_t": "AndJoinedFilters",
        |        "filterItems": [
        |          {
        |            "_t": "OrJoinedFilters",
        |            "filterItems": [
        |              {
        |                "_t": "EqualsFilter",
        |                "columnName": "column1",
        |                "value": "soughtAfterValue",
        |                "valueType": "string"
        |              },
        |              {
        |                "_t": "EqualsFilter",
        |                "columnName": "column1",
        |                "value": "alternativeSoughtAfterValue",
        |                "valueType": "string"
        |              }
        |            ]
        |          },
        |          {
        |            "_t": "DiffersFilter",
        |            "columnName": "column2",
        |            "value": "anotherValue",
        |            "valueType": "string"
        |          },
        |          {
        |            "_t": "NotFilter",
        |            "inputFilter": {
        |              "_t": "IsNullFilter",
        |              "columnName": "col3"
        |            }
        |          }
        |        ]
        |      },
        |      "overrideMappingTableOwnFilter": true
        |    },
        |    {
        |      "_t": "MappingConformanceRule",
        |      "order": 2,"controlCheckpoint": true,
        |      "mappingTable": "CurrencyMappingTable2",
        |      "mappingTableVersion": 10,
        |      "attributeMappings": {},
        |      "targetAttribute": "CCC",
        |      "outputColumn": "ConformedCCC",
        |      "additionalColumns": null,
        |      "isNullSafe": false,
        |      "mappingTableFilter": null,
        |      "overrideMappingTableOwnFilter": false
        |    },
        |    {
        |      "_t": "LiteralConformanceRule",
        |      "order": 3,
        |      "outputColumn": "ConformedLiteral",
        |      "controlCheckpoint": false,
        |      "value": "AAA"
        |    }
        |  ],
        |  "parent": {
        |    "collection": "dataset",
        |    "name": "Test",
        |    "version": 4
        |  },
        |  "schedule": null,
        |  "properties": null,
        |  "propertiesValidation": null,
        |  "createdMessage": {
        |    "menasRef": {
        |      "collection": null,
        |      "name": "Test",
        |      "version": 5
        |    },
        |    "updatedBy": "system",
        |    "updated": "2020-04-02T15:53:02.947Z",
        |    "changes": [
        |      {
        |        "field": "",
        |        "oldValue": null,
        |        "newValue": null,
        |        "message": "Dataset Test created."
        |      }
        |    ]
        |  }
        |}""".stripMargin

      val dataset: Dataset = DatasetFactory.getDummyDataset(
        name = "Test",
        version = 5,
        description = Some("some description here"),
        hdfsPath = "/bigdata/test",
        hdfsPublishPath = "/bigdata/test2",
        schemaName = "Cobol1",
        schemaVersion = 3,
        dateCreated = ZonedDateTime.parse("2019-07-22T08:05:57.47Z"),
        userCreated = "system",
        lastUpdated = ZonedDateTime.parse("2020-04-02T15:53:02.947Z"),
        userUpdated = "system",

        conformance = List(
          CastingConformanceRule(0,
            outputColumn = "ConformedInt",
            controlCheckpoint = false,
            inputColumn = "STRING_VAL",
            outputDataType = "integer"
          ),
          MappingConformanceRule(1,
            controlCheckpoint = true,
            mappingTable = "CurrencyMappingTable",
            mappingTableVersion = 9, //scalastyle:ignore magic.number
            attributeMappings = Map("InputValue" -> "STRING_VAL"),
            targetAttribute = "CCC",
            outputColumn = "ConformedCCC",
            isNullSafe = true,
            mappingTableFilter = Some(
              AndJoinedFilters(Set(
                OrJoinedFilters(Set(
                  EqualsFilter("column1", "soughtAfterValue"),
                  EqualsFilter("column1", "alternativeSoughtAfterValue")
                )),
                DiffersFilter("column2", "anotherValue"),
                NotFilter(IsNullFilter("col3"))
              ))
            ),
            overrideMappingTableOwnFilter = Some(true)
          ),
          MappingConformanceRule(2,
            controlCheckpoint = true,
            mappingTable = "CurrencyMappingTable2",
            mappingTableVersion = 10, //scalastyle:ignore magic.number
            attributeMappings = Map(),
            targetAttribute = "CCC",
            outputColumn = "ConformedCCC"
          ),
          LiteralConformanceRule(3,
            outputColumn = "ConformedLiteral",
            controlCheckpoint = false,
            value = "AAA"
          )
        ),
        parent = Some(MenasReference(Some("dataset"),"Test", 4)) // scalastyle:off magic.number
      )

      "serializing" in {
        val result = JsonSerializer.toJson(dataset)
        result should equal(datasetJson)(after being whiteSpaceNormalised)
      }
      "deserializing" in {
        val result = JsonSerializer.fromJson[Dataset](datasetJson)
        result should matchTo(dataset)
      }
    }

    "handle Datasets with more conformance rules" when {
      val datasetJson =
        """{
          |  "name": "avro_users",
          |  "version": 3,
          |  "description": "",
          |  "hdfsPath": "/opt",
          |  "hdfsPublishPath": "/opt",
          |  "schemaName": "avro_users",
          |  "schemaVersion": 1,
          |  "dateCreated": "2020-01-29T14:48:58.272Z",
          |  "userCreated": "user",
          |  "lastUpdated": "2020-01-30T08:38:59.871Z",
          |  "userUpdated": "user",
          |  "disabled": false,
          |  "dateDisabled": null,
          |  "userDisabled": null,
          |  "locked": null,
          |  "dateLocked":null,
          |  "userLocked":null,
          |  "conformance": [
          |    {
          |      "_t": "CastingConformanceRule",
          |      "order": 0,
          |      "outputColumn": "conformedRoleId",
          |      "controlCheckpoint": false,
          |      "inputColumn": "roleid",
          |      "outputDataType": "string"
          |    },
          |    {
          |      "_t": "MappingConformanceRule",
          |      "order": 1,
          |      "controlCheckpoint": true,
          |      "mappingTable": "rolemt",
          |      "mappingTableVersion": 3,
          |      "attributeMappings": {
          |        "role": "roleid"
          |      },
          |      "targetAttribute": "rolename",
          |      "outputColumn": "conformedRole",
          |      "isNullSafe": true
          |    }
          |  ],
          |  "parent": {
          |    "collection": "dataset",
          |    "name": "avro_users",
          |    "version": 2
          |  },
          |  "schedule": null,
          |  "createdMessage": {
          |    "menasRef": {
          |      "collection": null,
          |      "name": "avro_users",
          |      "version": 3
          |    },
          |    "updatedBy": "user",
          |    "updated": "2020-01-30T08:38:59.871Z",
          |    "changes": [
          |      {
          |        "field": "",
          |        "oldValue": null,
          |        "newValue": null,
          |        "message": "Dataset avro_users created."
          |      }
          |    ]
          |  }
          |}
          |""".stripMargin

      "deserializing should not throw" in {
        JsonSerializer.fromJson[Dataset](datasetJson)
      }
    }

    "handle MappingTables" when {
      val mappingTableJson =
        """{
          |  "name": "dummyName",
          |  "version": 1,
          |  "description": null,
          |  "hdfsPath": "/dummy/path",
          |  "schemaName": "dummySchema",
          |  "schemaVersion": 1,
          |  "defaultMappingValue": [],
          |  "dateCreated": "2017-12-04T16:19:17Z",
          |  "userCreated": "dummyUser",
          |  "lastUpdated": "2017-12-04T16:19:17Z",
          |  "userUpdated": "dummyUser",
          |  "disabled": false,
          |  "dateDisabled": null,
          |  "userDisabled": null,
          |  "locked": null,
          |  "dateLocked":null,
          |  "userLocked":null,
          |  "parent": null,
          |  "filter": null,
          |  "createdMessage": {
          |    "menasRef": {
          |      "collection": null,
          |      "name": "dummyName",
          |      "version": 1
          |    },
          |    "updatedBy": "dummyUser",
          |    "updated": "2017-12-04T16:19:17Z",
          |    "changes": [
          |      {
          |        "field": "",
          |        "oldValue": null,
          |        "newValue": null,
          |        "message": "Mapping Table dummyName created."
          |      }
          |    ]
          |  },
          |  "defaultMappingValues": {}
          |}
          |""".stripMargin
      val mappingTable = MappingTableFactory.getDummyMappingTable()

      "serializing" in {
        val result = JsonSerializer.toJson(mappingTable)
        result should equal(mappingTableJson)(after being whiteSpaceNormalised)
      }
      "deserializing" in {
        val result = JsonSerializer.fromJson[MappingTable](mappingTableJson)
        result should matchTo(mappingTable)
      }
    }

    "handle MappingTables with filters" when {
      val mappingTableJson =
        """
          |{
          |  "name": "dummyName",
          |  "version": 1,
          |  "description": null,
          |  "hdfsPath": "/dummy/path",
          |  "schemaName": "dummySchema",
          |  "schemaVersion": 1,
          |  "defaultMappingValue": [],
          |  "dateCreated": "2017-12-04T16:19:17Z",
          |  "userCreated": "dummyUser",
          |  "lastUpdated": "2017-12-04T16:19:17Z",
          |  "userUpdated": "dummyUser",
          |  "disabled": false,
          |  "dateDisabled": null,
          |  "userDisabled": null,
<<<<<<< HEAD
=======
          |  "locked": null,
          |  "dateLocked":null,
          |  "userLocked":null,
>>>>>>> 2b02a05d
          |  "parent": null,
          |  "filter": {
          |    "_t": "AndJoinedFilters",
          |    "filterItems": [
          |      {
          |        "_t": "OrJoinedFilters",
          |        "filterItems": [
          |          {
          |            "_t": "EqualsFilter",
          |            "columnName": "column1",
          |            "value": "soughtAfterValue",
          |            "valueType": "string"
          |          },
          |          {
          |            "_t": "EqualsFilter",
          |            "columnName": "column1",
          |            "value": "alternativeSoughtAfterValue",
          |            "valueType": "string"
          |          }
          |        ]
          |      },
          |      {
          |        "_t": "DiffersFilter",
          |        "columnName": "column2",
          |        "value": "anotherValue",
          |        "valueType": "string"
          |      },
          |      {
          |        "_t": "NotFilter",
          |        "inputFilter": {
          |          "_t": "IsNullFilter",
          |          "columnName": "col3"
          |        }
          |      }
          |    ]
          |  },
          |  "createdMessage": {
          |    "menasRef": {
          |      "collection": null,
          |      "name": "dummyName",
          |      "version": 1
          |    },
          |    "updatedBy": "dummyUser",
          |    "updated": "2017-12-04T16:19:17Z",
          |    "changes": [
          |      {
          |        "field": "",
          |        "oldValue": null,
          |        "newValue": null,
          |        "message": "Mapping Table dummyName created."
          |      }
          |    ]
          |  },
          |  "defaultMappingValues": {}
          |}
          |""".stripMargin

      val mappingTable = MappingTableFactory.getDummyMappingTable(
        filter = Some(
          AndJoinedFilters(Set(
            OrJoinedFilters(Set(
              EqualsFilter("column1", "soughtAfterValue"),
              EqualsFilter("column1", "alternativeSoughtAfterValue")
            )),
            DiffersFilter("column2", "anotherValue"),
            NotFilter(
              IsNullFilter("col3")
            )
          ))
        )
      )

      "serializing" in {
        val result = JsonSerializer.toJson(mappingTable)
        result should equal(mappingTableJson)(after being whiteSpaceNormalised)
      }
      "deserializing" in {
        val result = JsonSerializer.fromJson[MappingTable](mappingTableJson)
        result should matchTo(mappingTable)
      }
    }

    "handle Schemas" when {
      val schemaJson =
        """
          |{
          |  "name": "dummyName",
          |  "version": 1,
          |  "description": null,
          |  "dateCreated": "2017-12-04T16:19:17Z",
          |  "userCreated": "dummyUser",
          |  "lastUpdated": "2017-12-04T16:19:17Z",
          |  "userUpdated": "dummyUser",
          |  "disabled": false,
          |  "dateDisabled": null,
          |  "userDisabled": null,
          |  "locked": null,
          |  "dateLocked":null,
          |  "userLocked":null,
          |  "fields": [],
          |  "parent": null,
          |  "createdMessage": {
          |    "menasRef": {
          |      "collection": null,
          |      "name": "dummyName",
          |      "version": 1
          |    },
          |    "updatedBy": "dummyUser",
          |    "updated": "2017-12-04T16:19:17Z",
          |    "changes": [
          |      {
          |        "field": "",
          |        "oldValue": null,
          |        "newValue": null,
          |        "message": "Schema dummyName created."
          |      }
          |    ]
          |  }
          |}
          |""".stripMargin
      val schema = SchemaFactory.getDummySchema()

      "serializing" in {
        val result = JsonSerializer.toJson(schema)
        result should equal(schemaJson)(after being whiteSpaceNormalised)
      }
      "deserializing" in {
        val result = JsonSerializer.fromJson[Schema](schemaJson)
        result should matchTo(schema)
      }
    }

    "handle Runs" when {
      val uniqueId = "2f7ac049-7c78-4da0-9347-6096bf341618"
      val runJson =
        s"""
           |{
           |  "uniqueId": "$uniqueId",
           |  "runId": 1,
           |  "dataset": "dummyDataset",
           |  "datasetVersion": 1,
           |  "splineRef": {
           |    "sparkApplicationId": "dummySparkApplicationId",
           |    "outputPath": "dummyOutputPath"
           |  },
           |  "startDateTime": "04-12-2017 16:19:17 +0200",
           |  "runStatus": {
           |    "status": {
           |      "enumClass": "za.co.absa.atum.model.RunState",
           |      "value": "allSucceeded"
           |    },
           |    "error": null
           |  },
           |  "controlMeasure": {
           |    "metadata": {
           |      "sourceApplication": "dummySourceApplication",
           |      "country": "dummyCountry",
           |      "historyType": "dummyHistoryType",
           |      "dataFilename": "dummyDataFilename",
           |      "sourceType": "dummySourceType",
           |      "version": 1,
           |      "informationDate": "04-12-2017 16:19:17 +0200",
           |      "additionalInfo": {}
           |    },
           |    "runUniqueId": "$uniqueId",
           |    "checkpoints": []
           |  }
           |}
           |""".stripMargin

      val run = RunFactory.getDummyRun(
        uniqueId = Some(uniqueId),
        controlMeasure = RunFactory.getDummyControlMeasure(
          runUniqueId = Some(uniqueId)
        ))

      "serializing" in {
        val result = JsonSerializer.toJson(run)
        result should equal(runJson)(after being whiteSpaceNormalised)
      }
      "deserializing" in {
        val result = JsonSerializer.fromJson[Run](runJson)
        result should be(run)
      }
    }

    "handle JSON Strings" when {
      "serializing" in {
        val expected = """{"test":"json"}"""
        val result = JsonSerializer.toJson(expected)
        result should be(expected)
      }
      "deserializing" in {
        val expected = """{"test":"json"}"""
        val result = JsonSerializer.fromJson[String](expected)
        result should be(expected)
      }
    }

    "handle non-JSON Strings" when {
      "serializing" in {
        val str = """{"test": not a json}"""
        val expected = """"{\"test\": not a json}""""
        val result = JsonSerializer.toJson(str)
        result should be(expected)
      }
      "deserializing" in {
        val expected = """"{\"test\": not a json}""""
        val result = JsonSerializer.fromJson[String](expected)
        result should be(expected)
      }
    }

    "check if a String is a valid JSON" when {
      "given a valid JSON" in {
        val validJson = """{"test":"json"}""""
        JsonSerializer.isValidJson(validJson) should be(true)
      }
      "given an invalid JSON" in {
        val invalidJson = """{"test": not a json}"""
        JsonSerializer.isValidJson(invalidJson) should be(false)
      }
    }
  }

  val whiteSpaceNormalised: Uniformity[String] =
    new AbstractStringUniformity {
      def normalized(s: String): String = s.replaceAll("\\s+", "").trim

      override def toString: String = "whiteSpaceNormalised"
    }
}<|MERGE_RESOLUTION|>--- conflicted
+++ resolved
@@ -425,12 +425,9 @@
           |  "disabled": false,
           |  "dateDisabled": null,
           |  "userDisabled": null,
-<<<<<<< HEAD
-=======
           |  "locked": null,
           |  "dateLocked":null,
           |  "userLocked":null,
->>>>>>> 2b02a05d
           |  "parent": null,
           |  "filter": {
           |    "_t": "AndJoinedFilters",
