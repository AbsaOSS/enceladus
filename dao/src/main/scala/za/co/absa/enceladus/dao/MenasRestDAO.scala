/*
 * Copyright 2018-2019 ABSA Group Limited
 *
 * Licensed under the Apache License, Version 2.0 (the "License");
 * you may not use this file except in compliance with the License.
 * You may obtain a copy of the License at
 *     http://www.apache.org/licenses/LICENSE-2.0
 *
 * Unless required by applicable law or agreed to in writing, software
 * distributed under the License is distributed on an "AS IS" BASIS,
 * WITHOUT WARRANTIES OR CONDITIONS OF ANY KIND, either express or implied.
 * See the License for the specific language governing permissions and
 * limitations under the License.
 */

package za.co.absa.enceladus.dao

import java.util.UUID

import com.typesafe.config.ConfigFactory
import org.apache.http.HttpStatus
import org.apache.http.client.methods.{CloseableHttpResponse, HttpPost}
import org.apache.http.entity.{ContentType, StringEntity}
import org.apache.log4j.LogManager
import za.co.absa.atum.model.{Checkpoint, ControlMeasure, RunStatus}
import za.co.absa.enceladus.model.{Run, SplineReference}

import scala.io.Source
import scala.util.Try
import scala.util.control.NonFatal

/** Implements routines for Menas REST API. */
object MenasRestDAO extends MenasDAO {

  import za.co.absa.enceladus.dao.EnceladusRestDAO.{csrfToken, enceladusLogin, httpClient, sessionCookie}

  private val conf = ConfigFactory.load()
  private val restBase = conf.getString("menas.rest.uri")
  private val log = LogManager.getLogger(this.getClass)

  /**
    * Stores a new Run object in the database by sending REST request to Menas
    *
    * @param run A Run object
    * @return The unique id of newly created Run object or encapsulated exception
    */
  def storeNewRunObject(run: Run): Try[String] = {
    Try({
      val runToSave = if (run.uniqueId.isEmpty) run.copy(uniqueId = Some(UUID.randomUUID().toString)) else run
      val json = EnceladusRestDAO.objectMapper.writeValueAsString(runToSave)
      val url = s"$restBase/runs"

      if (sendPostJson(url, json)) {
        runToSave.uniqueId.get
      }
      else {
        throw new IllegalStateException("Unable to store a Control Framework Run object in the database.")
      }
    })
  }

  /**
    * Updates control measure object of the specified run
    *
    * @param uniqueId       An unique id of a Run object
    * @param controlMeasure Control Measures
    * @return true if Run object is successfully updated
    */
  def updateControlMeasure(uniqueId: String,
                           controlMeasure: ControlMeasure): Boolean = {
    val url = s"$restBase/runs/updateControlMeasure/$uniqueId"
    val json = EnceladusRestDAO.objectMapper.writeValueAsString(controlMeasure)

    sendPostJson(url, json)
  }

  def updateRunStatus(uniqueId: String,
                      runStatus: RunStatus): Boolean = {
    val url = s"$restBase/runs/updateRunStatus/$uniqueId"
    val json = EnceladusRestDAO.objectMapper.writeValueAsString(runStatus)

    sendPostJson(url, json)
  }

  /**
    * Updates spline reference of the specified run
    *
    * @param uniqueId  An unique id of a Run object
    * @param splineRef Spline Reference
    * @return true if Run object is successfully updated
    */
  def updateSplineReference(uniqueId: String,
                            splineRef: SplineReference): Boolean = {
    val url = s"$restBase/runs/updateSplineReference/$uniqueId"
    val json = EnceladusRestDAO.objectMapper.writeValueAsString(splineRef)

    sendPostJson(url, json)
  }

  /**
    * Creates new Run object in the database by loading control measurements from
    * _INFO file accompanied by output data
    *
    * @param uniqueId   An unique id of a Run object
    * @param checkpoint A checkpoint to be appended to the database
    * @return true if Run object is successfully updated
    */
  def appendCheckpointMeasure(uniqueId: String,
                              checkpoint: Checkpoint): Boolean = {
    val url = s"$restBase/runs/addCheckpoint/$uniqueId"
    val json = EnceladusRestDAO.objectMapper.writeValueAsString(checkpoint)

    sendPostJson(url, json)
  }

  private def sendPostJson(url: String, json: String, retriesLeft: Int = 1): Boolean = {
    try {
      log.info(s"URL: $url POST: $json")
      val httpPost = new HttpPost(url)
      httpPost.addHeader("cookie", sessionCookie)
      httpPost.addHeader("X-CSRF-TOKEN", csrfToken)
      httpPost.addHeader("content-type", "application/json")

      httpPost.setEntity(new StringEntity(json, ContentType.APPLICATION_JSON))

      val response: CloseableHttpResponse = httpClient.execute(httpPost)
      try {
        val status = response.getStatusLine.getStatusCode
        val ok = status >= HttpStatus.SC_OK && status < HttpStatus.SC_MULTIPLE_CHOICES
        val isUnauthorized = status == HttpStatus.SC_UNAUTHORIZED || status == HttpStatus.SC_FORBIDDEN

        if (ok) {
          log.info(response.toString)
        } else {
          val responseBody = getResponseBody(response)
          log.error(s"RESPONSE: ${response.getStatusLine} - $responseBody")

          if (isUnauthorized) {
            log.warn(s"Unauthorized POST request for Menas URL: $url")
<<<<<<< HEAD
            if (retriesLeft == 0) {
              throw UnauthorizedException(s"Unable to retry the request further.")
=======
            if (retriesLeft <= 0) {
              throw UnauthorizedException(s"Unable to reauthenticate, no retires left")
>>>>>>> c373af31
            }
            log.warn(s"Expired session, reauthenticating")
            if (enceladusLogin()) {
              log.info(s"Retrying POST request for Menas URL: $url")
              log.info(s"Retries left: $retriesLeft")
              sendPostJson(url, json, retriesLeft - 1)
            } else {
<<<<<<< HEAD
              throw UnauthorizedException()
=======
              throw UnauthorizedException("Login failed")
>>>>>>> c373af31
            }
          }
        }
        ok
      }
      finally {
        response.close()
      }
    }
    catch {
      case unAuthException: UnauthorizedException => throw unAuthException
      case NonFatal(e) =>
        log.error(s"Unable to connect to Menas endpoint via $url with error: ${e.getMessage}")
        false
    }
  }

  private def getResponseBody(response: CloseableHttpResponse): String = {
    Source.fromInputStream(response.getEntity.getContent).mkString
  }

}<|MERGE_RESOLUTION|>--- conflicted
+++ resolved
@@ -137,13 +137,8 @@
 
           if (isUnauthorized) {
             log.warn(s"Unauthorized POST request for Menas URL: $url")
-<<<<<<< HEAD
-            if (retriesLeft == 0) {
-              throw UnauthorizedException(s"Unable to retry the request further.")
-=======
             if (retriesLeft <= 0) {
               throw UnauthorizedException(s"Unable to reauthenticate, no retires left")
->>>>>>> c373af31
             }
             log.warn(s"Expired session, reauthenticating")
             if (enceladusLogin()) {
@@ -151,11 +146,7 @@
               log.info(s"Retries left: $retriesLeft")
               sendPostJson(url, json, retriesLeft - 1)
             } else {
-<<<<<<< HEAD
-              throw UnauthorizedException()
-=======
               throw UnauthorizedException("Login failed")
->>>>>>> c373af31
             }
           }
         }
