---
layout: docs
title: Usage - Menas Conformance Rules
version: '2.0.0'
categories:
    - '2.0.0'
    - usage
---

## Table Of Contents
<!-- toc -->
- [Table Of Contents](#table-of-contents)
- [Intro](#intro)
- [Casting Conformance Rule](#casting-conformance-rule)
- [Concatenation Conformance Rule](#concatenation-conformance-rule)
- [Drop Conformance Rule](#drop-conformance-rule)
- [FillNulls Conformance Rule](#fillnulls-conformance-rule)
- [Literal Conformance Rule](#literal-conformance-rule)
- [Mapping Conformance Rule](#mapping-conformance-rule)
- [Negation Conformance Rule](#negation-conformance-rule)
- [SingleColumn Conformance Rule](#singlecolumn-conformance-rule)
- [SparkSessionConf Conformance Rule](#sparksessionconf-conformance-rule)
- [Uppercase Conformance Rule](#uppercase-conformance-rule)
<!-- tocstop -->

## Intro

Conformance Rules are a way for the user to enhance the data. Every conformance rule has an output column and an option for running a control measure. Output column defines the name of the output column into which the rule will output. Control measure check will run an Atum control measure check as in previous stages as defined in controls of `_INFO` file.

Every column also has one or more input columns.

**Important** - We never override a column. Each rule produces a new column.

## Casting Conformance Rule

Casting conformance rule Allows users to cast a specific column to another type. This conformance rule provides a selection of other types.

## Concatenation Conformance Rule

<<<<<<< HEAD
Concatenation conformance rule concatenates two or more input columns together into a single column. Columns are first transformed into their string representation before the actual concatenation.
=======
Concatenation rule concatenates multiple input columns together into a single column. Columns are first transformed into their string representation.
>>>>>>> d8dd60f8

## Drop Conformance Rule

Drop conformance rule removes a column from the output data.

## FillNulls Conformance Rule

FillNulls conformance rule takes a column and replaces all the nulls with a literal provided by the user.

## Literal Conformance Rule

Literal conformance rule adds a column with a string literal provided by the user.

## Mapping Conformance Rule

To use a mapping conformance rule, the user first needs to define a Mapping Table in Menas. Mapping Tables have the same properties and rules around them as Datasets, and it is expected of them to be in a parquet format.

When defining a mapping conformance rule, users first need to pick a correct Mapping Table and correct version. Then there is a question if the data can have Null values in join conditions. This means if the join that will be executed should be null safe or not.

Then the join conditions. A join condition conveys a relationship between the Dataset and MappingTable. The join condition specifies how the rows from one table will be combined with the rows of another table. This is based on the equality of the rows.

Last is the target column, which specifies which column from the mapping table will be written into the output column.

## Negation Conformance Rule

Negation conformance rule negates any Numerical or Boolean value.

## SingleColumn Conformance Rule

<<<<<<< HEAD
Single column conformance rule transforms column into a column of structs of previous columns values. Input column alias here will be the name/key of the struct.
=======
Single column conformance rule transforms column into a column of structs of previous columns values. Input column alias here will be the name/key of the struct
>>>>>>> d8dd60f8

## SparkSessionConf Conformance Rule

SparkSessionConf conformance rule is able to pull out a configuration value from the SparkSession based on the key provided.

## Uppercase Conformance Rule

Uppercase conformance rule transforms all character letters in the column into capital letters.<|MERGE_RESOLUTION|>--- conflicted
+++ resolved
@@ -37,11 +37,7 @@
 
 ## Concatenation Conformance Rule
 
-<<<<<<< HEAD
 Concatenation conformance rule concatenates two or more input columns together into a single column. Columns are first transformed into their string representation before the actual concatenation.
-=======
-Concatenation rule concatenates multiple input columns together into a single column. Columns are first transformed into their string representation.
->>>>>>> d8dd60f8
 
 ## Drop Conformance Rule
 
@@ -61,7 +57,7 @@
 
 When defining a mapping conformance rule, users first need to pick a correct Mapping Table and correct version. Then there is a question if the data can have Null values in join conditions. This means if the join that will be executed should be null safe or not.
 
-Then the join conditions. A join condition conveys a relationship between the Dataset and MappingTable. The join condition specifies how the rows from one table will be combined with the rows of another table. This is based on the equality of the rows.
+Then the join conditions. A join condition conveys a relationship between the Dataset and MappingTable. The join condition specifies how the rows from one table will be combined with the rows of the other table. This is based on the equality of the rows.
 
 Last is the target column, which specifies which column from the mapping table will be written into the output column.
 
@@ -71,11 +67,7 @@
 
 ## SingleColumn Conformance Rule
 
-<<<<<<< HEAD
 Single column conformance rule transforms column into a column of structs of previous columns values. Input column alias here will be the name/key of the struct.
-=======
-Single column conformance rule transforms column into a column of structs of previous columns values. Input column alias here will be the name/key of the struct
->>>>>>> d8dd60f8
 
 ## SparkSessionConf Conformance Rule
 
