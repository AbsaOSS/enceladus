/*
 * Copyright 2018 ABSA Group Limited
 *
 * Licensed under the Apache License, Version 2.0 (the "License");
 * you may not use this file except in compliance with the License.
 * You may obtain a copy of the License at
 *     http://www.apache.org/licenses/LICENSE-2.0
 *
 * Unless required by applicable law or agreed to in writing, software
 * distributed under the License is distributed on an "AS IS" BASIS,
 * WITHOUT WARRANTIES OR CONDITIONS OF ANY KIND, either express or implied.
 * See the License for the specific language governing permissions and
 * limitations under the License.
 */
package za.co.absa.enceladus.examples.interpreter.rules.custom

import org.apache.spark.sql.functions._
import org.apache.spark.sql.{Dataset, Row, SparkSession}
<<<<<<< HEAD
import za.co.absa.enceladus.conformance.ConformanceCmdConfig
=======
import za.co.absa.enceladus.conformance.config.ConformanceConfigInstance
>>>>>>> 01fff21c
import za.co.absa.enceladus.conformance.interpreter.ExplosionState
import za.co.absa.enceladus.conformance.interpreter.rules.RuleInterpreter
import za.co.absa.enceladus.conformance.interpreter.rules.custom.CustomConformanceRule
import za.co.absa.enceladus.dao.MenasDAO
import za.co.absa.enceladus.model.conformanceRule
import za.co.absa.enceladus.model.conformanceRule.ConformanceRule
import za.co.absa.enceladus.utils.transformations.ArrayTransformations

case class UppercaseCustomConformanceRule(
  order: Int,
  outputColumn: String,
  controlCheckpoint: Boolean,
  inputColumn: String
) extends CustomConformanceRule  {
  override def getInterpreter(): RuleInterpreter = UppercaseCustomRuleInterpreter(this)

  override def withUpdatedOrder(newOrder: Int): conformanceRule.ConformanceRule = copy(order = newOrder)
}

case class UppercaseCustomRuleInterpreter(rule: UppercaseCustomConformanceRule) extends RuleInterpreter {
  override def conformanceRule: Option[ConformanceRule] = Some(rule)

  def conform(df: Dataset[Row])
<<<<<<< HEAD
             (implicit spark: SparkSession, explosionState: ExplosionState, dao: MenasDAO, progArgs: ConformanceCmdConfig): Dataset[Row] = {
=======
             (implicit spark: SparkSession, explosionState: ExplosionState, dao: MenasDAO, progArgs: ConformanceConfigInstance): Dataset[Row] = {
>>>>>>> 01fff21c
    handleArrays(rule.outputColumn, df) { flattened =>

      // we have to do this if this rule is to support arrays
      ArrayTransformations.nestedWithColumn(flattened)(rule.outputColumn, upper(col(rule.inputColumn)))
    }
  }

}<|MERGE_RESOLUTION|>--- conflicted
+++ resolved
@@ -16,11 +16,7 @@
 
 import org.apache.spark.sql.functions._
 import org.apache.spark.sql.{Dataset, Row, SparkSession}
-<<<<<<< HEAD
-import za.co.absa.enceladus.conformance.ConformanceCmdConfig
-=======
 import za.co.absa.enceladus.conformance.config.ConformanceConfigInstance
->>>>>>> 01fff21c
 import za.co.absa.enceladus.conformance.interpreter.ExplosionState
 import za.co.absa.enceladus.conformance.interpreter.rules.RuleInterpreter
 import za.co.absa.enceladus.conformance.interpreter.rules.custom.CustomConformanceRule
@@ -44,11 +40,7 @@
   override def conformanceRule: Option[ConformanceRule] = Some(rule)
 
   def conform(df: Dataset[Row])
-<<<<<<< HEAD
-             (implicit spark: SparkSession, explosionState: ExplosionState, dao: MenasDAO, progArgs: ConformanceCmdConfig): Dataset[Row] = {
-=======
              (implicit spark: SparkSession, explosionState: ExplosionState, dao: MenasDAO, progArgs: ConformanceConfigInstance): Dataset[Row] = {
->>>>>>> 01fff21c
     handleArrays(rule.outputColumn, df) { flattened =>
 
       // we have to do this if this rule is to support arrays
