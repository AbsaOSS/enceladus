/*
 * Copyright 2018 ABSA Group Limited
 *
 * Licensed under the Apache License, Version 2.0 (the "License");
 * you may not use this file except in compliance with the License.
 * You may obtain a copy of the License at
 *     http://www.apache.org/licenses/LICENSE-2.0
 *
 * Unless required by applicable law or agreed to in writing, software
 * distributed under the License is distributed on an "AS IS" BASIS,
 * WITHOUT WARRANTIES OR CONDITIONS OF ANY KIND, either express or implied.
 * See the License for the specific language governing permissions and
 * limitations under the License.
 */
package za.co.absa.enceladus.examples.interpreter.rules.custom

import org.apache.spark.sql.functions._
import org.apache.spark.sql.{Column, Dataset, Row, SparkSession}
<<<<<<< HEAD
import za.co.absa.enceladus.conformance.config.ConformanceConfigInstance
import za.co.absa.enceladus.conformance.interpreter.{ExplosionState, InterpreterContextArgs}
=======
import za.co.absa.enceladus.conformance.config.ConformanceConfig
import za.co.absa.enceladus.conformance.interpreter.ExplosionState
>>>>>>> d5a8f1fc
import za.co.absa.enceladus.conformance.interpreter.rules.RuleInterpreter
import za.co.absa.enceladus.conformance.interpreter.rules.custom.CustomConformanceRule
import za.co.absa.enceladus.dao.MenasDAO
import za.co.absa.enceladus.examples.interpreter.rules.custom.ColumnFunctionCustomConformanceRule.RuleFunc
import za.co.absa.enceladus.model.conformanceRule
import za.co.absa.enceladus.model.conformanceRule.ConformanceRule
import za.co.absa.enceladus.utils.transformations.ArrayTransformations

trait ColumnFunctionCustomConformanceRule extends CustomConformanceRule {
  def inputColumn: String
  def func: RuleFunc
  override def getInterpreter(): RuleInterpreter = StringFuncInterpreter(this)
}

object ColumnFunctionCustomConformanceRule {
  type RuleFunc = Column => Column
}

case class StringFuncInterpreter(rule: ColumnFunctionCustomConformanceRule) extends RuleInterpreter {
  override def conformanceRule: Option[ConformanceRule] = Some(rule)

  def conform(df: Dataset[Row])
<<<<<<< HEAD
             (implicit spark: SparkSession, explosionState: ExplosionState, dao: MenasDAO,
              progArgs: InterpreterContextArgs): Dataset[Row] = {
=======
             (implicit spark: SparkSession, explosionState: ExplosionState, dao: MenasDAO, progArgs: ConformanceConfig): Dataset[Row] = {
>>>>>>> d5a8f1fc
    handleArrays(rule.outputColumn, df) { flattened =>

      // we have to do this if this rule is to support arrays
      ArrayTransformations.nestedWithColumn(flattened)(rule.outputColumn, rule.func(col(rule.inputColumn)))
    }
  }
}

trait PadCustomConformanceRule extends ColumnFunctionCustomConformanceRule {
  def len: Int
  def pad: String
  protected def fullString: String = (pad * len).substring(0, 0 max len)
}

//NB! each of LPadCustomConformanceRule and RPadCustomConformanceRule use different implementation for the sake of showing more possibilities

case class RPadCustomConformanceRule (
   order: Int,
   outputColumn: String,
   controlCheckpoint: Boolean,
   inputColumn: String,
   len: Int,
   pad: String
) extends PadCustomConformanceRule {
  override def func: RuleFunc = {
    inputColumn: Column =>
      coalesce(greatest(rpad(inputColumn : Column, len, pad), inputColumn.cast(org.apache.spark.sql.types.StringType)), lit(fullString))
  }

  override def withUpdatedOrder(newOrder: Int): conformanceRule.ConformanceRule = copy(order = newOrder)
}


case class LPadCustomConformanceRule (
  order: Int,
  outputColumn: String,
  controlCheckpoint: Boolean,
  inputColumn: String,
  len: Int,
  pad: String
) extends PadCustomConformanceRule {
  override def func: RuleFunc = {
    inputColumn: Column =>
      val lengthColumn = coalesce(length(inputColumn), lit(0))
      when(lengthColumn === 0, lit(fullString)).otherwise(when(lengthColumn >= len, inputColumn).otherwise(lpad(inputColumn, len, pad)))
  }

  override def withUpdatedOrder(newOrder: Int): conformanceRule.ConformanceRule = copy(order = newOrder)
}<|MERGE_RESOLUTION|>--- conflicted
+++ resolved
@@ -16,13 +16,8 @@
 
 import org.apache.spark.sql.functions._
 import org.apache.spark.sql.{Column, Dataset, Row, SparkSession}
-<<<<<<< HEAD
-import za.co.absa.enceladus.conformance.config.ConformanceConfigInstance
-import za.co.absa.enceladus.conformance.interpreter.{ExplosionState, InterpreterContextArgs}
-=======
 import za.co.absa.enceladus.conformance.config.ConformanceConfig
 import za.co.absa.enceladus.conformance.interpreter.ExplosionState
->>>>>>> d5a8f1fc
 import za.co.absa.enceladus.conformance.interpreter.rules.RuleInterpreter
 import za.co.absa.enceladus.conformance.interpreter.rules.custom.CustomConformanceRule
 import za.co.absa.enceladus.dao.MenasDAO
@@ -45,12 +40,7 @@
   override def conformanceRule: Option[ConformanceRule] = Some(rule)
 
   def conform(df: Dataset[Row])
-<<<<<<< HEAD
-             (implicit spark: SparkSession, explosionState: ExplosionState, dao: MenasDAO,
-              progArgs: InterpreterContextArgs): Dataset[Row] = {
-=======
              (implicit spark: SparkSession, explosionState: ExplosionState, dao: MenasDAO, progArgs: ConformanceConfig): Dataset[Row] = {
->>>>>>> d5a8f1fc
     handleArrays(rule.outputColumn, df) { flattened =>
 
       // we have to do this if this rule is to support arrays
