--- conflicted
+++ resolved
@@ -38,13 +38,10 @@
     val conf = ConfigFactory.load()
     val restApiBaseUrls = RestApiConnectionStringParser.parse(conf.getString("enceladus.rest.uri"))
     val restApiCredentials = RestApiKerberosCredentials("user@EXAMPLE.COM", "src/main/resources/user.keytab.example")
-    implicit val progArgs: ConformanceConfig = ConformanceConfig() // here we may need to specify some parameters (for certain rules)
-<<<<<<< HEAD
-    implicit val dao: EnceladusDAO = RestDaoFactory.getInstance(restApiCredentials, restApiBaseUrls) // you may have to hard-code your own implementation here
-=======
-    // you may have to hard-code your own implementation here (if not working with menas)
-    implicit val dao: MenasDAO = RestDaoFactory.getInstance(meansCredentials, menasBaseUrls)
->>>>>>> efb4d73e
+    // here we may need to specify some parameters (for certain rules)
+    implicit val progArgs: ConformanceConfig = ConformanceConfig()
+    // you may have to hard-code your own implementation here
+    implicit val dao: EnceladusDAO = RestDaoFactory.getInstance(restApiCredentials, restApiBaseUrls)
 
     val experimentalMR = true
     val isCatalystWorkaroundEnabled = true
