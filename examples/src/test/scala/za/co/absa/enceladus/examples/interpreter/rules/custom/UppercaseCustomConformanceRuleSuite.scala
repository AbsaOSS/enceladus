--- conflicted
+++ resolved
@@ -19,11 +19,7 @@
 import org.apache.spark.sql.DataFrame
 import org.scalatest.FunSuite
 import org.scalatest.mockito.MockitoSugar
-<<<<<<< HEAD
-import za.co.absa.enceladus.conformance.ConformanceCmdConfig
-=======
 import za.co.absa.enceladus.conformance.config.ConformanceConfigInstance
->>>>>>> 01fff21c
 import za.co.absa.enceladus.conformance.interpreter.{DynamicInterpreter, FeatureSwitches}
 import za.co.absa.enceladus.dao.MenasDAO
 import za.co.absa.enceladus.model.Dataset
@@ -39,11 +35,7 @@
 class UppercaseCustomConformanceRuleSuite extends FunSuite with SparkTestBase with MockitoSugar {
   import spark.implicits._
 
-<<<<<<< HEAD
-  implicit val progArgs: ConformanceCmdConfig = ConformanceCmdConfig() // here we may need to specify some parameters (for certain rules)
-=======
   implicit val progArgs: ConformanceConfigInstance = ConformanceConfigInstance() // here we may need to specify some parameters (for certain rules)
->>>>>>> 01fff21c
   implicit val dao: MenasDAO = mock[MenasDAO] // you may have to hard-code your own implementation here (if not working with menas)
 
   val experimentalMR = true
