--- conflicted
+++ resolved
@@ -1,5 +1,3 @@
-<<<<<<< HEAD
-// todo fix Issue #1710
 ///*
 // * Copyright 2018 ABSA Group Limited
 // *
@@ -15,6 +13,7 @@
 // * limitations under the License.
 // */
 //
+//// todo fix Issue #1710
 //package za.co.absa.enceladus.utils.broadcast
 //
 //import org.apache.spark.sql.functions._
@@ -199,6 +198,164 @@
 //        assertResults(dfOut1, expectedResultsMatchFound)
 //        assertResults(dfOut2, expectedResultsMatchNotFoundDefault)
 //      }
+//
+//      "6 UDF parameters are used without a default value" in {
+//        val localMt = LocalMappingTable(dfMt, Seq("id", "id", "id", "id", "id", "id"), "val")
+//        val broadcastedMt = BroadcastUtils.broadcastMappingTable(localMt)
+//
+//        val mappingUdf6 = BroadcastUtils.getMappingUdf(broadcastedMt, None)
+//
+//        val dfOut1 = df.withColumn("out", mappingUdf6($"key1", $"key1", $"key1", $"key1", $"key1", $"key1")).orderBy("key1")
+//        val dfOut2 = df.withColumn("out", mappingUdf6($"key1", $"key1", $"key1", $"key1", $"key1", $"key2")).orderBy("key1")
+//
+//        assertResults(dfOut1, expectedResultsMatchFound)
+//        assertResults(dfOut2, expectedResultsMatchNotFound)
+//      }
+//
+//      "6 UDF parameters are used with a default value" in {
+//        val localMt = LocalMappingTable(dfMt, Seq("id", "id", "id", "id", "id", "id"), "val")
+//        val broadcastedMt = BroadcastUtils.broadcastMappingTable(localMt)
+//
+//        val mappingUdf6 = BroadcastUtils.getMappingUdf(broadcastedMt, Some(defaultValExpr))
+//
+//        val dfOut1 = df.withColumn("out", mappingUdf6($"key1", $"key1", $"key1", $"key1", $"key1", $"key1")).orderBy("key1")
+//        val dfOut2 = df.withColumn("out", mappingUdf6($"key1", $"key1", $"key1", $"key1", $"key1" ,$"key2")).orderBy("key1")
+//
+//        assertResults(dfOut1, expectedResultsMatchFound)
+//        assertResults(dfOut2, expectedResultsMatchNotFoundDefault)
+//      }
+//
+//      "7 UDF parameters are used without a default value" in {
+//        val localMt = LocalMappingTable(dfMt, Seq("id", "id", "id", "id", "id", "id", "id"), "val")
+//        val broadcastedMt = BroadcastUtils.broadcastMappingTable(localMt)
+//
+//        val mappingUdf7 = BroadcastUtils.getMappingUdf(broadcastedMt, None)
+//
+//        val dfOut1 = df.withColumn("out", mappingUdf7($"key1", $"key1", $"key1", $"key1", $"key1", $"key1", $"key1"))
+//          .orderBy("key1")
+//        val dfOut2 = df.withColumn("out", mappingUdf7($"key1", $"key1", $"key1", $"key1", $"key1", $"key1", $"key2"))
+//          .orderBy("key1")
+//
+//        assertResults(dfOut1, expectedResultsMatchFound)
+//        assertResults(dfOut2, expectedResultsMatchNotFound)
+//      }
+//
+//      "7 UDF parameters are used with a default value" in {
+//        val localMt = LocalMappingTable(dfMt, Seq("id", "id", "id", "id", "id", "id", "id"), "val")
+//        val broadcastedMt = BroadcastUtils.broadcastMappingTable(localMt)
+//
+//        val mappingUdf7 = BroadcastUtils.getMappingUdf(broadcastedMt, Some(defaultValExpr))
+//
+//        val dfOut1 = df.withColumn("out", mappingUdf7($"key1", $"key1", $"key1", $"key1", $"key1", $"key1", $"key1"))
+//          .orderBy("key1")
+//        val dfOut2 = df.withColumn("out", mappingUdf7($"key1", $"key1", $"key1", $"key1", $"key1", $"key1", $"key2"))
+//          .orderBy("key1")
+//
+//        assertResults(dfOut1, expectedResultsMatchFound)
+//        assertResults(dfOut2, expectedResultsMatchNotFoundDefault)
+//      }
+//
+//      "8 UDF parameters are used without a default value" in {
+//        val localMt = LocalMappingTable(dfMt, Seq("id", "id", "id", "id", "id", "id", "id", "id"), "val")
+//        val broadcastedMt = BroadcastUtils.broadcastMappingTable(localMt)
+//
+//        val mappingUdf8 = BroadcastUtils.getMappingUdf(broadcastedMt, None)
+//
+//        val dfOut1 = df.withColumn("out", mappingUdf8($"key1", $"key1", $"key1", $"key1", $"key1",
+//          $"key1", $"key1", $"key1"))
+//          .orderBy("key1")
+//        val dfOut2 = df.withColumn("out", mappingUdf8($"key1", $"key1", $"key1", $"key1", $"key1",
+//          $"key1", $"key1", $"key2"))
+//          .orderBy("key1")
+//
+//        assertResults(dfOut1, expectedResultsMatchFound)
+//        assertResults(dfOut2, expectedResultsMatchNotFound)
+//      }
+//
+//      "8 UDF parameters are used with a default value" in {
+//        val localMt = LocalMappingTable(dfMt, Seq("id", "id", "id", "id", "id", "id", "id", "id"), "val")
+//        val broadcastedMt = BroadcastUtils.broadcastMappingTable(localMt)
+//
+//        val mappingUdf8 = BroadcastUtils.getMappingUdf(broadcastedMt, Some(defaultValExpr))
+//
+//        val dfOut1 = df.withColumn("out", mappingUdf8($"key1", $"key1", $"key1", $"key1", $"key1",
+//          $"key1", $"key1", $"key1"))
+//          .orderBy("key1")
+//        val dfOut2 = df.withColumn("out", mappingUdf8($"key1", $"key1", $"key1", $"key1", $"key1",
+//          $"key1", $"key1", $"key2"))
+//          .orderBy("key1")
+//
+//        assertResults(dfOut1, expectedResultsMatchFound)
+//        assertResults(dfOut2, expectedResultsMatchNotFoundDefault)
+//      }
+//
+//      "9 UDF parameters are used without a default value" in {
+//        val localMt = LocalMappingTable(dfMt, Seq("id", "id", "id", "id", "id", "id", "id", "id", "id"), "val")
+//        val broadcastedMt = BroadcastUtils.broadcastMappingTable(localMt)
+//
+//        val mappingUdf9 = BroadcastUtils.getMappingUdf(broadcastedMt, None)
+//
+//        val dfOut1 = df.withColumn("out", mappingUdf9($"key1", $"key1", $"key1", $"key1", $"key1",
+//          $"key1", $"key1", $"key1", $"key1"))
+//          .orderBy("key1")
+//        val dfOut2 = df.withColumn("out", mappingUdf9($"key1", $"key1", $"key1", $"key1", $"key1",
+//          $"key1", $"key1", $"key1", $"key2"))
+//          .orderBy("key1")
+//
+//        assertResults(dfOut1, expectedResultsMatchFound)
+//        assertResults(dfOut2, expectedResultsMatchNotFound)
+//      }
+//
+//      "9 UDF parameters are used with a default value" in {
+//        val localMt = LocalMappingTable(dfMt, Seq("id", "id", "id", "id", "id", "id", "id", "id", "id"), "val")
+//        val broadcastedMt = BroadcastUtils.broadcastMappingTable(localMt)
+//
+//        val mappingUdf9 = BroadcastUtils.getMappingUdf(broadcastedMt, Some(defaultValExpr))
+//
+//        val dfOut1 = df.withColumn("out", mappingUdf9($"key1", $"key1", $"key1", $"key1", $"key1",
+//          $"key1", $"key1", $"key1", $"key1"))
+//          .orderBy("key1")
+//        val dfOut2 = df.withColumn("out", mappingUdf9($"key1", $"key1", $"key1", $"key1", $"key1",
+//          $"key1", $"key1", $"key1",  $"key2"))
+//          .orderBy("key1")
+//
+//        assertResults(dfOut1, expectedResultsMatchFound)
+//        assertResults(dfOut2, expectedResultsMatchNotFoundDefault)
+//      }
+//
+//      "10 UDF parameters are used without a default value" in {
+//        val localMt = LocalMappingTable(dfMt, Seq("id", "id", "id", "id", "id", "id", "id", "id", "id", "id"), "val")
+//        val broadcastedMt = BroadcastUtils.broadcastMappingTable(localMt)
+//
+//        val mappingUdf10 = BroadcastUtils.getMappingUdf(broadcastedMt, None)
+//
+//        val dfOut1 = df.withColumn("out", mappingUdf10($"key1", $"key1", $"key1", $"key1", $"key1",
+//          $"key1", $"key1", $"key1", $"key1", $"key1"))
+//          .orderBy("key1")
+//        val dfOut2 = df.withColumn("out", mappingUdf10($"key1", $"key1", $"key1", $"key1", $"key1",
+//          $"key1", $"key1", $"key1", $"key1", $"key2"))
+//          .orderBy("key1")
+//
+//        assertResults(dfOut1, expectedResultsMatchFound)
+//        assertResults(dfOut2, expectedResultsMatchNotFound)
+//      }
+//
+//      "10 UDF parameters are used with a default value" in {
+//        val localMt = LocalMappingTable(dfMt, Seq("id", "id", "id", "id", "id", "id", "id", "id", "id", "id"), "val")
+//        val broadcastedMt = BroadcastUtils.broadcastMappingTable(localMt)
+//
+//        val mappingUdf9 = BroadcastUtils.getMappingUdf(broadcastedMt, Some(defaultValExpr))
+//
+//        val dfOut1 = df.withColumn("out", mappingUdf9($"key1", $"key1", $"key1", $"key1", $"key1",
+//          $"key1", $"key1", $"key1", $"key1", $"key1"))
+//          .orderBy("key1")
+//        val dfOut2 = df.withColumn("out", mappingUdf9($"key1", $"key1", $"key1", $"key1", $"key1",
+//          $"key1", $"key1", $"key1", $"key1", $"key2"))
+//          .orderBy("key1")
+//
+//        assertResults(dfOut1, expectedResultsMatchFound)
+//        assertResults(dfOut2, expectedResultsMatchNotFoundDefault)
+//      }
 //    }
 //
 //    "throw an exception" when {
@@ -209,8 +366,9 @@
 //        }
 //      }
 //
-//      "a join with more than 5 fields attempted" in {
-//        val localMt = LocalMappingTable(dfMt, Seq("id", "id", "id", "id", "id", "id"), "val")
+//      "a join with more than 10 fields attempted" in {
+//        val localMt = LocalMappingTable(dfMt, Seq("id", "id", "id", "id", "id", "id",
+//          "id", "id", "id", "id", "id"), "val")
 //        val broadcastedMt = BroadcastUtils.broadcastMappingTable(localMt)
 //
 //        intercept[IllegalArgumentException] {
@@ -353,519 +511,4 @@
 //    }
 //  }
 //
-//}
-=======
-/*
- * Copyright 2018 ABSA Group Limited
- *
- * Licensed under the Apache License, Version 2.0 (the "License");
- * you may not use this file except in compliance with the License.
- * You may obtain a copy of the License at
- *     http://www.apache.org/licenses/LICENSE-2.0
- *
- * Unless required by applicable law or agreed to in writing, software
- * distributed under the License is distributed on an "AS IS" BASIS,
- * WITHOUT WARRANTIES OR CONDITIONS OF ANY KIND, either express or implied.
- * See the License for the specific language governing permissions and
- * limitations under the License.
- */
-
-package za.co.absa.enceladus.utils.broadcast
-
-import org.apache.spark.sql.functions._
-import org.apache.spark.sql.{DataFrame, Row}
-import org.scalatest.wordspec.AnyWordSpec
-import za.co.absa.enceladus.utils.error.Mapping
-import za.co.absa.enceladus.utils.testUtils.{LoggerTestBase, SparkTestBase}
-
-import scala.collection.mutable
-
-class BroadcastUtilsSuite extends AnyWordSpec with SparkTestBase with LoggerTestBase {
-
-  import spark.implicits._
-
-  // A simple mapping table
-  // root
-  //  |-- id: integer
-  //  |-- val: string
-  private val dfMt = List((1, "a"), (2, "b"), (3, "c")).toDF("id", "val")
-
-
-  // A simple dataframe
-  // root
-  //  |-- key1: integer
-  //  |-- key2: integer
-  //  |-- key3: integer
-  private val df = List((1, 2, 4), (2, 3, 4), (3, 4, 4)).toDF("key1", "key2", "key3")
-
-  private val defaultValExpr = "\"z\""
-
-  // Expected dataframe when 'out' field contains the results of a join for 'key1'
-  private val expectedResultsMatchFound =
-    """{"key1":1,"key2":2,"key3":4,"out":"a"}
-      |{"key1":2,"key2":3,"key3":4,"out":"b"}
-      |{"key1":3,"key2":4,"key3":4,"out":"c"}"""
-      .stripMargin.replace("\r\n", "\n")
-
-  // Expected dataframe when 'out' field contains the results of a failed join
-  private val expectedResultsMatchNotFound =
-    """{"key1":1,"key2":2,"key3":4}
-      |{"key1":2,"key2":3,"key3":4}
-      |{"key1":3,"key2":4,"key3":4}"""
-      .stripMargin.replace("\r\n", "\n")
-
-  // Expected dataframe when 'out' field contains the results of a failed join and a default value is specified
-  private val expectedResultsMatchNotFoundDefault =
-    """{"key1":1,"key2":2,"key3":4,"out":"z"}
-      |{"key1":2,"key2":3,"key3":4,"out":"z"}
-      |{"key1":3,"key2":4,"key3":4,"out":"z"}"""
-      .stripMargin.replace("\r\n", "\n")
-
-  "registerMappingUdf()" should {
-
-    "return a UDF that can be used for joining a dataframe with a simple mapping table" when {
-
-      "1 UDF parameter is used without a default value" in {
-        val localMt = LocalMappingTable(dfMt, Seq("id"), "val")
-        val broadcastedMt = BroadcastUtils.broadcastMappingTable(localMt)
-
-        val mappingUdf1 = BroadcastUtils.getMappingUdf(broadcastedMt, None)
-
-        val dfOut1 = df.withColumn("out", mappingUdf1($"key1")).orderBy("key1")
-        val dfOut2 = df.withColumn("out", mappingUdf1($"key3")).orderBy("key1")
-
-        assertResults(dfOut1, expectedResultsMatchFound)
-        assertResults(dfOut2, expectedResultsMatchNotFound)
-      }
-
-      "1 UDF parameter is used with a default value" in {
-        val localMt = LocalMappingTable(dfMt, Seq("id"), "val")
-        val broadcastedMt = BroadcastUtils.broadcastMappingTable(localMt)
-
-        val mappingUdf1 = BroadcastUtils.getMappingUdf(broadcastedMt, Some(defaultValExpr))
-
-        val dfOut1 = df.withColumn("out", mappingUdf1($"key1")).orderBy("key1")
-        val dfOut2 = df.withColumn("out", mappingUdf1($"key3")).orderBy("key1")
-
-        assertResults(dfOut1, expectedResultsMatchFound)
-        assertResults(dfOut2, expectedResultsMatchNotFoundDefault)
-      }
-
-      "2 UDF parameters are used without a default value" in {
-        val localMt = LocalMappingTable(dfMt, Seq("id", "id"), "val")
-        val broadcastedMt = BroadcastUtils.broadcastMappingTable(localMt)
-
-        val mappingUdf2 = BroadcastUtils.getMappingUdf(broadcastedMt, None)
-
-        val dfOut1 = df.withColumn("out", mappingUdf2($"key1", $"key1")).orderBy("key1")
-        val dfOut2 = df.withColumn("out", mappingUdf2($"key1", $"key2")).orderBy("key1")
-
-        assertResults(dfOut1, expectedResultsMatchFound)
-        assertResults(dfOut2, expectedResultsMatchNotFound)
-      }
-
-      "2 UDF parameters are used with a default value" in {
-        val localMt = LocalMappingTable(dfMt, Seq("id", "id"), "val")
-        val broadcastedMt = BroadcastUtils.broadcastMappingTable(localMt)
-
-        val mappingUdf2 = BroadcastUtils.getMappingUdf(broadcastedMt, Some(defaultValExpr))
-
-        val dfOut1 = df.withColumn("out", mappingUdf2($"key1", $"key1")).orderBy("key1")
-        val dfOut2 = df.withColumn("out", mappingUdf2($"key1", $"key2")).orderBy("key1")
-
-        assertResults(dfOut1, expectedResultsMatchFound)
-        assertResults(dfOut2, expectedResultsMatchNotFoundDefault)
-      }
-
-      "3 UDF parameters are used without a default value" in {
-        val localMt = LocalMappingTable(dfMt, Seq("id", "id", "id"), "val")
-        val broadcastedMt = BroadcastUtils.broadcastMappingTable(localMt)
-
-        val mappingUdf3 = BroadcastUtils.getMappingUdf(broadcastedMt, None)
-
-        val dfOut1 = df.withColumn("out", mappingUdf3($"key1", $"key1", $"key1")).orderBy("key1")
-        val dfOut2 = df.withColumn("out", mappingUdf3($"key1", $"key1", $"key2")).orderBy("key1")
-
-        assertResults(dfOut1, expectedResultsMatchFound)
-        assertResults(dfOut2, expectedResultsMatchNotFound)
-      }
-
-      "3 UDF parameters are used with a default value" in {
-        val localMt = LocalMappingTable(dfMt, Seq("id", "id", "id"), "val")
-        val broadcastedMt = BroadcastUtils.broadcastMappingTable(localMt)
-
-        val mappingUdf3 = BroadcastUtils.getMappingUdf(broadcastedMt, Some(defaultValExpr))
-
-        val dfOut1 = df.withColumn("out", mappingUdf3($"key1", $"key1", $"key1")).orderBy("key1")
-        val dfOut2 = df.withColumn("out", mappingUdf3($"key1", $"key1", $"key2")).orderBy("key1")
-
-        assertResults(dfOut1, expectedResultsMatchFound)
-        assertResults(dfOut2, expectedResultsMatchNotFoundDefault)
-      }
-
-      "4 UDF parameters are used without a default value" in {
-        val localMt = LocalMappingTable(dfMt, Seq("id", "id", "id", "id"), "val")
-        val broadcastedMt = BroadcastUtils.broadcastMappingTable(localMt)
-
-        val mappingUdf4 = BroadcastUtils.getMappingUdf(broadcastedMt, None)
-
-        val dfOut1 = df.withColumn("out", mappingUdf4($"key1", $"key1", $"key1", $"key1")).orderBy("key1")
-        val dfOut2 = df.withColumn("out", mappingUdf4($"key1", $"key1", $"key1", $"key2")).orderBy("key1")
-
-        assertResults(dfOut1, expectedResultsMatchFound)
-        assertResults(dfOut2, expectedResultsMatchNotFound)
-      }
-
-      "4 UDF parameters are used with a default value" in {
-        val localMt = LocalMappingTable(dfMt, Seq("id", "id", "id", "id"), "val")
-        val broadcastedMt = BroadcastUtils.broadcastMappingTable(localMt)
-
-        val mappingUdf4 = BroadcastUtils.getMappingUdf(broadcastedMt, Some(defaultValExpr))
-
-        val dfOut1 = df.withColumn("out", mappingUdf4($"key1", $"key1", $"key1", $"key1")).orderBy("key1")
-        val dfOut2 = df.withColumn("out", mappingUdf4($"key1", $"key1", $"key1", $"key2")).orderBy("key1")
-
-        assertResults(dfOut1, expectedResultsMatchFound)
-        assertResults(dfOut2, expectedResultsMatchNotFoundDefault)
-      }
-
-      "5 UDF parameters are used without a default value" in {
-        val localMt = LocalMappingTable(dfMt, Seq("id", "id", "id", "id", "id"), "val")
-        val broadcastedMt = BroadcastUtils.broadcastMappingTable(localMt)
-
-        val mappingUdf5 = BroadcastUtils.getMappingUdf(broadcastedMt, None)
-
-        val dfOut1 = df.withColumn("out", mappingUdf5($"key1", $"key1", $"key1", $"key1", $"key1")).orderBy("key1")
-        val dfOut2 = df.withColumn("out", mappingUdf5($"key1", $"key1", $"key1", $"key1", $"key2")).orderBy("key1")
-
-        assertResults(dfOut1, expectedResultsMatchFound)
-        assertResults(dfOut2, expectedResultsMatchNotFound)
-      }
-
-      "5 UDF parameters are used with a default value" in {
-        val localMt = LocalMappingTable(dfMt, Seq("id", "id", "id", "id", "id"), "val")
-        val broadcastedMt = BroadcastUtils.broadcastMappingTable(localMt)
-
-        val mappingUdf5 = BroadcastUtils.getMappingUdf(broadcastedMt, Some(defaultValExpr))
-
-        val dfOut1 = df.withColumn("out", mappingUdf5($"key1", $"key1", $"key1", $"key1", $"key1")).orderBy("key1")
-        val dfOut2 = df.withColumn("out", mappingUdf5($"key1", $"key1", $"key1", $"key1", $"key2")).orderBy("key1")
-
-        assertResults(dfOut1, expectedResultsMatchFound)
-        assertResults(dfOut2, expectedResultsMatchNotFoundDefault)
-      }
-
-      "6 UDF parameters are used without a default value" in {
-        val localMt = LocalMappingTable(dfMt, Seq("id", "id", "id", "id", "id", "id"), "val")
-        val broadcastedMt = BroadcastUtils.broadcastMappingTable(localMt)
-
-        val mappingUdf6 = BroadcastUtils.getMappingUdf(broadcastedMt, None)
-
-        val dfOut1 = df.withColumn("out", mappingUdf6($"key1", $"key1", $"key1", $"key1", $"key1", $"key1")).orderBy("key1")
-        val dfOut2 = df.withColumn("out", mappingUdf6($"key1", $"key1", $"key1", $"key1", $"key1", $"key2")).orderBy("key1")
-
-        assertResults(dfOut1, expectedResultsMatchFound)
-        assertResults(dfOut2, expectedResultsMatchNotFound)
-      }
-
-      "6 UDF parameters are used with a default value" in {
-        val localMt = LocalMappingTable(dfMt, Seq("id", "id", "id", "id", "id", "id"), "val")
-        val broadcastedMt = BroadcastUtils.broadcastMappingTable(localMt)
-
-        val mappingUdf6 = BroadcastUtils.getMappingUdf(broadcastedMt, Some(defaultValExpr))
-
-        val dfOut1 = df.withColumn("out", mappingUdf6($"key1", $"key1", $"key1", $"key1", $"key1", $"key1")).orderBy("key1")
-        val dfOut2 = df.withColumn("out", mappingUdf6($"key1", $"key1", $"key1", $"key1", $"key1" ,$"key2")).orderBy("key1")
-
-        assertResults(dfOut1, expectedResultsMatchFound)
-        assertResults(dfOut2, expectedResultsMatchNotFoundDefault)
-      }
-
-      "7 UDF parameters are used without a default value" in {
-        val localMt = LocalMappingTable(dfMt, Seq("id", "id", "id", "id", "id", "id", "id"), "val")
-        val broadcastedMt = BroadcastUtils.broadcastMappingTable(localMt)
-
-        val mappingUdf7 = BroadcastUtils.getMappingUdf(broadcastedMt, None)
-
-        val dfOut1 = df.withColumn("out", mappingUdf7($"key1", $"key1", $"key1", $"key1", $"key1", $"key1", $"key1"))
-          .orderBy("key1")
-        val dfOut2 = df.withColumn("out", mappingUdf7($"key1", $"key1", $"key1", $"key1", $"key1", $"key1", $"key2"))
-          .orderBy("key1")
-
-        assertResults(dfOut1, expectedResultsMatchFound)
-        assertResults(dfOut2, expectedResultsMatchNotFound)
-      }
-
-      "7 UDF parameters are used with a default value" in {
-        val localMt = LocalMappingTable(dfMt, Seq("id", "id", "id", "id", "id", "id", "id"), "val")
-        val broadcastedMt = BroadcastUtils.broadcastMappingTable(localMt)
-
-        val mappingUdf7 = BroadcastUtils.getMappingUdf(broadcastedMt, Some(defaultValExpr))
-
-        val dfOut1 = df.withColumn("out", mappingUdf7($"key1", $"key1", $"key1", $"key1", $"key1", $"key1", $"key1"))
-          .orderBy("key1")
-        val dfOut2 = df.withColumn("out", mappingUdf7($"key1", $"key1", $"key1", $"key1", $"key1", $"key1", $"key2"))
-          .orderBy("key1")
-
-        assertResults(dfOut1, expectedResultsMatchFound)
-        assertResults(dfOut2, expectedResultsMatchNotFoundDefault)
-      }
-
-      "8 UDF parameters are used without a default value" in {
-        val localMt = LocalMappingTable(dfMt, Seq("id", "id", "id", "id", "id", "id", "id", "id"), "val")
-        val broadcastedMt = BroadcastUtils.broadcastMappingTable(localMt)
-
-        val mappingUdf8 = BroadcastUtils.getMappingUdf(broadcastedMt, None)
-
-        val dfOut1 = df.withColumn("out", mappingUdf8($"key1", $"key1", $"key1", $"key1", $"key1",
-          $"key1", $"key1", $"key1"))
-          .orderBy("key1")
-        val dfOut2 = df.withColumn("out", mappingUdf8($"key1", $"key1", $"key1", $"key1", $"key1",
-          $"key1", $"key1", $"key2"))
-          .orderBy("key1")
-
-        assertResults(dfOut1, expectedResultsMatchFound)
-        assertResults(dfOut2, expectedResultsMatchNotFound)
-      }
-
-      "8 UDF parameters are used with a default value" in {
-        val localMt = LocalMappingTable(dfMt, Seq("id", "id", "id", "id", "id", "id", "id", "id"), "val")
-        val broadcastedMt = BroadcastUtils.broadcastMappingTable(localMt)
-
-        val mappingUdf8 = BroadcastUtils.getMappingUdf(broadcastedMt, Some(defaultValExpr))
-
-        val dfOut1 = df.withColumn("out", mappingUdf8($"key1", $"key1", $"key1", $"key1", $"key1",
-          $"key1", $"key1", $"key1"))
-          .orderBy("key1")
-        val dfOut2 = df.withColumn("out", mappingUdf8($"key1", $"key1", $"key1", $"key1", $"key1",
-          $"key1", $"key1", $"key2"))
-          .orderBy("key1")
-
-        assertResults(dfOut1, expectedResultsMatchFound)
-        assertResults(dfOut2, expectedResultsMatchNotFoundDefault)
-      }
-
-      "9 UDF parameters are used without a default value" in {
-        val localMt = LocalMappingTable(dfMt, Seq("id", "id", "id", "id", "id", "id", "id", "id", "id"), "val")
-        val broadcastedMt = BroadcastUtils.broadcastMappingTable(localMt)
-
-        val mappingUdf9 = BroadcastUtils.getMappingUdf(broadcastedMt, None)
-
-        val dfOut1 = df.withColumn("out", mappingUdf9($"key1", $"key1", $"key1", $"key1", $"key1",
-          $"key1", $"key1", $"key1", $"key1"))
-          .orderBy("key1")
-        val dfOut2 = df.withColumn("out", mappingUdf9($"key1", $"key1", $"key1", $"key1", $"key1",
-          $"key1", $"key1", $"key1", $"key2"))
-          .orderBy("key1")
-
-        assertResults(dfOut1, expectedResultsMatchFound)
-        assertResults(dfOut2, expectedResultsMatchNotFound)
-      }
-
-      "9 UDF parameters are used with a default value" in {
-        val localMt = LocalMappingTable(dfMt, Seq("id", "id", "id", "id", "id", "id", "id", "id", "id"), "val")
-        val broadcastedMt = BroadcastUtils.broadcastMappingTable(localMt)
-
-        val mappingUdf9 = BroadcastUtils.getMappingUdf(broadcastedMt, Some(defaultValExpr))
-
-        val dfOut1 = df.withColumn("out", mappingUdf9($"key1", $"key1", $"key1", $"key1", $"key1",
-          $"key1", $"key1", $"key1", $"key1"))
-          .orderBy("key1")
-        val dfOut2 = df.withColumn("out", mappingUdf9($"key1", $"key1", $"key1", $"key1", $"key1",
-          $"key1", $"key1", $"key1",  $"key2"))
-          .orderBy("key1")
-
-        assertResults(dfOut1, expectedResultsMatchFound)
-        assertResults(dfOut2, expectedResultsMatchNotFoundDefault)
-      }
-
-      "10 UDF parameters are used without a default value" in {
-        val localMt = LocalMappingTable(dfMt, Seq("id", "id", "id", "id", "id", "id", "id", "id", "id", "id"), "val")
-        val broadcastedMt = BroadcastUtils.broadcastMappingTable(localMt)
-
-        val mappingUdf10 = BroadcastUtils.getMappingUdf(broadcastedMt, None)
-
-        val dfOut1 = df.withColumn("out", mappingUdf10($"key1", $"key1", $"key1", $"key1", $"key1",
-          $"key1", $"key1", $"key1", $"key1", $"key1"))
-          .orderBy("key1")
-        val dfOut2 = df.withColumn("out", mappingUdf10($"key1", $"key1", $"key1", $"key1", $"key1",
-          $"key1", $"key1", $"key1", $"key1", $"key2"))
-          .orderBy("key1")
-
-        assertResults(dfOut1, expectedResultsMatchFound)
-        assertResults(dfOut2, expectedResultsMatchNotFound)
-      }
-
-      "10 UDF parameters are used with a default value" in {
-        val localMt = LocalMappingTable(dfMt, Seq("id", "id", "id", "id", "id", "id", "id", "id", "id", "id"), "val")
-        val broadcastedMt = BroadcastUtils.broadcastMappingTable(localMt)
-
-        val mappingUdf9 = BroadcastUtils.getMappingUdf(broadcastedMt, Some(defaultValExpr))
-
-        val dfOut1 = df.withColumn("out", mappingUdf9($"key1", $"key1", $"key1", $"key1", $"key1",
-          $"key1", $"key1", $"key1", $"key1", $"key1"))
-          .orderBy("key1")
-        val dfOut2 = df.withColumn("out", mappingUdf9($"key1", $"key1", $"key1", $"key1", $"key1",
-          $"key1", $"key1", $"key1", $"key1", $"key2"))
-          .orderBy("key1")
-
-        assertResults(dfOut1, expectedResultsMatchFound)
-        assertResults(dfOut2, expectedResultsMatchNotFoundDefault)
-      }
-    }
-
-    "throw an exception" when {
-
-      "a join without key fields is attempted" in {
-        intercept[IllegalArgumentException] {
-          LocalMappingTable(dfMt, Nil, "val")
-        }
-      }
-
-      "a join with more than 10 fields attempted" in {
-        val localMt = LocalMappingTable(dfMt, Seq("id", "id", "id", "id", "id", "id",
-          "id", "id", "id", "id", "id"), "val")
-        val broadcastedMt = BroadcastUtils.broadcastMappingTable(localMt)
-
-        intercept[IllegalArgumentException] {
-          BroadcastUtils.getMappingUdf(broadcastedMt, None)
-        }
-      }
-    }
-  }
-
-  "registerErrorUdf()" should {
-
-    "return a UDF that returns an error column in case of a join error" when {
-      "1 UDF parameter is used" in {
-        val expectedWithErrorColumn1 =
-          """{"key1":1,"key2":2,"key3":4}
-            |{"key1":2,"key2":3,"key3":4}
-            |{"key1":3,"key2":4,"key3":4,"errCol":{"errType":"confMapError","errCode":"E00001","errMsg":"Conformance Error - Null produced by mapping conformance rule","errCol":"val","rawValues":["4"],"mappings":[{"mappingTableColumn":"id","mappedDatasetColumn":"key2"}]}}"""
-            .stripMargin.replace("\r\n", "\n")
-
-        val localMt = LocalMappingTable(dfMt, Seq("id"), "val")
-        val broadcastedMt = BroadcastUtils.broadcastMappingTable(localMt)
-        val mappings = Seq(Mapping("id", "key2"))
-
-        val errorUdf1 = BroadcastUtils.getErrorUdf(broadcastedMt, "val", mappings)
-
-        val dfOut = df.withColumn("errCol", errorUdf1($"key2")).orderBy("key2")
-
-        assertResults(dfOut, expectedWithErrorColumn1)
-      }
-
-      "2 UDF parameter is used" in {
-        val expectedWithErrorColumn1 =
-          """{"key1":1,"key2":2,"key3":4}
-            |{"key1":2,"key2":3,"key3":4}
-            |{"key1":3,"key2":4,"key3":4,"errCol":{"errType":"confMapError","errCode":"E00001","errMsg":"Conformance Error - Null produced by mapping conformance rule","errCol":"val","rawValues":["4","4"],"mappings":[{"mappingTableColumn":"id","mappedDatasetColumn":"key2"},{"mappingTableColumn":"id","mappedDatasetColumn":"key2"}]}}"""
-            .stripMargin.replace("\r\n", "\n")
-
-        val localMt = LocalMappingTable(dfMt, Seq("id", "id"), "val")
-        val broadcastedMt = BroadcastUtils.broadcastMappingTable(localMt)
-        val mappings = Seq(Mapping("id", "key2"), Mapping("id", "key2"))
-
-        val errorUdf2 = BroadcastUtils.getErrorUdf(broadcastedMt, "val", mappings)
-
-        val dfOut = df.withColumn("errCol", errorUdf2($"key2", $"key2")).orderBy("key2")
-
-        assertResults(dfOut, expectedWithErrorColumn1)
-      }
-
-      "3 UDF parameter is used" in {
-        val localMt = LocalMappingTable(dfMt, Seq("id", "id", "id"), "val")
-        val broadcastedMt = BroadcastUtils.broadcastMappingTable(localMt)
-        val mappings = Seq(Mapping("id", "key2"), Mapping("id", "key2"), Mapping("id", "key2"))
-
-        val errorUdf3 = BroadcastUtils.getErrorUdf(broadcastedMt, "val", mappings)
-
-        val dfOut = df.withColumn("errCol", errorUdf3($"key2", $"key2", $"key2")).orderBy("key2")
-        val error = dfOut.filter(col("errCol").isNotNull).select("errCol").as[ErrorColumn].collect()(0)
-
-        assert(dfOut.filter(col("errCol").isNull).count == 2)
-        assert(error.errCol.mappings.size == 3)
-        assert(error.errCol.rawValues.size == 3)
-      }
-
-      "4 UDF parameter is used" in {
-        val localMt = LocalMappingTable(dfMt, Seq("id", "id", "id", "id"), "val")
-        val broadcastedMt = BroadcastUtils.broadcastMappingTable(localMt)
-        val mappings = Seq(Mapping("id", "key2"), Mapping("id", "key2"), Mapping("id", "key2"), Mapping("id", "key2"))
-
-        val errorUdf4 = BroadcastUtils.getErrorUdf(broadcastedMt, "val", mappings)
-
-        val dfOut = df.withColumn("errCol", errorUdf4($"key2", $"key2", $"key2", $"key2")).orderBy("key2")
-        val error = dfOut.filter(col("errCol").isNotNull).select("errCol").as[ErrorColumn].collect()(0)
-
-        assert(dfOut.filter(col("errCol").isNull).count == 2)
-        assert(error.errCol.mappings.size == 4)
-        assert(error.errCol.rawValues.size == 4)
-      }
-
-      "5 UDF parameter is used" in {
-        val localMt = LocalMappingTable(dfMt, Seq("id", "id", "id", "id", "id"), "val")
-        val broadcastedMt = BroadcastUtils.broadcastMappingTable(localMt)
-        val mappings = Seq(Mapping("id", "key2"), Mapping("id", "key2"), Mapping("id", "key2"), Mapping("id", "key2"),
-          Mapping("id", "key2"))
-
-        val errorUdf5 = BroadcastUtils.getErrorUdf(broadcastedMt, "val", mappings)
-
-        val dfOut = df.withColumn("errCol", errorUdf5($"key2", $"key2", $"key2", $"key2", $"key2")).orderBy("key2")
-        val error = dfOut.filter(col("errCol").isNotNull).select("errCol").as[ErrorColumn].collect()(0)
-
-        assert(dfOut.filter(col("errCol").isNull).count == 2)
-        assert(error.errCol.mappings.size == 5)
-        assert(error.errCol.rawValues.size == 5)
-      }
-    }
-
-    "getValueOfSparkExpression()" should {
-      "return default values of proper types" when {
-        "the expression returns a primitive" in {
-          val v = BroadcastUtils.getValueOfSparkExpression("\"str\"")
-
-          assert(v.isInstanceOf[String])
-          assert(v.asInstanceOf[String] == "str")
-        }
-
-        "the expression returns a struct" in {
-          val v = BroadcastUtils.getValueOfSparkExpression("struct(\"str1\" as a, \"str2\" as b) as s")
-
-          assert(v.isInstanceOf[Row])
-          assert(v.asInstanceOf[Row](0).toString == "str1")
-          assert(v.asInstanceOf[Row](1).toString == "str2")
-        }
-
-        "the expression returns an array" in {
-          val v = BroadcastUtils.getValueOfSparkExpression("array(struct(\"str1\" as a, \"str2\" as b)) as s")
-
-          assert(v.isInstanceOf[mutable.WrappedArray[_]])
-        }
-
-      }
-
-      "throw an exception" when {
-        "an invalid expression is specified" in {
-          intercept[Exception] {
-            BroadcastUtils.getValueOfSparkExpression(";invalid+expression))")
-          }
-        }
-      }
-    }
-  }
-
-
-  private def assertResults(actualDf: DataFrame, expectedJson: String): Unit = {
-    val actualJson = actualDf.toJSON.collect.mkString("\n")
-    if (actualJson != expectedJson) {
-      logger.error("EXPECTED:")
-      logger.error(expectedJson)
-      logger.error("ACTUAL:")
-      logger.error(actualJson)
-      fail("Actual dataframe does not match the expected one (see above).")
-    }
-  }
-
-}
->>>>>>> dfdfb5f4
+//}