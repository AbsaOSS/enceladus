--- conflicted
+++ resolved
@@ -278,10 +278,168 @@
         val dfOut2 = df.withColumn("out", mappingUdf5($"key1", $"key1", $"key1", $"key1", $"key2")).orderBy("key1")
 
         assertResults(dfOut1, expectedResultsMatchFoundForSingleOutput)
-        assertResults(dfOut2, expectedResultsMatchNotFoundDefault)
-      }
-
-<<<<<<< HEAD
+        assertResults(dfOut1, expectedResultsMatchFound)
+        assertResults(dfOut2, expectedResultsMatchNotFoundDefault)
+      }
+
+      "6 UDF parameters are used without a default value" in {
+        val localMt = LocalMappingTable(dfMt, Seq("id", "id", "id", "id", "id", "id"), "val")
+        val broadcastedMt = BroadcastUtils.broadcastMappingTable(localMt)
+
+        val mappingUdf6 = BroadcastUtils.getMappingUdf(broadcastedMt, None)
+
+        val dfOut1 = df.withColumn("out", mappingUdf6($"key1", $"key1", $"key1", $"key1", $"key1", $"key1")).orderBy("key1")
+        val dfOut2 = df.withColumn("out", mappingUdf6($"key1", $"key1", $"key1", $"key1", $"key1", $"key2")).orderBy("key1")
+
+        assertResults(dfOut1, expectedResultsMatchFound)
+        assertResults(dfOut2, expectedResultsMatchNotFound)
+      }
+
+      "6 UDF parameters are used with a default value" in {
+        val localMt = LocalMappingTable(dfMt, Seq("id", "id", "id", "id", "id", "id"), "val")
+        val broadcastedMt = BroadcastUtils.broadcastMappingTable(localMt)
+
+        val mappingUdf6 = BroadcastUtils.getMappingUdf(broadcastedMt, Some(defaultValExpr))
+
+        val dfOut1 = df.withColumn("out", mappingUdf6($"key1", $"key1", $"key1", $"key1", $"key1", $"key1")).orderBy("key1")
+        val dfOut2 = df.withColumn("out", mappingUdf6($"key1", $"key1", $"key1", $"key1", $"key1" ,$"key2")).orderBy("key1")
+
+        assertResults(dfOut1, expectedResultsMatchFound)
+        assertResults(dfOut2, expectedResultsMatchNotFoundDefault)
+      }
+
+      "7 UDF parameters are used without a default value" in {
+        val localMt = LocalMappingTable(dfMt, Seq("id", "id", "id", "id", "id", "id", "id"), "val")
+        val broadcastedMt = BroadcastUtils.broadcastMappingTable(localMt)
+
+        val mappingUdf7 = BroadcastUtils.getMappingUdf(broadcastedMt, None)
+
+        val dfOut1 = df.withColumn("out", mappingUdf7($"key1", $"key1", $"key1", $"key1", $"key1", $"key1", $"key1"))
+          .orderBy("key1")
+        val dfOut2 = df.withColumn("out", mappingUdf7($"key1", $"key1", $"key1", $"key1", $"key1", $"key1", $"key2"))
+          .orderBy("key1")
+
+        assertResults(dfOut1, expectedResultsMatchFound)
+        assertResults(dfOut2, expectedResultsMatchNotFound)
+      }
+
+      "7 UDF parameters are used with a default value" in {
+        val localMt = LocalMappingTable(dfMt, Seq("id", "id", "id", "id", "id", "id", "id"), "val")
+        val broadcastedMt = BroadcastUtils.broadcastMappingTable(localMt)
+
+        val mappingUdf7 = BroadcastUtils.getMappingUdf(broadcastedMt, Some(defaultValExpr))
+
+        val dfOut1 = df.withColumn("out", mappingUdf7($"key1", $"key1", $"key1", $"key1", $"key1", $"key1", $"key1"))
+          .orderBy("key1")
+        val dfOut2 = df.withColumn("out", mappingUdf7($"key1", $"key1", $"key1", $"key1", $"key1", $"key1", $"key2"))
+          .orderBy("key1")
+
+        assertResults(dfOut1, expectedResultsMatchFound)
+        assertResults(dfOut2, expectedResultsMatchNotFoundDefault)
+      }
+
+      "8 UDF parameters are used without a default value" in {
+        val localMt = LocalMappingTable(dfMt, Seq("id", "id", "id", "id", "id", "id", "id", "id"), "val")
+        val broadcastedMt = BroadcastUtils.broadcastMappingTable(localMt)
+
+        val mappingUdf8 = BroadcastUtils.getMappingUdf(broadcastedMt, None)
+
+        val dfOut1 = df.withColumn("out", mappingUdf8($"key1", $"key1", $"key1", $"key1", $"key1",
+          $"key1", $"key1", $"key1"))
+          .orderBy("key1")
+        val dfOut2 = df.withColumn("out", mappingUdf8($"key1", $"key1", $"key1", $"key1", $"key1",
+          $"key1", $"key1", $"key2"))
+          .orderBy("key1")
+
+        assertResults(dfOut1, expectedResultsMatchFound)
+        assertResults(dfOut2, expectedResultsMatchNotFound)
+      }
+
+      "8 UDF parameters are used with a default value" in {
+        val localMt = LocalMappingTable(dfMt, Seq("id", "id", "id", "id", "id", "id", "id", "id"), "val")
+        val broadcastedMt = BroadcastUtils.broadcastMappingTable(localMt)
+
+        val mappingUdf8 = BroadcastUtils.getMappingUdf(broadcastedMt, Some(defaultValExpr))
+
+        val dfOut1 = df.withColumn("out", mappingUdf8($"key1", $"key1", $"key1", $"key1", $"key1",
+          $"key1", $"key1", $"key1"))
+          .orderBy("key1")
+        val dfOut2 = df.withColumn("out", mappingUdf8($"key1", $"key1", $"key1", $"key1", $"key1",
+          $"key1", $"key1", $"key2"))
+          .orderBy("key1")
+
+        assertResults(dfOut1, expectedResultsMatchFound)
+        assertResults(dfOut2, expectedResultsMatchNotFoundDefault)
+      }
+
+      "9 UDF parameters are used without a default value" in {
+        val localMt = LocalMappingTable(dfMt, Seq("id", "id", "id", "id", "id", "id", "id", "id", "id"), "val")
+        val broadcastedMt = BroadcastUtils.broadcastMappingTable(localMt)
+
+        val mappingUdf9 = BroadcastUtils.getMappingUdf(broadcastedMt, None)
+
+        val dfOut1 = df.withColumn("out", mappingUdf9($"key1", $"key1", $"key1", $"key1", $"key1",
+          $"key1", $"key1", $"key1", $"key1"))
+          .orderBy("key1")
+        val dfOut2 = df.withColumn("out", mappingUdf9($"key1", $"key1", $"key1", $"key1", $"key1",
+          $"key1", $"key1", $"key1", $"key2"))
+          .orderBy("key1")
+
+        assertResults(dfOut1, expectedResultsMatchFound)
+        assertResults(dfOut2, expectedResultsMatchNotFound)
+      }
+
+      "9 UDF parameters are used with a default value" in {
+        val localMt = LocalMappingTable(dfMt, Seq("id", "id", "id", "id", "id", "id", "id", "id", "id"), "val")
+        val broadcastedMt = BroadcastUtils.broadcastMappingTable(localMt)
+
+        val mappingUdf9 = BroadcastUtils.getMappingUdf(broadcastedMt, Some(defaultValExpr))
+
+        val dfOut1 = df.withColumn("out", mappingUdf9($"key1", $"key1", $"key1", $"key1", $"key1",
+          $"key1", $"key1", $"key1", $"key1"))
+          .orderBy("key1")
+        val dfOut2 = df.withColumn("out", mappingUdf9($"key1", $"key1", $"key1", $"key1", $"key1",
+          $"key1", $"key1", $"key1",  $"key2"))
+          .orderBy("key1")
+
+        assertResults(dfOut1, expectedResultsMatchFound)
+        assertResults(dfOut2, expectedResultsMatchNotFoundDefault)
+      }
+
+      "10 UDF parameters are used without a default value" in {
+        val localMt = LocalMappingTable(dfMt, Seq("id", "id", "id", "id", "id", "id", "id", "id", "id", "id"), "val")
+        val broadcastedMt = BroadcastUtils.broadcastMappingTable(localMt)
+
+        val mappingUdf10 = BroadcastUtils.getMappingUdf(broadcastedMt, None)
+
+        val dfOut1 = df.withColumn("out", mappingUdf10($"key1", $"key1", $"key1", $"key1", $"key1",
+          $"key1", $"key1", $"key1", $"key1", $"key1"))
+          .orderBy("key1")
+        val dfOut2 = df.withColumn("out", mappingUdf10($"key1", $"key1", $"key1", $"key1", $"key1",
+          $"key1", $"key1", $"key1", $"key1", $"key2"))
+          .orderBy("key1")
+
+        assertResults(dfOut1, expectedResultsMatchFound)
+        assertResults(dfOut2, expectedResultsMatchNotFound)
+      }
+
+      "10 UDF parameters are used with a default value" in {
+        val localMt = LocalMappingTable(dfMt, Seq("id", "id", "id", "id", "id", "id", "id", "id", "id", "id"), "val")
+        val broadcastedMt = BroadcastUtils.broadcastMappingTable(localMt)
+
+        val mappingUdf9 = BroadcastUtils.getMappingUdf(broadcastedMt, Some(defaultValExpr))
+
+        val dfOut1 = df.withColumn("out", mappingUdf9($"key1", $"key1", $"key1", $"key1", $"key1",
+          $"key1", $"key1", $"key1", $"key1", $"key1"))
+          .orderBy("key1")
+        val dfOut2 = df.withColumn("out", mappingUdf9($"key1", $"key1", $"key1", $"key1", $"key1",
+          $"key1", $"key1", $"key1", $"key1", $"key2"))
+          .orderBy("key1")
+
+        assertResults(dfOut1, expectedResultsMatchFound)
+        assertResults(dfOut2, expectedResultsMatchNotFoundDefault)
+      }
+
       "5 UDF parameters are used without a default value and multiple outputs" in {
         val localMt = LocalMappingTable(dfMt, Seq("id", "id", "id", "id", "id"), Map("valC"->"val","val1C"->"val1","val2C"->"val2"))
         val broadcastedMt = BroadcastUtils.broadcastMappingTable(localMt)
@@ -294,165 +452,6 @@
         assertResults(dfOut1, expectedResultsMatchFoundForMultipleOutputs)
         assertResults(dfOut2, expectedResultsMatchNotFound)
       }
-=======
-      "6 UDF parameters are used without a default value" in {
-        val localMt = LocalMappingTable(dfMt, Seq("id", "id", "id", "id", "id", "id"), "val")
-        val broadcastedMt = BroadcastUtils.broadcastMappingTable(localMt)
-
-        val mappingUdf6 = BroadcastUtils.getMappingUdf(broadcastedMt, None)
-
-        val dfOut1 = df.withColumn("out", mappingUdf6($"key1", $"key1", $"key1", $"key1", $"key1", $"key1")).orderBy("key1")
-        val dfOut2 = df.withColumn("out", mappingUdf6($"key1", $"key1", $"key1", $"key1", $"key1", $"key2")).orderBy("key1")
-
-        assertResults(dfOut1, expectedResultsMatchFound)
-        assertResults(dfOut2, expectedResultsMatchNotFound)
-      }
-
-      "6 UDF parameters are used with a default value" in {
-        val localMt = LocalMappingTable(dfMt, Seq("id", "id", "id", "id", "id", "id"), "val")
-        val broadcastedMt = BroadcastUtils.broadcastMappingTable(localMt)
-
-        val mappingUdf6 = BroadcastUtils.getMappingUdf(broadcastedMt, Some(defaultValExpr))
-
-        val dfOut1 = df.withColumn("out", mappingUdf6($"key1", $"key1", $"key1", $"key1", $"key1", $"key1")).orderBy("key1")
-        val dfOut2 = df.withColumn("out", mappingUdf6($"key1", $"key1", $"key1", $"key1", $"key1" ,$"key2")).orderBy("key1")
-
-        assertResults(dfOut1, expectedResultsMatchFound)
-        assertResults(dfOut2, expectedResultsMatchNotFoundDefault)
-      }
-
-      "7 UDF parameters are used without a default value" in {
-        val localMt = LocalMappingTable(dfMt, Seq("id", "id", "id", "id", "id", "id", "id"), "val")
-        val broadcastedMt = BroadcastUtils.broadcastMappingTable(localMt)
-
-        val mappingUdf7 = BroadcastUtils.getMappingUdf(broadcastedMt, None)
-
-        val dfOut1 = df.withColumn("out", mappingUdf7($"key1", $"key1", $"key1", $"key1", $"key1", $"key1", $"key1"))
-          .orderBy("key1")
-        val dfOut2 = df.withColumn("out", mappingUdf7($"key1", $"key1", $"key1", $"key1", $"key1", $"key1", $"key2"))
-          .orderBy("key1")
-
-        assertResults(dfOut1, expectedResultsMatchFound)
-        assertResults(dfOut2, expectedResultsMatchNotFound)
-      }
-
-      "7 UDF parameters are used with a default value" in {
-        val localMt = LocalMappingTable(dfMt, Seq("id", "id", "id", "id", "id", "id", "id"), "val")
-        val broadcastedMt = BroadcastUtils.broadcastMappingTable(localMt)
-
-        val mappingUdf7 = BroadcastUtils.getMappingUdf(broadcastedMt, Some(defaultValExpr))
-
-        val dfOut1 = df.withColumn("out", mappingUdf7($"key1", $"key1", $"key1", $"key1", $"key1", $"key1", $"key1"))
-          .orderBy("key1")
-        val dfOut2 = df.withColumn("out", mappingUdf7($"key1", $"key1", $"key1", $"key1", $"key1", $"key1", $"key2"))
-          .orderBy("key1")
-
-        assertResults(dfOut1, expectedResultsMatchFound)
-        assertResults(dfOut2, expectedResultsMatchNotFoundDefault)
-      }
-
-      "8 UDF parameters are used without a default value" in {
-        val localMt = LocalMappingTable(dfMt, Seq("id", "id", "id", "id", "id", "id", "id", "id"), "val")
-        val broadcastedMt = BroadcastUtils.broadcastMappingTable(localMt)
-
-        val mappingUdf8 = BroadcastUtils.getMappingUdf(broadcastedMt, None)
-
-        val dfOut1 = df.withColumn("out", mappingUdf8($"key1", $"key1", $"key1", $"key1", $"key1",
-          $"key1", $"key1", $"key1"))
-          .orderBy("key1")
-        val dfOut2 = df.withColumn("out", mappingUdf8($"key1", $"key1", $"key1", $"key1", $"key1",
-          $"key1", $"key1", $"key2"))
-          .orderBy("key1")
-
-        assertResults(dfOut1, expectedResultsMatchFound)
-        assertResults(dfOut2, expectedResultsMatchNotFound)
-      }
-
-      "8 UDF parameters are used with a default value" in {
-        val localMt = LocalMappingTable(dfMt, Seq("id", "id", "id", "id", "id", "id", "id", "id"), "val")
-        val broadcastedMt = BroadcastUtils.broadcastMappingTable(localMt)
-
-        val mappingUdf8 = BroadcastUtils.getMappingUdf(broadcastedMt, Some(defaultValExpr))
-
-        val dfOut1 = df.withColumn("out", mappingUdf8($"key1", $"key1", $"key1", $"key1", $"key1",
-          $"key1", $"key1", $"key1"))
-          .orderBy("key1")
-        val dfOut2 = df.withColumn("out", mappingUdf8($"key1", $"key1", $"key1", $"key1", $"key1",
-          $"key1", $"key1", $"key2"))
-          .orderBy("key1")
-
-        assertResults(dfOut1, expectedResultsMatchFound)
-        assertResults(dfOut2, expectedResultsMatchNotFoundDefault)
-      }
-
-      "9 UDF parameters are used without a default value" in {
-        val localMt = LocalMappingTable(dfMt, Seq("id", "id", "id", "id", "id", "id", "id", "id", "id"), "val")
-        val broadcastedMt = BroadcastUtils.broadcastMappingTable(localMt)
-
-        val mappingUdf9 = BroadcastUtils.getMappingUdf(broadcastedMt, None)
-
-        val dfOut1 = df.withColumn("out", mappingUdf9($"key1", $"key1", $"key1", $"key1", $"key1",
-          $"key1", $"key1", $"key1", $"key1"))
-          .orderBy("key1")
-        val dfOut2 = df.withColumn("out", mappingUdf9($"key1", $"key1", $"key1", $"key1", $"key1",
-          $"key1", $"key1", $"key1", $"key2"))
-          .orderBy("key1")
-
-        assertResults(dfOut1, expectedResultsMatchFound)
-        assertResults(dfOut2, expectedResultsMatchNotFound)
-      }
-
-      "9 UDF parameters are used with a default value" in {
-        val localMt = LocalMappingTable(dfMt, Seq("id", "id", "id", "id", "id", "id", "id", "id", "id"), "val")
-        val broadcastedMt = BroadcastUtils.broadcastMappingTable(localMt)
-
-        val mappingUdf9 = BroadcastUtils.getMappingUdf(broadcastedMt, Some(defaultValExpr))
-
-        val dfOut1 = df.withColumn("out", mappingUdf9($"key1", $"key1", $"key1", $"key1", $"key1",
-          $"key1", $"key1", $"key1", $"key1"))
-          .orderBy("key1")
-        val dfOut2 = df.withColumn("out", mappingUdf9($"key1", $"key1", $"key1", $"key1", $"key1",
-          $"key1", $"key1", $"key1",  $"key2"))
-          .orderBy("key1")
-
-        assertResults(dfOut1, expectedResultsMatchFound)
-        assertResults(dfOut2, expectedResultsMatchNotFoundDefault)
-      }
-
-      "10 UDF parameters are used without a default value" in {
-        val localMt = LocalMappingTable(dfMt, Seq("id", "id", "id", "id", "id", "id", "id", "id", "id", "id"), "val")
-        val broadcastedMt = BroadcastUtils.broadcastMappingTable(localMt)
-
-        val mappingUdf10 = BroadcastUtils.getMappingUdf(broadcastedMt, None)
-
-        val dfOut1 = df.withColumn("out", mappingUdf10($"key1", $"key1", $"key1", $"key1", $"key1",
-          $"key1", $"key1", $"key1", $"key1", $"key1"))
-          .orderBy("key1")
-        val dfOut2 = df.withColumn("out", mappingUdf10($"key1", $"key1", $"key1", $"key1", $"key1",
-          $"key1", $"key1", $"key1", $"key1", $"key2"))
-          .orderBy("key1")
-
-        assertResults(dfOut1, expectedResultsMatchFound)
-        assertResults(dfOut2, expectedResultsMatchNotFound)
-      }
-
-      "10 UDF parameters are used with a default value" in {
-        val localMt = LocalMappingTable(dfMt, Seq("id", "id", "id", "id", "id", "id", "id", "id", "id", "id"), "val")
-        val broadcastedMt = BroadcastUtils.broadcastMappingTable(localMt)
-
-        val mappingUdf9 = BroadcastUtils.getMappingUdf(broadcastedMt, Some(defaultValExpr))
-
-        val dfOut1 = df.withColumn("out", mappingUdf9($"key1", $"key1", $"key1", $"key1", $"key1",
-          $"key1", $"key1", $"key1", $"key1", $"key1"))
-          .orderBy("key1")
-        val dfOut2 = df.withColumn("out", mappingUdf9($"key1", $"key1", $"key1", $"key1", $"key1",
-          $"key1", $"key1", $"key1", $"key1", $"key2"))
-          .orderBy("key1")
-
-        assertResults(dfOut1, expectedResultsMatchFound)
-        assertResults(dfOut2, expectedResultsMatchNotFoundDefault)
-      }
->>>>>>> 5833c1a2
     }
 
     "throw an exception" when {
@@ -463,14 +462,9 @@
         }
       }
 
-<<<<<<< HEAD
-      "a join with more than 5 fields attempted" in {
-        val localMt = LocalMappingTable(dfMt, Seq("id", "id", "id", "id", "id", "id"), Map(""->"val"))
-=======
       "a join with more than 10 fields attempted" in {
         val localMt = LocalMappingTable(dfMt, Seq("id", "id", "id", "id", "id", "id",
-          "id", "id", "id", "id", "id"), "val")
->>>>>>> 5833c1a2
+          "id", "id", "id", "id", "id"), Map(""->"val"))
         val broadcastedMt = BroadcastUtils.broadcastMappingTable(localMt)
 
         intercept[IllegalArgumentException] {
