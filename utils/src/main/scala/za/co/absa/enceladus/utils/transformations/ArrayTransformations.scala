/*
 * Copyright 2018 ABSA Group Limited
 *
 * Licensed under the Apache License, Version 2.0 (the "License");
 * you may not use this file except in compliance with the License.
 * You may obtain a copy of the License at
 *     http://www.apache.org/licenses/LICENSE-2.0
 *
 * Unless required by applicable law or agreed to in writing, software
 * distributed under the License is distributed on an "AS IS" BASIS,
 * WITHOUT WARRANTIES OR CONDITIONS OF ANY KIND, either express or implied.
 * See the License for the specific language governing permissions and
 * limitations under the License.
 */

package za.co.absa.enceladus.utils.transformations

import org.apache.spark.sql._
import org.apache.spark.sql.functions._
import org.apache.spark.sql.api.java.UDF1
import org.apache.spark.sql.types._
import org.apache.spark.sql.api.java.UDF2
import org.slf4j.LoggerFactory
import org.apache.spark.storage.StorageLevel
import za.co.absa.enceladus.utils.implicits.OptionImplicits.OptionEnhancements
import za.co.absa.enceladus.utils.udf.UDFNames
import za.co.absa.spark.commons.implicits.StructTypeImplicits.StructTypeEnhancementsArrays
import za.co.absa.spark.commons.sql.functions.col_of_path
import za.co.absa.spark.commons.utils.SchemaUtils

//TODO refactor to use spark commons and generally better code
object ArrayTransformations {

  private implicit class TransformationsChaining(val ds: DataFrame) extends AnyVal{
    def nestedWithColumn(columnName: String, column: Column): DataFrame = {
      ArrayTransformations.nestedWithColumn(ds)(columnName: String, column: Column)
    }
    def nestedWithColumnConditionally(condition: Boolean)(columnName: String): DataFrame = {
      if (condition) {
        val arrayCol = col(s"`$columnName`")
        nestedWithColumn(columnName, arrayCol).drop(arrayCol)
      } else {
        ds
      }
    }

    def zipWithOrder(arrCol: String)(implicit spark: SparkSession): DataFrame = {
      ArrayTransformations.zipWithOrder(ds, arrCol)
    }
  }

  private val logger = LoggerFactory.getLogger(this.getClass)
  private[enceladus] val arraySizeCols = new scala.collection.mutable.HashMap[String, String]()

  private val zipWithOrderUDF1 = new UDF1[Seq[Row], Seq[(Int, Row)]] {
    override def call(t1: Seq[Row]): Seq[(Int, Row)] = {
      // scalastyle:off null
      if (t1 == null) {
        null
      } else {
        t1.zipWithIndex.map(_.swap)
      }
      // scalastyle:on null
    }
  }

  private val handleNullAndEmptyUDF2 = new UDF2[Int, Seq[Row], Option[Seq[Row]]] {
    override def call(size: Int, arrayColValue: Seq[Row]): Option[Seq[Row]] = {
      size match {
        case -1 => None
        case  0 => Option(Seq())
        case  _ => Option(arrayColValue)
      }
<<<<<<< HEAD
=======
    }
  }

  //TODO explain this function purpose
  //array safe col
  def arrCol(any: String): Column = {
    val toks = any.replaceAll("\\[(\\d+)]", "\\.$1").split('.')
    toks.tail.foldLeft(col(toks.head)){
      case (acc, tok) =>
        if (tok.matches("\\d+")) {
          acc(tok.toInt)
        } else {
          acc(tok)
        }
>>>>>>> dbee56d0
    }
  }

  def nestedWithColumn(ds: DataFrame)(columnName: String, column: Column): DataFrame = {
<<<<<<< HEAD
    val toks = SchemaUtils.splitPath(columnName)
=======
    val toks = columnName.split("\\.").toList
>>>>>>> dbee56d0

    def helper(tokens: List[String], pathAcc: Seq[String]): Column = {
      val currPath = (pathAcc :+ tokens.head).mkString(".")
      val topType = ds.schema.getFieldType(currPath)

      // got a match
      if (currPath == columnName) {
        column as tokens.head
      } // some other attribute
      else if (!columnName.startsWith(currPath)) {
        col_of_path(currPath)
      } // partial match, keep going
      else if (topType.isEmpty) {
        struct(helper(tokens.tail, pathAcc ++ List(tokens.head))) as tokens.head
      } else {
        topType.get match {
          case s: StructType =>
            val cols = s.fields.map(_.name)
            val fields = if (tokens.size > 1 && !cols.contains(tokens(1))) {
              cols :+ tokens(1)
            } else {
              cols
            }
            struct(fields.map(field => helper((List(field) ++ tokens.tail).distinct, pathAcc :+ tokens.head) as field): _*) as tokens.head
          case _: ArrayType => throw new IllegalStateException("Cannot reconstruct array columns. Please use this within arrayTransform.")
          case _: DataType  => col_of_path(currPath) as tokens.head
        }
      }
    }

    ds.withColumn(toks.head, helper(toks, Seq()))
  }

  private def getArraySchema(field: String, schema: StructType): ArrayType = {
    val arrType = schema.getFieldType(field)
    if (arrType.isEmpty || !arrType.get.isInstanceOf[ArrayType]) {
      throw new IllegalStateException(s"Column $field either does not exist or is not of type ArrayType")
    } else {
      arrType.get.asInstanceOf[ArrayType]
    }
  }

  /**
   * Reverse zip with index for array type fields producing (index, original_element)
   *
   *  @param ds Dataset to be transformed
   *  @param arrCol The dot-separated path of the array column
   *  @return Dataset with the original path being an array of form (array_index, element)
   */
  def zipWithOrder(ds: DataFrame, arrCol: String)(implicit spark: SparkSession): DataFrame = {
    val udfName = UDFNames.uniqueUDFName("arrayZipWithIndex", arrCol)

    val elType = getArraySchema(arrCol, ds.schema)
    val newType = ArrayType.apply(StructType(Seq(
      StructField("_1", IntegerType, nullable = false), StructField("_2", elType.elementType, elType.containsNull)
    )))

    logger.info(s"Registering $udfName UDF for Array Zip With Index")
    logger.info(s"Calling UDF $udfName($arrCol))")

    spark.udf.register(udfName, zipWithOrderUDF1, newType)
    nestedWithColumn(ds)(arrCol, expr(s"$udfName($arrCol)"))
  }

  /**
    * Map transformation for array columns, preserving the original order of the array elements
    *
    *  @param ds Dataset to be transformed
    *  @param arrayCol The dot-separated path of the array column
    *  @param fn Function which takes a dataset and returns dataset. The array elements in the dataset have same path as the original array
    *            (one element per record). Fn has to preserve the element path.
    *  @return Dataset with the array of transformed elements (at the original path) and preserving the original order of the elements.
    */
  def arrayTransform(ds: DataFrame, arrayCol: String)(fn: DataFrame => DataFrame)(implicit spark: SparkSession): DataFrame = {
    import spark.implicits._

    val groupField = arrayCol.replace(".", "_") + "_arrayTransformId"
    val indField = s"${groupField}_index"
    val sizeField = s"${groupField}_size"

    logger.info(s"ArrayTransform: Storing array size col for $arrayCol as $sizeField")
    this.arraySizeCols.put(arrayCol, sizeField)

<<<<<<< HEAD
    val tokens = SchemaUtils.splitPath(arrayCol)

    val dsWithId = ds.withColumn(groupField, monotonically_increasing_id())
                     .withColumn(sizeField, size(col(arrayCol))).persist(StorageLevel.MEMORY_ONLY_SER) //id
    val flattened = dsWithId.zipWithOrder(arrayCol) //zipped
                            .withColumn(arrayCol, explode_outer(col_of_path(arrayCol))) //exploded
                            .nestedWithColumnConditionally(tokens.length > 1)(arrayCol)
                            .nestedWithColumn(indField, col_of_path(s"$arrayCol._1"))
                            .nestedWithColumn(arrayCol, col_of_path(s"$arrayCol._2"))
=======
    val tokens = arrayCol.split('.')

    val id = ds.withColumn(groupField, monotonically_increasing_id())
               .withColumn(sizeField, size(col(arrayCol))).persist(StorageLevel.MEMORY_ONLY_SER)
    val zipped = zipWithOrder(id, arrayCol)
    val exploded = zipped.withColumn(arrayCol, explode_outer(arrCol(arrayCol)))
    val tmp = if (tokens.length > 1) nestedWithColumn(exploded)(arrayCol, col(s"`$arrayCol`")).drop(col(s"`$arrayCol`")) else exploded
    val flattened = nestedWithColumn(nestedWithColumn(tmp)(indField, arrCol(s"$arrayCol._1")))(arrayCol, arrCol(s"$arrayCol._2"))
>>>>>>> dbee56d0
    val transformed = fn(flattened)
    val joinDs = transformed.nestedWithColumn(arrayCol, struct(col_of_path(indField) as "_1", col_of_path(arrayCol) as "_2"))
                            .drop(indField) //withInd
                            .groupBy(col_of_path(groupField)).agg(collect_list(col(arrayCol)) as arrayCol) //list
                            .nestedWithColumnConditionally(tokens.length > 1)(arrayCol)

    val origArraySchema = ds.schema
                            .getFieldType(arrayCol)
                            .getOrThrow(new IllegalStateException(s"The field $arrayCol not found in the transformed schema."))
                            .asInstanceOf[ArrayType]
    val arrayChildSchema = transformed.schema
                                      .getFieldType(arrayCol)
                                      .getOrThrow(new IllegalStateException(s"The field $arrayCol not found in the transformed schema."))
    val arraySchema = ArrayType.apply(arrayChildSchema, origArraySchema.containsNull)

    val udfName = UDFNames.uniqueUDFName("handleNullAndEmpty", groupField)
<<<<<<< HEAD

    spark.udf.register(udfName, handleNullAndEmptyUDF2, arraySchema)

    dsWithId.as("orig")
            .join(joinDs.as("trns"), col(s"orig.$groupField") === col(s"trns.$groupField"))
            .select($"orig.*", col(s"trns.${tokens.head}") as s"${tokens.head}_RENAME_TEMP")
            .nestedWithColumn(arrayCol, col_of_path(s"${tokens.head}_RENAME_TEMP.${tokens.tail.mkString(".")}"))
            .drop(s"${tokens.head}_RENAME_TEMP")
            .nestedWithColumn(arrayCol, sort_array(col_of_path(arrayCol)))
            .nestedWithColumn(arrayCol, col_of_path(s"$arrayCol._2"))
            .nestedWithColumn(arrayCol, expr(s"$udfName($sizeField, $arrayCol)")).drop(sizeField).drop(col_of_path(groupField))
  }

  def nestedDrop(df: DataFrame, colName: String): DataFrame = {
    val toks = SchemaUtils.splitPath(colName)
=======

    spark.udf.register(udfName, handleNullAndEmptyUDF2, arraySchema)


    val res1 = id
      .as("orig")
      .join(tmp2.as("trns"), col(s"orig.$groupField") === col(s"trns.$groupField"))
      .select($"orig.*", col(s"trns.${tokens.head}") as s"${tokens.head}_RENAME_TEMP")
    val res2 = nestedWithColumn(res1)(arrayCol, arrCol(s"${tokens.head}_RENAME_TEMP.${tokens.tail.mkString(".")}"))
      .drop(s"${tokens.head}_RENAME_TEMP")
    val res3 = nestedWithColumn(res2)(arrayCol, sort_array(arrCol(arrayCol)))
    val res4 = nestedWithColumn(res3)(arrayCol, arrCol(s"$arrayCol._2"))
    val res5 = nestedWithColumn(res4)(arrayCol, expr(s"$udfName($sizeField, $arrayCol)")).drop(sizeField).drop(arrCol(groupField))

    res5
  }

  def nestedDrop(df: DataFrame, colName: String): DataFrame = {
    val toks = colName.split("\\.")
>>>>>>> dbee56d0
    if (toks.size == 1) df.drop(colName) else {
      if (df.schema.getFirstArrayPath(colName) != "") {
        throw new IllegalStateException(s"Array Type fields in the path of $colName - dropping arrays children is not supported")
      }
      val parentPath = toks.init.mkString(".")
      logger.info(s"Nested Drop: parent path $parentPath")
      val parentType = df.schema.getFieldType(parentPath)
      logger.info(s"Nested Drop: parent type $parentType")
      val parentCols = parentType
        .getOrThrow{new IllegalStateException(s"Field $colName does not exist in \n ${df.printSchema()}")}
        .asInstanceOf[StructType]
        .fields
<<<<<<< HEAD
      val replace = struct(parentCols.filter(_.name != toks.last).map(x => col_of_path(s"$parentPath.${x.name}") as x.name): _*)
      nestedWithColumn(df)(parentPath, replace)
=======
      val replace = struct(parentCols.filter(_.name != toks.last).map(x => arrCol(s"$parentPath.${x.name}") as x.name): _*)
      this.nestedWithColumn(df)(parentPath, replace)
>>>>>>> dbee56d0
    }
  }

  def flattenArrays(df: DataFrame, colName: String)(implicit spark: SparkSession): DataFrame = {
    val dataType = df.schema.getFieldType(colName)
      .getOrThrow(new Error(s"Field $colName does not exist in ${df.schema.printTreeString()}"))
    if (!dataType.isInstanceOf[ArrayType]) {
      logger.info(s"Field $colName is not an ArrayType, returning the original dataset!")
      df
    } else {
      val arrType = dataType.asInstanceOf[ArrayType]
      if (!arrType.elementType.isInstanceOf[ArrayType]) {
        logger.info(s"Field $colName is not a nested array, returning the original dataset!")
        df
      } else {
        val udfName = UDFNames.uniqueUDFName("flattenArray", colName)

        spark.udf.register(udfName, new UDF1[Seq[Seq[Row]], Option[Seq[Row]]] {
          def call(arrayColValue: Seq[Seq[Row]]): Option[Seq[Row]] = {
            Option(arrayColValue).map(array => array.filter(Option(_).isDefined).flatten)
          }
        }, arrType.elementType)

        nestedWithColumn(df)(colName, call_udf(udfName, col(colName)))
      }
    }

  }

  def handleArrays(targetColumn: String, df: DataFrame)(fn: DataFrame => DataFrame)(implicit spark: SparkSession): DataFrame = {
    logger.info(s"handleArrays: Finding first array for $targetColumn")
    val firstArr = df.schema.getFirstArrayPath(targetColumn)
    logger.info(s"handleArrays: First array field $firstArr")
    firstArr match {
      case "" => fn(df)
      case _ =>
        val res = ArrayTransformations.arrayTransform(df, firstArr) {
          dfArr => handleArrays(targetColumn, dfArr)(fn)
        }
        res
    }
  }
}<|MERGE_RESOLUTION|>--- conflicted
+++ resolved
@@ -71,32 +71,11 @@
         case  0 => Option(Seq())
         case  _ => Option(arrayColValue)
       }
-<<<<<<< HEAD
-=======
-    }
-  }
-
-  //TODO explain this function purpose
-  //array safe col
-  def arrCol(any: String): Column = {
-    val toks = any.replaceAll("\\[(\\d+)]", "\\.$1").split('.')
-    toks.tail.foldLeft(col(toks.head)){
-      case (acc, tok) =>
-        if (tok.matches("\\d+")) {
-          acc(tok.toInt)
-        } else {
-          acc(tok)
-        }
->>>>>>> dbee56d0
     }
   }
 
   def nestedWithColumn(ds: DataFrame)(columnName: String, column: Column): DataFrame = {
-<<<<<<< HEAD
     val toks = SchemaUtils.splitPath(columnName)
-=======
-    val toks = columnName.split("\\.").toList
->>>>>>> dbee56d0
 
     def helper(tokens: List[String], pathAcc: Seq[String]): Column = {
       val currPath = (pathAcc :+ tokens.head).mkString(".")
@@ -180,7 +159,6 @@
     logger.info(s"ArrayTransform: Storing array size col for $arrayCol as $sizeField")
     this.arraySizeCols.put(arrayCol, sizeField)
 
-<<<<<<< HEAD
     val tokens = SchemaUtils.splitPath(arrayCol)
 
     val dsWithId = ds.withColumn(groupField, monotonically_increasing_id())
@@ -190,16 +168,6 @@
                             .nestedWithColumnConditionally(tokens.length > 1)(arrayCol)
                             .nestedWithColumn(indField, col_of_path(s"$arrayCol._1"))
                             .nestedWithColumn(arrayCol, col_of_path(s"$arrayCol._2"))
-=======
-    val tokens = arrayCol.split('.')
-
-    val id = ds.withColumn(groupField, monotonically_increasing_id())
-               .withColumn(sizeField, size(col(arrayCol))).persist(StorageLevel.MEMORY_ONLY_SER)
-    val zipped = zipWithOrder(id, arrayCol)
-    val exploded = zipped.withColumn(arrayCol, explode_outer(arrCol(arrayCol)))
-    val tmp = if (tokens.length > 1) nestedWithColumn(exploded)(arrayCol, col(s"`$arrayCol`")).drop(col(s"`$arrayCol`")) else exploded
-    val flattened = nestedWithColumn(nestedWithColumn(tmp)(indField, arrCol(s"$arrayCol._1")))(arrayCol, arrCol(s"$arrayCol._2"))
->>>>>>> dbee56d0
     val transformed = fn(flattened)
     val joinDs = transformed.nestedWithColumn(arrayCol, struct(col_of_path(indField) as "_1", col_of_path(arrayCol) as "_2"))
                             .drop(indField) //withInd
@@ -216,7 +184,6 @@
     val arraySchema = ArrayType.apply(arrayChildSchema, origArraySchema.containsNull)
 
     val udfName = UDFNames.uniqueUDFName("handleNullAndEmpty", groupField)
-<<<<<<< HEAD
 
     spark.udf.register(udfName, handleNullAndEmptyUDF2, arraySchema)
 
@@ -232,27 +199,6 @@
 
   def nestedDrop(df: DataFrame, colName: String): DataFrame = {
     val toks = SchemaUtils.splitPath(colName)
-=======
-
-    spark.udf.register(udfName, handleNullAndEmptyUDF2, arraySchema)
-
-
-    val res1 = id
-      .as("orig")
-      .join(tmp2.as("trns"), col(s"orig.$groupField") === col(s"trns.$groupField"))
-      .select($"orig.*", col(s"trns.${tokens.head}") as s"${tokens.head}_RENAME_TEMP")
-    val res2 = nestedWithColumn(res1)(arrayCol, arrCol(s"${tokens.head}_RENAME_TEMP.${tokens.tail.mkString(".")}"))
-      .drop(s"${tokens.head}_RENAME_TEMP")
-    val res3 = nestedWithColumn(res2)(arrayCol, sort_array(arrCol(arrayCol)))
-    val res4 = nestedWithColumn(res3)(arrayCol, arrCol(s"$arrayCol._2"))
-    val res5 = nestedWithColumn(res4)(arrayCol, expr(s"$udfName($sizeField, $arrayCol)")).drop(sizeField).drop(arrCol(groupField))
-
-    res5
-  }
-
-  def nestedDrop(df: DataFrame, colName: String): DataFrame = {
-    val toks = colName.split("\\.")
->>>>>>> dbee56d0
     if (toks.size == 1) df.drop(colName) else {
       if (df.schema.getFirstArrayPath(colName) != "") {
         throw new IllegalStateException(s"Array Type fields in the path of $colName - dropping arrays children is not supported")
@@ -265,13 +211,8 @@
         .getOrThrow{new IllegalStateException(s"Field $colName does not exist in \n ${df.printSchema()}")}
         .asInstanceOf[StructType]
         .fields
-<<<<<<< HEAD
       val replace = struct(parentCols.filter(_.name != toks.last).map(x => col_of_path(s"$parentPath.${x.name}") as x.name): _*)
       nestedWithColumn(df)(parentPath, replace)
-=======
-      val replace = struct(parentCols.filter(_.name != toks.last).map(x => arrCol(s"$parentPath.${x.name}") as x.name): _*)
-      this.nestedWithColumn(df)(parentPath, replace)
->>>>>>> dbee56d0
     }
   }
 
