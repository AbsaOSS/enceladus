/*
 * Copyright 2018 ABSA Group Limited
 *
 * Licensed under the Apache License, Version 2.0 (the "License");
 * you may not use this file except in compliance with the License.
 * You may obtain a copy of the License at
 *     http://www.apache.org/licenses/LICENSE-2.0
 *
 * Unless required by applicable law or agreed to in writing, software
 * distributed under the License is distributed on an "AS IS" BASIS,
 * WITHOUT WARRANTIES OR CONDITIONS OF ANY KIND, either express or implied.
 * See the License for the specific language governing permissions and
 * limitations under the License.
 */

package za.co.absa.enceladus.utils.broadcast

import org.apache.spark.broadcast.Broadcast
import org.apache.spark.sql.SparkSession
import org.apache.spark.sql.catalyst.ScalaReflection
import org.apache.spark.sql.expressions.UserDefinedFunction
import org.apache.spark.sql.functions.expr
import za.co.absa.enceladus.utils.error.{ErrorMessage, Mapping}
import org.apache.spark.sql.functions.udf

// todo fix Issue #1710
object BroadcastUtils {
  // scalastyle:off null
  // scalastyle:off magic.number

  def broadcastMappingTable(localMappingTable: LocalMappingTable)(implicit spark: SparkSession): Broadcast[LocalMappingTable] = {
    spark.sparkContext.broadcast(localMappingTable)
  }

  /**
   * Converts a Spark expression to an actual value that can be used inside a UDF.
   *
   * This is used to convert a default value provided by a user as a part of mapping rule definition,
   * to a value that can be used inside a mapping UDF.
   *
   * The returned value is one of primitives, or a Row for structs, or an array of Row(s) for an array of struct.
   *
   * @param expression A Spark expression.
   * @return A UDF that maps joins keys to a target attribute value.
   */
  def getValueOfSparkExpression(expression: String)(implicit spark: SparkSession): Any = {
    import spark.implicits._

    // In order to convert a Spark expression to a value, a DataFrame is created with a single row and a column
    // that we will ignore. It cannot be an empty DataFrame since we need one row to be able to add a column
    // with the expression there.
    //
    // Then we add another column, named 'dummy' (but the name is not important since we are going to ignore it),
    // and the value of the Spark expression provided by the user.
    //
    // Then we collect the DataFrame '.collect()', take the first row '(0)' and the second column '(1)', which is
    // the value of our expression.
    List(1).toDF()
      .withColumn("dummy", expr(expression))
      .collect()(0)(1)
  }

  /**
   * Returns a UDF that takes values of join keys and returns the value of the target attribute or null
   * if there is no mapping for the specified keys.
   *
   * @param mappingTable A mapping table broadcasted to executors.
   * @return A UDF that maps joins keys to a target attribute value.
   */
  def getMappingUdf(mappingTable: Broadcast[LocalMappingTable],
                    defaultValueExpr: Option[String])(implicit spark: SparkSession): UserDefinedFunction = {
    val numberOfArguments = mappingTable.value.keyTypes.size

    val defaultValueOpt = defaultValueExpr.map(getValueOfSparkExpression)

<<<<<<< HEAD
//    val lambda = numberOfArguments match {
//      case 1 => getMappingLambdaParam1(mappingTable, defaultValueOpt)
//      case 2 => getMappingLambdaParam2(mappingTable, defaultValueOpt)
//      case 3 => getMappingLambdaParam3(mappingTable, defaultValueOpt)
//      case 4 => getMappingLambdaParam4(mappingTable, defaultValueOpt)
//      case 5 => getMappingLambdaParam5(mappingTable, defaultValueOpt)
//      case n => throw new IllegalArgumentException(s"Mapping UDFs with $n arguments are not supported. Should be between 1 and 5.")
//    }
//
//    UserDefinedFunction(lambda,
//      mappingTable.value.valueType,
//      Some(mappingTable.value.keyTypes))
=======
    val lambda = numberOfArguments match {
      case 1 => getMappingLambdaParam1(mappingTable, defaultValueOpt)
      case 2 => getMappingLambdaParam2(mappingTable, defaultValueOpt)
      case 3 => getMappingLambdaParam3(mappingTable, defaultValueOpt)
      case 4 => getMappingLambdaParam4(mappingTable, defaultValueOpt)
      case 5 => getMappingLambdaParam5(mappingTable, defaultValueOpt)
      case 6 => getMappingLambdaParam6(mappingTable, defaultValueOpt)
      case 7 => getMappingLambdaParam7(mappingTable, defaultValueOpt)
      case 8 => getMappingLambdaParam8(mappingTable, defaultValueOpt)
      case 9 => getMappingLambdaParam9(mappingTable, defaultValueOpt)
      case 10 => getMappingLambdaParam10(mappingTable, defaultValueOpt)
      case n => throw new IllegalArgumentException(s"Mapping UDFs with $n arguments are not supported. Should be between 1 and 10.")
    }
>>>>>>> dfdfb5f4

    // todo fix Issue #1710
    throw new NotImplementedError("This method is not correctly implemented, yet")
  }

  /**
   * Returns a UDF that takes values of join keys and returns a join error or null if the join is successful.
   *
   * @param mappingTable A mapping table broadcasted to executors.
   * @return A UDF that returns an error column if join keys are not found in the mapping.
   */
  def getErrorUdf(mappingTable: Broadcast[LocalMappingTable],
                  outputColumn: String,
                  mappings: Seq[Mapping])(implicit spark: SparkSession): UserDefinedFunction = {
    val numberOfArguments = mappingTable.value.keyTypes.size

<<<<<<< HEAD
//    val lambda = numberOfArguments match {
//      case 1 => getErrorLambdaParam1(mappingTable, outputColumn, mappings)
//      case 2 => getErrorLambdaParam2(mappingTable, outputColumn, mappings)
//      case 3 => getErrorLambdaParam3(mappingTable, outputColumn, mappings)
//      case 4 => getErrorLambdaParam4(mappingTable, outputColumn, mappings)
//      case 5 => getErrorLambdaParam5(mappingTable, outputColumn, mappings)
//      case n => throw new IllegalArgumentException(s"Error column UDFs with $n arguments are not supported. Should be between 1 and 5.")
//    }
//
//    val errorMessageSchema = ScalaReflection.schemaFor[ErrorMessage]
//
//    val errorUdf = UserDefinedFunction(lambda,
//      errorMessageSchema.dataType,
//      Some(mappingTable.value.keyTypes))
//
//    errorUdf
=======
    val lambda = numberOfArguments match {
      case 1 => getErrorLambdaParam1(mappingTable, outputColumn, mappings)
      case 2 => getErrorLambdaParam2(mappingTable, outputColumn, mappings)
      case 3 => getErrorLambdaParam3(mappingTable, outputColumn, mappings)
      case 4 => getErrorLambdaParam4(mappingTable, outputColumn, mappings)
      case 5 => getErrorLambdaParam5(mappingTable, outputColumn, mappings)
      case 6 => getErrorLambdaParam6(mappingTable, outputColumn, mappings)
      case 7 => getErrorLambdaParam7(mappingTable, outputColumn, mappings)
      case 8 => getErrorLambdaParam8(mappingTable, outputColumn, mappings)
      case 9 => getErrorLambdaParam9(mappingTable, outputColumn, mappings)
      case 10 => getErrorLambdaParam10(mappingTable, outputColumn, mappings)
      case n => throw new IllegalArgumentException(s"Error column UDFs with $n arguments are not supported. Should be between 1 and 10.")
    }

    val errorMessageSchema = ScalaReflection.schemaFor[ErrorMessage]

    val errorUdf = UserDefinedFunction(lambda,
      errorMessageSchema.dataType,
      Some(mappingTable.value.keyTypes))
>>>>>>> dfdfb5f4

    // todo fix Issue #1710
    throw new NotImplementedError("This method is not correctly implemented, yet")
  }

  private def getMappingLambdaParam1(mappingTable: Broadcast[LocalMappingTable], defaultValueOpt: Option[Any]): AnyRef = {
    defaultValueOpt match {
      case None =>
        param1: Any => {
          val mt = mappingTable.value.map
          mt.getOrElse(Seq(param1), null)
        }
      case Some(defaultValue) =>
        param1: Any => {
          val mt = mappingTable.value.map
          mt.getOrElse(Seq(param1), defaultValue)
        }
    }
  }

  private def getMappingLambdaParam2(mappingTable: Broadcast[LocalMappingTable], defaultValueOpt: Option[Any]): AnyRef = {
    defaultValueOpt match {
      case None =>
        (param1: Any, param2: Any) => {
          val mt = mappingTable.value.map
          mt.getOrElse(Seq(param1, param2), null)
        }
      case Some(defaultValue) =>
        (param1: Any, param2: Any) => {
          val mt = mappingTable.value.map
          mt.getOrElse(Seq(param1, param2), defaultValue)
        }
    }
  }

  private def getMappingLambdaParam3(mappingTable: Broadcast[LocalMappingTable], defaultValueOpt: Option[Any]): AnyRef = {
    defaultValueOpt match {
      case None =>
        (param1: Any, param2: Any, param3: Any) => {
          val mt = mappingTable.value.map
          mt.getOrElse(Seq(param1, param2, param3), null)
        }
      case Some(defaultValue) =>
        (param1: Any, param2: Any, param3: Any) => {
          val mt = mappingTable.value.map
          mt.getOrElse(Seq(param1, param2, param3), defaultValue)
        }
    }
  }

  private def getMappingLambdaParam4(mappingTable: Broadcast[LocalMappingTable], defaultValueOpt: Option[Any]): AnyRef = {
    defaultValueOpt match {
      case None =>
        (param1: Any, param2: Any, param3: Any, param4: Any) => {
          val mt = mappingTable.value.map
          mt.getOrElse(Seq(param1, param2, param3, param4), null)
        }
      case Some(defaultValue) =>
        (param1: Any, param2: Any, param3: Any, param4: Any) => {
          val mt = mappingTable.value.map
          mt.getOrElse(Seq(param1, param2, param3, param4), defaultValue)
        }
    }
  }

  private def getMappingLambdaParam5(mappingTable: Broadcast[LocalMappingTable], defaultValueOpt: Option[Any]): AnyRef = {
    defaultValueOpt match {
      case None =>
        (param1: Any, param2: Any, param3: Any, param4: Any, param5: Any) => {
          val mt = mappingTable.value.map
          mt.getOrElse(Seq(param1, param2, param3, param4, param5), null)
        }
      case Some(defaultValue) =>
        (param1: Any, param2: Any, param3: Any, param4: Any, param5: Any) => {
          val mt = mappingTable.value.map
          mt.getOrElse(Seq(param1, param2, param3, param4, param5), defaultValue)
        }
    }
  }

  private def getMappingLambdaParam6(mappingTable: Broadcast[LocalMappingTable], defaultValueOpt: Option[Any]): AnyRef = {
    defaultValueOpt match {
      case None =>
        (param1: Any, param2: Any, param3: Any, param4: Any, param5: Any,
        param6: Any) => {
          val mt = mappingTable.value.map
          mt.getOrElse(Seq(param1, param2, param3, param4, param5, param6), null)
        }
      case Some(defaultValue) =>
        (param1: Any, param2: Any, param3: Any, param4: Any, param5: Any,
         param6: Any) => {
          val mt = mappingTable.value.map
          mt.getOrElse(Seq(param1, param2, param3, param4, param5, param6), defaultValue)
        }
    }
  }

  private def getMappingLambdaParam7(mappingTable: Broadcast[LocalMappingTable], defaultValueOpt: Option[Any]): AnyRef = {
    defaultValueOpt match {
      case None =>
        (param1: Any, param2: Any, param3: Any, param4: Any, param5: Any,
         param6: Any, param7: Any) => {
          val mt = mappingTable.value.map
          mt.getOrElse(Seq(param1, param2, param3, param4, param5, param6, param7), null)
        }
      case Some(defaultValue) =>
        (param1: Any, param2: Any, param3: Any, param4: Any, param5: Any,
         param6: Any, param7: Any) => {
          val mt = mappingTable.value.map
          mt.getOrElse(Seq(param1, param2, param3, param4, param5, param6, param7), defaultValue)
        }
    }
  }


  private def getMappingLambdaParam8(mappingTable: Broadcast[LocalMappingTable], defaultValueOpt: Option[Any]): AnyRef = {
    defaultValueOpt match {
      case None =>
        (param1: Any, param2: Any, param3: Any, param4: Any, param5: Any,
         param6: Any, param7: Any, param8: Any) => {
          val mt = mappingTable.value.map
          mt.getOrElse(Seq(param1, param2, param3, param4, param5, param6, param7, param8), null)
        }
      case Some(defaultValue) =>
        (param1: Any, param2: Any, param3: Any, param4: Any, param5: Any,
         param6: Any, param7: Any, param8: Any) => {
          val mt = mappingTable.value.map
          mt.getOrElse(Seq(param1, param2, param3, param4, param5, param6, param7, param8), defaultValue)
        }
    }
  }

  private def getMappingLambdaParam9(mappingTable: Broadcast[LocalMappingTable], defaultValueOpt: Option[Any]): AnyRef = {
    defaultValueOpt match {
      case None =>
        (param1: Any, param2: Any, param3: Any, param4: Any, param5: Any,
         param6: Any, param7: Any, param8: Any, param9: Any) => {
          val mt = mappingTable.value.map
          mt.getOrElse(Seq(param1, param2, param3, param4, param5, param6, param7, param8, param9), null)
        }
      case Some(defaultValue) =>
        (param1: Any, param2: Any, param3: Any, param4: Any, param5: Any,
         param6: Any, param7: Any, param8: Any, param9: Any) => {
          val mt = mappingTable.value.map
          mt.getOrElse(Seq(param1, param2, param3, param4, param5, param6, param7, param8, param9), defaultValue)
        }
    }
  }

  private def getMappingLambdaParam10(mappingTable: Broadcast[LocalMappingTable], defaultValueOpt: Option[Any]): AnyRef = {
    defaultValueOpt match {
      case None =>
        (param1: Any, param2: Any, param3: Any, param4: Any, param5: Any,
         param6: Any, param7: Any, param8: Any, param9: Any, param10: Any) => {
          val mt = mappingTable.value.map
          mt.getOrElse(Seq(param1, param2, param3, param4, param5, param6, param7, param8, param9, param10), null)
        }
      case Some(defaultValue) =>
        (param1: Any, param2: Any, param3: Any, param4: Any, param5: Any,
         param6: Any, param7: Any, param8: Any, param9: Any, param10: Any) => {
          val mt = mappingTable.value.map
          mt.getOrElse(Seq(param1, param2, param3, param4, param5, param6, param7, param8, param9, param10), defaultValue)
        }
    }
  }

  private def getErrorLambdaParam1(mappingTable: Broadcast[LocalMappingTable],
                                   outputColumn: String,
                                   mappings: Seq[Mapping]): AnyRef = {
    param1: Any => {
      val mt = mappingTable.value.map
      if (mt.contains(Seq(param1))) {
        null
      } else {
        ErrorMessage.confMappingErr(outputColumn, Seq(safeToString(param1)), mappings)
      }
    }
  }

  private def getErrorLambdaParam2(mappingTable: Broadcast[LocalMappingTable],
                                   outputColumn: String,
                                   mappings: Seq[Mapping]): AnyRef = {
    (param1: Any, param2: Any) => {
      val mt = mappingTable.value.map
      if (mt.contains(Seq(param1, param2))) {
        null
      } else {
        ErrorMessage.confMappingErr(outputColumn, Seq(safeToString(param1), safeToString(param2)), mappings)
      }
    }
  }

  private def getErrorLambdaParam3(mappingTable: Broadcast[LocalMappingTable],
                                   outputColumn: String,
                                   mappings: Seq[Mapping]): AnyRef = {
    (param1: Any, param2: Any, param3: Any) => {
      val mt = mappingTable.value.map
      if (mt.contains(Seq(param1, param2, param3))) {
        null
      } else {
        ErrorMessage.confMappingErr(outputColumn, Seq(safeToString(param1), safeToString(param2), safeToString(param3)), mappings)
      }
    }
  }

  private def getErrorLambdaParam4(mappingTable: Broadcast[LocalMappingTable],
                                   outputColumn: String,
                                   mappings: Seq[Mapping]): AnyRef = {
    (param1: Any, param2: Any, param3: Any, param4: Any) => {
      val mt = mappingTable.value.map
      if (mt.contains(Seq(param1, param2, param3, param4))) {
        null
      } else {
        ErrorMessage.confMappingErr(outputColumn, Seq(safeToString(param1), safeToString(param2), safeToString(param3),
          safeToString(param4)), mappings)
      }
    }
  }

  private def getErrorLambdaParam5(mappingTable: Broadcast[LocalMappingTable],
                                   outputColumn: String,
                                   mappings: Seq[Mapping]): AnyRef = {
    (param1: Any, param2: Any, param3: Any, param4: Any, param5: Any) => {
      val mt = mappingTable.value.map
      if (mt.contains(Seq(param1, param2, param3, param4, param5))) {
        null
      } else {
        ErrorMessage.confMappingErr(outputColumn, Seq(safeToString(param1), safeToString(param2), safeToString(param3),
          safeToString(param4), safeToString(param5)), mappings)
      }
    }
  }

  private def getErrorLambdaParam6(mappingTable: Broadcast[LocalMappingTable],
                                   outputColumn: String,
                                   mappings: Seq[Mapping]): AnyRef = {
    (param1: Any, param2: Any, param3: Any, param4: Any, param5: Any,
     param6: Any) => {
      val mt = mappingTable.value.map
      if (mt.contains(Seq(param1, param2, param3, param4, param5, param6))) {
        null
      } else {
        ErrorMessage.confMappingErr(outputColumn, Seq(safeToString(param1), safeToString(param2), safeToString(param3),
          safeToString(param4), safeToString(param5), safeToString(param6)), mappings)
      }
    }
  }

  private def getErrorLambdaParam7(mappingTable: Broadcast[LocalMappingTable],
                                   outputColumn: String,
                                   mappings: Seq[Mapping]): AnyRef = {
    (param1: Any, param2: Any, param3: Any, param4: Any, param5: Any,
     param6: Any, param7: Any) => {
      val mt = mappingTable.value.map
      if (mt.contains(Seq(param1, param2, param3, param4, param5, param6, param7))) {
        null
      } else {
        ErrorMessage.confMappingErr(outputColumn, Seq(safeToString(param1), safeToString(param2), safeToString(param3),
          safeToString(param4), safeToString(param5), safeToString(param6), safeToString(param7)), mappings)
      }
    }
  }

  private def getErrorLambdaParam8(mappingTable: Broadcast[LocalMappingTable],
                                   outputColumn: String,
                                   mappings: Seq[Mapping]): AnyRef = {
    (param1: Any, param2: Any, param3: Any, param4: Any, param5: Any,
     param6: Any, param7: Any, param8: Any) => {
      val mt = mappingTable.value.map
      if (mt.contains(Seq(param1, param2, param3, param4, param5, param6, param7, param8))) {
        null
      } else {
        ErrorMessage.confMappingErr(outputColumn, Seq(safeToString(param1), safeToString(param2), safeToString(param3),
          safeToString(param4), safeToString(param5), safeToString(param6), safeToString(param7), safeToString(param8)), mappings)
      }
    }
  }

  private def getErrorLambdaParam9(mappingTable: Broadcast[LocalMappingTable],
                                   outputColumn: String,
                                   mappings: Seq[Mapping]): AnyRef = {
    (param1: Any, param2: Any, param3: Any, param4: Any, param5: Any,
     param6: Any, param7: Any, param8: Any, param9: Any) => {
      val mt = mappingTable.value.map
      if (mt.contains(Seq(param1, param2, param3, param4, param5, param6, param7, param8, param9))) {
        null
      } else {
        ErrorMessage.confMappingErr(outputColumn, Seq(safeToString(param1), safeToString(param2), safeToString(param3),
          safeToString(param4), safeToString(param5), safeToString(param6), safeToString(param7), safeToString(param8),
          safeToString(param9)), mappings)
      }
    }
  }

  private def getErrorLambdaParam10(mappingTable: Broadcast[LocalMappingTable],
                                   outputColumn: String,
                                   mappings: Seq[Mapping]): AnyRef = {
    (param1: Any, param2: Any, param3: Any, param4: Any, param5: Any,
     param6: Any, param7: Any, param8: Any, param9: Any, param10: Any) => {
      val mt = mappingTable.value.map
      if (mt.contains(Seq(param1, param2, param3, param4, param5, param6, param7, param8, param9, param10))) {
        null
      } else {
        ErrorMessage.confMappingErr(outputColumn, Seq(safeToString(param1), safeToString(param2), safeToString(param3),
          safeToString(param4), safeToString(param5), safeToString(param6), safeToString(param7), safeToString(param8),
          safeToString(param9), safeToString(param10)), mappings)
      }
    }
  }

  private final def safeToString(a: Any): String = {
    if (a == null) {
      null
    } else {
      a.toString
    }
  }

}<|MERGE_RESOLUTION|>--- conflicted
+++ resolved
@@ -73,34 +73,23 @@
 
     val defaultValueOpt = defaultValueExpr.map(getValueOfSparkExpression)
 
-<<<<<<< HEAD
 //    val lambda = numberOfArguments match {
 //      case 1 => getMappingLambdaParam1(mappingTable, defaultValueOpt)
 //      case 2 => getMappingLambdaParam2(mappingTable, defaultValueOpt)
 //      case 3 => getMappingLambdaParam3(mappingTable, defaultValueOpt)
 //      case 4 => getMappingLambdaParam4(mappingTable, defaultValueOpt)
 //      case 5 => getMappingLambdaParam5(mappingTable, defaultValueOpt)
-//      case n => throw new IllegalArgumentException(s"Mapping UDFs with $n arguments are not supported. Should be between 1 and 5.")
+//      case 6 => getMappingLambdaParam6(mappingTable, defaultValueOpt)
+//      case 7 => getMappingLambdaParam7(mappingTable, defaultValueOpt)
+//      case 8 => getMappingLambdaParam8(mappingTable, defaultValueOpt)
+//      case 9 => getMappingLambdaParam9(mappingTable, defaultValueOpt)
+//      case 10 => getMappingLambdaParam10(mappingTable, defaultValueOpt)
+//      case n => throw new IllegalArgumentException(s"Mapping UDFs with $n arguments are not supported. Should be between 1 and 10.")
 //    }
 //
 //    UserDefinedFunction(lambda,
 //      mappingTable.value.valueType,
 //      Some(mappingTable.value.keyTypes))
-=======
-    val lambda = numberOfArguments match {
-      case 1 => getMappingLambdaParam1(mappingTable, defaultValueOpt)
-      case 2 => getMappingLambdaParam2(mappingTable, defaultValueOpt)
-      case 3 => getMappingLambdaParam3(mappingTable, defaultValueOpt)
-      case 4 => getMappingLambdaParam4(mappingTable, defaultValueOpt)
-      case 5 => getMappingLambdaParam5(mappingTable, defaultValueOpt)
-      case 6 => getMappingLambdaParam6(mappingTable, defaultValueOpt)
-      case 7 => getMappingLambdaParam7(mappingTable, defaultValueOpt)
-      case 8 => getMappingLambdaParam8(mappingTable, defaultValueOpt)
-      case 9 => getMappingLambdaParam9(mappingTable, defaultValueOpt)
-      case 10 => getMappingLambdaParam10(mappingTable, defaultValueOpt)
-      case n => throw new IllegalArgumentException(s"Mapping UDFs with $n arguments are not supported. Should be between 1 and 10.")
-    }
->>>>>>> dfdfb5f4
 
     // todo fix Issue #1710
     throw new NotImplementedError("This method is not correctly implemented, yet")
@@ -117,14 +106,18 @@
                   mappings: Seq[Mapping])(implicit spark: SparkSession): UserDefinedFunction = {
     val numberOfArguments = mappingTable.value.keyTypes.size
 
-<<<<<<< HEAD
 //    val lambda = numberOfArguments match {
 //      case 1 => getErrorLambdaParam1(mappingTable, outputColumn, mappings)
 //      case 2 => getErrorLambdaParam2(mappingTable, outputColumn, mappings)
 //      case 3 => getErrorLambdaParam3(mappingTable, outputColumn, mappings)
 //      case 4 => getErrorLambdaParam4(mappingTable, outputColumn, mappings)
 //      case 5 => getErrorLambdaParam5(mappingTable, outputColumn, mappings)
-//      case n => throw new IllegalArgumentException(s"Error column UDFs with $n arguments are not supported. Should be between 1 and 5.")
+//      case 6 => getErrorLambdaParam6(mappingTable, outputColumn, mappings)
+//      case 7 => getErrorLambdaParam7(mappingTable, outputColumn, mappings)
+//      case 8 => getErrorLambdaParam8(mappingTable, outputColumn, mappings)
+//      case 9 => getErrorLambdaParam9(mappingTable, outputColumn, mappings)
+//      case 10 => getErrorLambdaParam10(mappingTable, outputColumn, mappings)
+//      case n => throw new IllegalArgumentException(s"Error column UDFs with $n arguments are not supported. Should be between 1 and 10.")
 //    }
 //
 //    val errorMessageSchema = ScalaReflection.schemaFor[ErrorMessage]
@@ -134,27 +127,6 @@
 //      Some(mappingTable.value.keyTypes))
 //
 //    errorUdf
-=======
-    val lambda = numberOfArguments match {
-      case 1 => getErrorLambdaParam1(mappingTable, outputColumn, mappings)
-      case 2 => getErrorLambdaParam2(mappingTable, outputColumn, mappings)
-      case 3 => getErrorLambdaParam3(mappingTable, outputColumn, mappings)
-      case 4 => getErrorLambdaParam4(mappingTable, outputColumn, mappings)
-      case 5 => getErrorLambdaParam5(mappingTable, outputColumn, mappings)
-      case 6 => getErrorLambdaParam6(mappingTable, outputColumn, mappings)
-      case 7 => getErrorLambdaParam7(mappingTable, outputColumn, mappings)
-      case 8 => getErrorLambdaParam8(mappingTable, outputColumn, mappings)
-      case 9 => getErrorLambdaParam9(mappingTable, outputColumn, mappings)
-      case 10 => getErrorLambdaParam10(mappingTable, outputColumn, mappings)
-      case n => throw new IllegalArgumentException(s"Error column UDFs with $n arguments are not supported. Should be between 1 and 10.")
-    }
-
-    val errorMessageSchema = ScalaReflection.schemaFor[ErrorMessage]
-
-    val errorUdf = UserDefinedFunction(lambda,
-      errorMessageSchema.dataType,
-      Some(mappingTable.value.keyTypes))
->>>>>>> dfdfb5f4
 
     // todo fix Issue #1710
     throw new NotImplementedError("This method is not correctly implemented, yet")
