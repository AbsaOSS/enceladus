--- conflicted
+++ resolved
@@ -48,26 +48,4 @@
         FileSystem.get(hadoopConf) // HDFS
     }
   }
-
-<<<<<<< HEAD
-=======
-  implicit class FileSystemExt(fs: FileSystem) {
-    /**
-     * Checks if path is a directory, returns `default` on FileNotFoundException. Basically, behaves the same way as the late
-     * [[org.apache.hadoop.fs.FileSystem#isDirectory(org.apache.hadoop.fs.Path)]]
-     * @param path path to test if isDirectory
-     * @param default default to be returned on error
-     */
-    def isDirectoryWithDefault(path: Path, default: Boolean): Boolean = {
-      Try {
-        fs.getFileStatus(path).isDirectory
-      } match {
-        case Success(value) => value
-        case Failure(_: FileNotFoundException) => default
-        case Failure(otherException) => throw otherException
-      }
-    }
-  }
-
->>>>>>> dbee56d0
 }
