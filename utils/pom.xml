<!--
  ~ Copyright 2018 ABSA Group Limited
  ~
  ~ Licensed under the Apache License, Version 2.0 (the "License");
  ~ you may not use this file except in compliance with the License.
  ~ You may obtain a copy of the License at
  ~     http://www.apache.org/licenses/LICENSE-2.0
  ~
  ~ Unless required by applicable law or agreed to in writing, software
  ~ distributed under the License is distributed on an "AS IS" BASIS,
  ~ WITHOUT WARRANTIES OR CONDITIONS OF ANY KIND, either express or implied.
  ~ See the License for the specific language governing permissions and
  ~ limitations under the License.
  -->

<project xmlns="http://maven.apache.org/POM/4.0.0" xmlns:xsi="http://www.w3.org/2001/XMLSchema-instance"
         xsi:schemaLocation="http://maven.apache.org/POM/4.0.0 http://maven.apache.org/xsd/maven-4.0.0.xsd">
    <modelVersion>4.0.0</modelVersion>
    <artifactId>utils</artifactId>
    <packaging>jar</packaging>

    <parent>
        <groupId>za.co.absa.enceladus</groupId>
        <artifactId>parent</artifactId>
<<<<<<< HEAD
        <version>3.0.0-SNAPSHOT</version>
=======
        <version>2.25.0</version>
>>>>>>> 2ff00a64
    </parent>

    <properties>
        <scalastyle.configLocation>${project.parent.basedir}/scalastyle-config.xml</scalastyle.configLocation>
    </properties>

    <dependencies>
        <dependency>
            <groupId>org.scalatest</groupId>
            <artifactId>scalatest_${scala.compat.version}</artifactId>
            <version>${scalatest.version}</version>
            <scope>provided</scope>
        </dependency>
        <dependency>
            <groupId>com.typesafe</groupId>
            <artifactId>config</artifactId>
            <version>${typesafe.config.version}</version>
        </dependency>
        <dependency>
            <groupId>org.apache.spark</groupId>
            <artifactId>spark-yarn_${scala.compat.version}</artifactId>
            <version>${spark.version}</version>
            <scope>provided</scope>
        </dependency>
        <dependency>
            <groupId>za.co.absa</groupId>
            <artifactId>atum-model_${scala.compat.version}</artifactId>
            <version>${atum.version}</version>
        </dependency>
        <dependency>
            <groupId>za.co.absa.commons</groupId>
            <artifactId>commons_${scala.compat.version}</artifactId>
<<<<<<< HEAD
            <version>${commons.version}</version>
=======
            <version>${absa.commons.version}</version>
>>>>>>> 2ff00a64
        </dependency>
        <dependency>
            <groupId>org.scalatest</groupId>
            <artifactId>scalatest-flatspec_${scala.compat.version}</artifactId>
            <version>${scalatest.version}</version>
            <scope>test</scope>
        </dependency>

    </dependencies>

    <build>
        <plugins>
            <plugin>
                <groupId>org.scalastyle</groupId>
                <artifactId>scalastyle-maven-plugin</artifactId>
            </plugin>
            <plugin>
                <groupId>net.alchim31.maven</groupId>
                <artifactId>scala-maven-plugin</artifactId>
                <version>${scala.maven.plugin.version}</version>
                <executions>
                    <execution>
                        <goals>
                            <goal>compile</goal>
                            <goal>testCompile</goal>
                        </goals>
                    </execution>
                </executions>
                <configuration>
                    <args>
                        <arg>-Xfatal-warnings</arg>
                        <arg>-unchecked</arg>
                        <arg>-deprecation</arg>
                        <arg>-feature</arg>
                    </args>
                </configuration>
            </plugin>
            <plugin>
                <groupId>org.apache.maven.plugins</groupId>
                <artifactId>maven-antrun-plugin</artifactId>
                <version>${maven.antrun.plugin.version}</version>
                <executions>
                    <execution>
                        <id>copy</id>
                        <phase>validate</phase>
                        <configuration>
                            <target>
                                <copy file="${project.basedir}/src/main/resources/application.conf.template" tofile="${project.basedir}/src/main/resources/application.conf" overwrite="false" />
                            </target>
                        </configuration>
                        <goals>
                            <goal>run</goal>
                        </goals>
                    </execution>
                </executions>
            </plugin>
        </plugins>
    </build>

</project><|MERGE_RESOLUTION|>--- conflicted
+++ resolved
@@ -22,11 +22,7 @@
     <parent>
         <groupId>za.co.absa.enceladus</groupId>
         <artifactId>parent</artifactId>
-<<<<<<< HEAD
         <version>3.0.0-SNAPSHOT</version>
-=======
-        <version>2.25.0</version>
->>>>>>> 2ff00a64
     </parent>
 
     <properties>
@@ -59,11 +55,7 @@
         <dependency>
             <groupId>za.co.absa.commons</groupId>
             <artifactId>commons_${scala.compat.version}</artifactId>
-<<<<<<< HEAD
-            <version>${commons.version}</version>
-=======
             <version>${absa.commons.version}</version>
->>>>>>> 2ff00a64
         </dependency>
         <dependency>
             <groupId>org.scalatest</groupId>
