<!--
  ~ Copyright 2018 ABSA Group Limited
  ~
  ~ Licensed under the Apache License, Version 2.0 (the "License");
  ~ you may not use this file except in compliance with the License.
  ~ You may obtain a copy of the License at
  ~     http://www.apache.org/licenses/LICENSE-2.0
  ~
  ~ Unless required by applicable law or agreed to in writing, software
  ~ distributed under the License is distributed on an "AS IS" BASIS,
  ~ WITHOUT WARRANTIES OR CONDITIONS OF ANY KIND, either express or implied.
  ~ See the License for the specific language governing permissions and
  ~ limitations under the License.
  -->

<project xmlns="http://maven.apache.org/POM/4.0.0" xmlns:xsi="http://www.w3.org/2001/XMLSchema-instance"
         xsi:schemaLocation="http://maven.apache.org/POM/4.0.0 http://maven.apache.org/xsd/maven-4.0.0.xsd">
    <modelVersion>4.0.0</modelVersion>
    <artifactId>utils</artifactId>
    <packaging>jar</packaging>

    <parent>
        <groupId>za.co.absa.enceladus</groupId>
        <artifactId>parent</artifactId>
        <version>2.19.0-SNAPSHOT</version>
    </parent>

    <properties>
        <scalastyle.configLocation>${project.parent.basedir}/scalastyle-config.xml</scalastyle.configLocation>
    </properties>

    <dependencies>
        <dependency>
            <groupId>org.scalatest</groupId>
            <artifactId>scalatest_${scala.compat.version}</artifactId>
            <version>${scalatest.version}</version>
            <scope>provided</scope>
        </dependency>
        <dependency>
            <groupId>com.typesafe</groupId>
            <artifactId>config</artifactId>
            <version>${typesafe.config.version}</version>
        </dependency>
        <dependency>
            <groupId>org.apache.spark</groupId>
            <artifactId>spark-yarn_${scala.compat.version}</artifactId>
            <version>${spark.version}</version>
            <scope>provided</scope>
        </dependency>
        <dependency>
            <groupId>org.scalatest</groupId>
            <artifactId>scalatest-flatspec_${scala.compat.version}</artifactId>
            <version>${scalatest.version}</version>
            <scope>test</scope>
        </dependency>
<<<<<<< HEAD
        <dependency>
            <groupId>za.co.absa</groupId>
            <artifactId>atum-model_${scala.compat.version}</artifactId>
            <version>${atum.version}</version>
        </dependency>
=======

>>>>>>> 722ff058
    </dependencies>

    <build>
        <plugins>
            <plugin>
                <groupId>org.scalastyle</groupId>
                <artifactId>scalastyle-maven-plugin</artifactId>
            </plugin>
            <plugin>
                <groupId>net.alchim31.maven</groupId>
                <artifactId>scala-maven-plugin</artifactId>
                <version>${maven.scala.version}</version>
                <executions>
                    <execution>
                        <goals>
                            <goal>compile</goal>
                            <goal>testCompile</goal>
                        </goals>
                    </execution>
                </executions>
            </plugin>
            <plugin>
                <groupId>org.apache.maven.plugins</groupId>
                <artifactId>maven-antrun-plugin</artifactId>
                <version>${maven.ant.plugin.version}</version>
                <executions>
                    <execution>
                        <id>copy</id>
                        <phase>validate</phase>
                        <configuration>
                            <target>
                                <copy file="${project.basedir}/src/main/resources/application.conf.template" tofile="${project.basedir}/src/main/resources/application.conf" overwrite="false" />
                            </target>
                        </configuration>
                        <goals>
                            <goal>run</goal>
                        </goals>
                    </execution>
                </executions>
            </plugin>
        </plugins>
    </build>

</project><|MERGE_RESOLUTION|>--- conflicted
+++ resolved
@@ -48,20 +48,17 @@
             <scope>provided</scope>
         </dependency>
         <dependency>
+            <groupId>za.co.absa</groupId>
+            <artifactId>atum-model_${scala.compat.version}</artifactId>
+            <version>${atum.version}</version>
+        </dependency>
+        <dependency>
             <groupId>org.scalatest</groupId>
             <artifactId>scalatest-flatspec_${scala.compat.version}</artifactId>
             <version>${scalatest.version}</version>
             <scope>test</scope>
         </dependency>
-<<<<<<< HEAD
-        <dependency>
-            <groupId>za.co.absa</groupId>
-            <artifactId>atum-model_${scala.compat.version}</artifactId>
-            <version>${atum.version}</version>
-        </dependency>
-=======
 
->>>>>>> 722ff058
     </dependencies>
 
     <build>
