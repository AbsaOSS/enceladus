--- conflicted
+++ resolved
@@ -22,11 +22,7 @@
     <parent>
         <groupId>za.co.absa.enceladus</groupId>
         <artifactId>parent</artifactId>
-<<<<<<< HEAD
         <version>2.18.0-SNAPSHOT</version>
-=======
-        <version>2.12.0-AWS-SNAPSHOT</version>
->>>>>>> 34aefbbb
     </parent>
 
     <properties>
@@ -51,6 +47,13 @@
             <version>${spark.version}</version>
             <scope>provided</scope>
         </dependency>
+        <dependency>
+            <groupId>org.scalatest</groupId>
+            <artifactId>scalatest-flatspec_${scala.compat.version}</artifactId>
+            <version>${scalatest.version}</version>
+            <scope>test</scope>
+        </dependency>
+
     </dependencies>
 
     <build>
