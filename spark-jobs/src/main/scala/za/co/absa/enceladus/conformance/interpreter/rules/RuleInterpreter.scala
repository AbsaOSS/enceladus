/*
 * Copyright 2018 ABSA Group Limited
 *
 * Licensed under the Apache License, Version 2.0 (the "License");
 * you may not use this file except in compliance with the License.
 * You may obtain a copy of the License at
 *     http://www.apache.org/licenses/LICENSE-2.0
 *
 * Unless required by applicable law or agreed to in writing, software
 * distributed under the License is distributed on an "AS IS" BASIS,
 * WITHOUT WARRANTIES OR CONDITIONS OF ANY KIND, either express or implied.
 * See the License for the specific language governing permissions and
 * limitations under the License.
 */

package za.co.absa.enceladus.conformance.interpreter.rules

import org.apache.spark.sql.functions._
import org.apache.spark.sql.{Column, Dataset, Row, SparkSession}
import org.slf4j.{Logger, LoggerFactory}
<<<<<<< HEAD
import za.co.absa.enceladus.conformance.{ConformanceCmdConfig, ConformanceCmdConfigT}
=======
import za.co.absa.enceladus.conformance.config.ConformanceConfigInstance
>>>>>>> 01fff21c
import za.co.absa.enceladus.conformance.interpreter.ExplosionState
import za.co.absa.enceladus.dao.MenasDAO
import za.co.absa.enceladus.model.conformanceRule.ConformanceRule
import za.co.absa.enceladus.utils.transformations.ArrayTransformations

import scala.util.Try

trait RuleInterpreter {


  /**
    * Returns the conformance rule the interpreter is intended to interpret.
    * The return value is optional since some interpreters are generated during conformance rules processing optimization
    * and such intermediate interpreters are not associated with any conformance rule.
    *
    * @return A conformance rule
    */
  def conformanceRule: Option[ConformanceRule]

  /**
    * Conforms a DataFrame according to a conformance rule.
    *
    * @param df An input DataFrame
    * @return A conformed DataFrame
    */
  def conform(df: Dataset[Row])
<<<<<<< HEAD
             (implicit spark: SparkSession, explosionState: ExplosionState, dao: MenasDAO, progArgs: ConformanceCmdConfig): Dataset[Row]
=======
             (implicit spark: SparkSession, explosionState: ExplosionState, dao: MenasDAO, progArgs: ConformanceConfigInstance): Dataset[Row]
>>>>>>> 01fff21c

  protected val log: Logger = LoggerFactory.getLogger(this.getClass)

  /**
   * inferStrictestType Function which takes a string value, tries to infer the strictest applicable SQL type and returns a column literal object
   *
   * @param input The string representing the literal value
   */
  def inferStrictestType(input: String): Column = {
    // TODO: use commons for determining the types - faster & more efficient than throwing & catching exceptions
    val intTry = Try({
      val parsed = input.toInt
      assert(parsed.toString == input)
      lit(parsed)
    })
    val longTry = Try({
      val parsed = input.toLong
      assert(parsed.toString == input)
      lit(parsed)
    })
    val doubleTry = Try({
      val parsed = input.toDouble
      assert(parsed.toString == input)
      lit(parsed)
    })
    val boolTry = Try(lit(input.toBoolean))

    (intTry orElse longTry orElse doubleTry orElse boolTry) getOrElse lit(input)
  }

  /**
   * Helper function to handle arrays. If there's an array within the path of targetColumn, this helper will apply arrayTransform. When flat, it will apply the specified fn.
   *
   *  @param targetColumn The column which is to be conformed and needs to be transformed
   *  @param df The original (intermediate) dataset
   *  @param fn The transformer taking flattened dataset and returning a transformed dataset
   *  @return Dataset, which has been transformed, supporting nested arrays and preserving the original array elements order
   */
  def handleArrays(targetColumn: String, df: Dataset[Row])(fn: Dataset[Row] => Dataset[Row])(implicit spark: SparkSession): Dataset[Row] = ArrayTransformations.handleArrays(targetColumn, df)(fn)
}<|MERGE_RESOLUTION|>--- conflicted
+++ resolved
@@ -18,11 +18,7 @@
 import org.apache.spark.sql.functions._
 import org.apache.spark.sql.{Column, Dataset, Row, SparkSession}
 import org.slf4j.{Logger, LoggerFactory}
-<<<<<<< HEAD
-import za.co.absa.enceladus.conformance.{ConformanceCmdConfig, ConformanceCmdConfigT}
-=======
 import za.co.absa.enceladus.conformance.config.ConformanceConfigInstance
->>>>>>> 01fff21c
 import za.co.absa.enceladus.conformance.interpreter.ExplosionState
 import za.co.absa.enceladus.dao.MenasDAO
 import za.co.absa.enceladus.model.conformanceRule.ConformanceRule
@@ -49,11 +45,7 @@
     * @return A conformed DataFrame
     */
   def conform(df: Dataset[Row])
-<<<<<<< HEAD
-             (implicit spark: SparkSession, explosionState: ExplosionState, dao: MenasDAO, progArgs: ConformanceCmdConfig): Dataset[Row]
-=======
              (implicit spark: SparkSession, explosionState: ExplosionState, dao: MenasDAO, progArgs: ConformanceConfigInstance): Dataset[Row]
->>>>>>> 01fff21c
 
   protected val log: Logger = LoggerFactory.getLogger(this.getClass)
 
