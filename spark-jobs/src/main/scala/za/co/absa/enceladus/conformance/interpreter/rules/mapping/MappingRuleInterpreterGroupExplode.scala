/*
 * Copyright 2018 ABSA Group Limited
 *
 * Licensed under the Apache License, Version 2.0 (the "License");
 * you may not use this file except in compliance with the License.
 * You may obtain a copy of the License at
 *     http://www.apache.org/licenses/LICENSE-2.0
 *
 * Unless required by applicable law or agreed to in writing, software
 * distributed under the License is distributed on an "AS IS" BASIS,
 * WITHOUT WARRANTIES OR CONDITIONS OF ANY KIND, either express or implied.
 * See the License for the specific language governing permissions and
 * limitations under the License.
 */

package za.co.absa.enceladus.conformance.interpreter.rules.mapping

import org.apache.spark.sql._
import org.apache.spark.sql.functions._
import org.apache.spark.sql.types._
import za.co.absa.enceladus.conformance.interpreter.rules.RuleInterpreter
import za.co.absa.enceladus.conformance.interpreter.{ExplosionState, InterpreterContextArgs}
import za.co.absa.enceladus.dao.MenasDAO
import za.co.absa.enceladus.model.conformanceRule.{ConformanceRule, MappingConformanceRule}
import za.co.absa.enceladus.model.{Dataset => ConfDataset}
import za.co.absa.enceladus.utils.error._
import za.co.absa.enceladus.utils.explode.{ExplodeTools, ExplosionContext}
import za.co.absa.enceladus.utils.schema.SchemaUtils
import za.co.absa.enceladus.utils.transformations.ArrayTransformations.arrCol
import za.co.absa.enceladus.utils.udf.UDFNames
import za.co.absa.spark.hats.transformations.NestedArrayTransformations

case class MappingRuleInterpreterGroupExplode(rule: MappingConformanceRule,
                                              conformance: ConfDataset)
  extends RuleInterpreter with CommonMappingRuleInterpreter {

  override def conformanceRule: Option[ConformanceRule] = Some(rule)

  override def conform(df: DataFrame)
              (implicit spark: SparkSession,
               explosionState: ExplosionState,
               dao: MenasDAO,
               progArgs: InterpreterContextArgs): DataFrame = {
    log.info(s"Processing mapping rule to conform ${outputColumnNames()} (group explode strategy)...")

    val (mapTable, defaultValues) = conformPreparation(df, enableCrossJoin = true)
    val (explodedDf, expCtx) = explodeIfNeeded(df, explosionState)

    val mappings = rule.attributeMappings.map(x => Mapping(x._1, x._2)).toSeq
    val mappingErrUdfCall = callUDF(UDFNames.confMappingErr, lit(rule.allOutputColumns().keys.mkString(",")),
      array(rule.attributeMappings.values.toSeq.map(arrCol(_).cast(StringType)): _*),
      typedLit(mappings))

<<<<<<< HEAD
    val withErrorsDf = if (rule.additionalColumns.isEmpty) {
=======
    val withErrorsDf = if (rule.additionalColumns.getOrElse(Map()).isEmpty) {
>>>>>>> 665b34fa
      val joined = joinDatasetAndMappingTable(mapTable, explodedDf)
      val placedDf = ExplodeTools.nestedRenameReplace(joined, rule.outputColumn, rule.outputColumn)

      val arrayErrorCondition = col(rule.outputColumn).isNull.and(expCtx.getArrayErrorCondition(rule.outputColumn))
      log.debug(s"Array Error Condition = $arrayErrorCondition")
      addErrorsAndDefaults(placedDf, rule.outputColumn, defaultValues.get(rule.targetAttribute), mappingErrUdfCall, arrayErrorCondition)
    } else {
      val parentPath = SchemaUtils.getParentPath(rule.outputColumn)
      val outputsStructColumnName = if (rule.outputColumn.contains(".")) {
        parentPath + "." + getOutputsStructColumnName(df)
      } else {
        getOutputsStructColumnName(df)
      }

      val placedDf = performJoinsToOutputsColumn(outputsStructColumnName, explodedDf, mapTable)
      val arrayErrorCondition = getMultipleErrorCondition(expCtx, outputsStructColumnName)
      if (parentPath == "") {
        flattenOutputsAndAddErrorsAndDefaultsInFlat(outputsStructColumnName, placedDf, defaultValues,
          mappingErrUdfCall, arrayErrorCondition)
      } else {
        flattenOutputsAndAddErrorsAndDefaultsInNested(placedDf, parentPath,
          outputsStructColumnName, defaultValues, mappingErrUdfCall, arrayErrorCondition)
      }
    }

    collectIfNeeded(expCtx, explosionState, withErrorsDf)
  }

  private def performJoinsToOutputsColumn(outputsStructColumnName: String, explodedDf: DataFrame, mapTable: DataFrame): DataFrame = {
    val outputElements = rule.allOutputColumns().map { case (outputColumn: String, targetAttribute: String) =>
      val newOutputColName = if (outputColumn.contains(".")) outputColumn.split("\\.").last else outputColumn
      col(s"${CommonMappingRuleInterpreter.mappingTableAlias}.$targetAttribute") as newOutputColName
    }.toSeq
    val columns = Seq(col(s"${CommonMappingRuleInterpreter.inputDfAlias}.*"),
      struct(outputElements: _*) as outputsStructColumnName)
    val joined = explodedDf.as(CommonMappingRuleInterpreter.inputDfAlias)
      .join(mapTable.as(CommonMappingRuleInterpreter.mappingTableAlias), joinCondition, CommonMappingRuleInterpreter.joinType)
      .select(columns: _*)
    ExplodeTools.nestedRenameReplace(joined, outputsStructColumnName, outputsStructColumnName)
  }

  private def getMultipleErrorCondition(expCtx: ExplosionContext, outputsStructColumnName: String) = {
    val arrayErrorConditions = rule.allOutputColumns().keys.foldLeft(lit(false))((acc: Column, nestedColumn: String) => {
      val newOutputColName = if (nestedColumn.contains(".")) nestedColumn.split("\\.").last else nestedColumn
      val nestedOutputName = s"$outputsStructColumnName.$newOutputColName"
      val nestedFieldCondition = col(nestedOutputName).isNull.and(expCtx.getArrayErrorCondition(nestedOutputName))
      acc.or(nestedFieldCondition)
    })
    log.debug(s"Array Error Condition = $arrayErrorConditions")
    arrayErrorConditions
  }

  override protected def validateMappingFieldsExist(joinConditionStr: String,
                                                    datasetSchema: StructType,
                                                    mappingTableSchema: StructType,
                                                    rule: MappingConformanceRule): Unit = {
    logJoinCondition(mappingTableSchema, joinConditionStr)
    // validate join fields existence
    super.validateMappingFieldsExist(joinConditionStr, datasetSchema, mappingTableSchema, rule)
  }

  private def explodeIfNeeded(df: Dataset[Row], explosionState: ExplosionState): (Dataset[Row], ExplosionContext) = {
    if (explosionState.explodeContext.explosions.isEmpty) {
      ExplodeTools.explodeAllArraysInPath(rule.outputColumn, df)
    } else {
      (df, explosionState.explodeContext)
    }
  }

  private def collectIfNeeded(expCtx: ExplosionContext, explosionState: ExplosionState, errorsDf: DataFrame): DataFrame = {
    if (explosionState.explodeContext.explosions.isEmpty) {
      ExplodeTools.revertAllExplosions(errorsDf, expCtx, Some(ErrorMessage.errorColumnName))
    } else {
      errorsDf
    }
  }

  private def addErrorsAndDefaults(df: DataFrame,
                                   outputCol: String,
                                   defaultMappingValue: Option[String],
                                   mappingErrUdfCall: Column,
                                   errorCondition: Column): DataFrame = {

    val errorsDf = NestedArrayTransformations.nestedWithColumnAndErrorMap(df, outputCol, outputCol,
      ErrorMessage.errorColumnName,
      c => {
        defaultMappingValue match {
          case Some(defValue) => when(c.isNotNull, c).otherwise(expr(defValue))
          case None => c
        }
      }, _ => {
        when(errorCondition, mappingErrUdfCall).otherwise(null) // scalastyle:ignore null
      }
    )
    errorsDf
  }

  private def flattenOutputsAndAddErrorsAndDefaultsInFlat(outputsStructColumnName: String, frame: DataFrame,
                                               defaultMappingValues: Map[String, String],
                                               mappingErrUdfCall: Column,
                                               errorConditions: Column) = {
    val errorsApplied = NestedArrayTransformations.nestedWithColumnAndErrorMap(frame, outputsStructColumnName, outputsStructColumnName,
      ErrorMessage.errorColumnName, c => c, _ => {
        when(errorConditions, mappingErrUdfCall).otherwise(null) // scalastyle:ignore null
      }
    )

    val flattenedColumns = rule.allOutputColumns().map{
      case (outputColumn, targetAttribute) => {
        val fieldInOutputs = col(outputsStructColumnName + "." + outputColumn)
        applyDefaultsToOutputs(defaultMappingValues, outputColumn, targetAttribute, fieldInOutputs)
      }}.toSeq ++
      frame.columns.filter(!_.contains(outputsStructColumnName)).map(col)
    errorsApplied.select(flattenedColumns: _*)
  }

  private def applyDefaultsToOutputs(defaultMappingValues: Map[String, String], outputColumn: String,
                                     targetAttribute: String, fieldInOutputs: Column) = {
    defaultMappingValues.get(targetAttribute) match {
      case Some(defValue) => when(fieldInOutputs.isNotNull, fieldInOutputs as outputColumn)
        .otherwise(expr(defValue)) as outputColumn
      case None => fieldInOutputs as outputColumn
    }
  }

  private def flattenOutputsAndAddErrorsAndDefaultsInNested(df: DataFrame,
                                                            parentPath: String,
                                                            outputsStructColumnPath: String,
                                                            defaultMappingValues: Map[String, String],
                                                            mappingErrUdfCall: Column,
                                                            errorConditions: Column): DataFrame = {
    val outputsStructColumnName = if (outputsStructColumnPath.contains(".")) {
      outputsStructColumnPath.split("\\.").last
    } else {
      outputsStructColumnPath
    }
    val otherStructFields = getOtherStructFields(df, parentPath, outputsStructColumnName)
    NestedArrayTransformations.nestedWithColumnAndErrorMap(df, parentPath, parentPath,
      ErrorMessage.errorColumnName,
      c => {
        val defaultAppliedStructCols: Seq[Column] = rule.allOutputColumns().map { case (outputName, targetAttribute) => {
          val leafOutputColumnName = if (outputName.contains(".")) outputName.split("\\.").last else outputName
          val fieldInOutputs = c.getField(outputsStructColumnName).getField(leafOutputColumnName)
          applyDefaultsToOutputs(defaultMappingValues, leafOutputColumnName, targetAttribute, fieldInOutputs)
        }
        }.toSeq
        struct(otherStructFields.map(field => c.getField(field).as(field)) ++ defaultAppliedStructCols: _*)
      }, _ => {
        when(errorConditions, mappingErrUdfCall).otherwise(null) // scalastyle:ignore null
      }
    )
  }

  private def getOtherStructFields(df: DataFrame, parentPath: String, outputsStructColumnName: String): Seq[String] = {
    val queryPath = if (parentPath.isEmpty) "*" else s"${parentPath}.*"
    df.select(queryPath).schema.fields
      .filter(_.name != outputsStructColumnName)
      .map(structField => structField.name).toSeq
  }

  private def logJoinCondition(mappingTableSchema: StructType, joinConditionStr: String): Unit = {
    log.info(s"Mapping table: \n${mappingTableSchema.treeString}")
    log.info(s"Rule: ${this.toString}")
    log.info(s"Join Condition: $joinConditionStr")
  }
}<|MERGE_RESOLUTION|>--- conflicted
+++ resolved
@@ -51,11 +51,7 @@
       array(rule.attributeMappings.values.toSeq.map(arrCol(_).cast(StringType)): _*),
       typedLit(mappings))
 
-<<<<<<< HEAD
-    val withErrorsDf = if (rule.additionalColumns.isEmpty) {
-=======
     val withErrorsDf = if (rule.additionalColumns.getOrElse(Map()).isEmpty) {
->>>>>>> 665b34fa
       val joined = joinDatasetAndMappingTable(mapTable, explodedDf)
       val placedDf = ExplodeTools.nestedRenameReplace(joined, rule.outputColumn, rule.outputColumn)
 
