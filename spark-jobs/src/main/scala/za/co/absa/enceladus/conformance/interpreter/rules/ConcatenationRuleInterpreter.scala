--- conflicted
+++ resolved
@@ -20,10 +20,6 @@
 import org.apache.spark.sql.{Dataset, Row, SparkSession}
 import za.co.absa.enceladus.conformance.config.ConformanceConfigInstance
 import za.co.absa.spark.hats.Extensions._
-<<<<<<< HEAD
-import za.co.absa.enceladus.conformance.ConformanceCmdConfig
-=======
->>>>>>> 01fff21c
 import za.co.absa.enceladus.conformance.interpreter.{ExplosionState, RuleValidators}
 import za.co.absa.enceladus.dao.MenasDAO
 import za.co.absa.enceladus.model.conformanceRule.{ConcatenationConformanceRule, ConformanceRule}
@@ -35,11 +31,7 @@
   override def conformanceRule: Option[ConformanceRule] = Some(rule)
 
   def conform(df: Dataset[Row])
-<<<<<<< HEAD
-             (implicit spark: SparkSession, explosionState: ExplosionState, dao: MenasDAO, progArgs: ConformanceCmdConfig): Dataset[Row] = {
-=======
              (implicit spark: SparkSession, explosionState: ExplosionState, dao: MenasDAO, progArgs: ConformanceConfigInstance): Dataset[Row] = {
->>>>>>> 01fff21c
     // Validate the rule parameters
     RuleValidators.validateSameParent(progArgs.datasetName, ruleName, rule.inputColumns :+ rule.outputColumn: _*)
 
