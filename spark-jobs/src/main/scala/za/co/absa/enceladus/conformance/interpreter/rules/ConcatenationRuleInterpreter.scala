/*
 * Copyright 2018 ABSA Group Limited
 *
 * Licensed under the Apache License, Version 2.0 (the "License");
 * you may not use this file except in compliance with the License.
 * You may obtain a copy of the License at
 *     http://www.apache.org/licenses/LICENSE-2.0
 *
 * Unless required by applicable law or agreed to in writing, software
 * distributed under the License is distributed on an "AS IS" BASIS,
 * WITHOUT WARRANTIES OR CONDITIONS OF ANY KIND, either express or implied.
 * See the License for the specific language governing permissions and
 * limitations under the License.
 */

package za.co.absa.enceladus.conformance.interpreter.rules

import org.apache.spark.sql.functions._
import org.apache.spark.sql.types.StringType
import org.apache.spark.sql.{Dataset, Row, SparkSession}
import za.co.absa.enceladus.conformance.config.ConformanceConfig
import za.co.absa.spark.hats.Extensions._
import za.co.absa.enceladus.conformance.interpreter.{ExplosionState, InterpreterContextArgs, RuleValidators}
import za.co.absa.enceladus.dao.MenasDAO
import za.co.absa.enceladus.model.conformanceRule.{ConcatenationConformanceRule, ConformanceRule}

case class ConcatenationRuleInterpreter(rule: ConcatenationConformanceRule) extends RuleInterpreter {

  final val ruleName = "Concatenation rule"

  override def conformanceRule: Option[ConformanceRule] = Some(rule)

  def conform(df: Dataset[Row])
<<<<<<< HEAD
             (implicit spark: SparkSession, explosionState: ExplosionState, dao: MenasDAO,
              progArgs: InterpreterContextArgs): Dataset[Row] = {
=======
             (implicit spark: SparkSession, explosionState: ExplosionState, dao: MenasDAO, progArgs: ConformanceConfig): Dataset[Row] = {
>>>>>>> d5a8f1fc
    // Validate the rule parameters
    RuleValidators.validateSameParent(progArgs.datasetName, ruleName, rule.inputColumns :+ rule.outputColumn: _*)

    if (rule.outputColumn.contains('.')) {
      conformNestedField(df)
    } else {
      conformRootField(df)
    }
  }

  /** Handles uppercase conformance rule for nested fields. */
  private def conformNestedField(df: Dataset[Row])(implicit spark: SparkSession): Dataset[Row] = {
    df.nestedWithColumnExtended(rule.outputColumn, getField => {
      concat(rule.inputColumns.map(a => getField(a).cast(StringType)): _*)
    })
  }

  /** Handles uppercase conformance rule for root (non-nested) fields. */
  private def conformRootField(df: Dataset[Row])(implicit spark: SparkSession): Dataset[Row] = {
    // Applying the rule
    df.withColumn(rule.outputColumn, concat(rule.inputColumns.map(a => col(a).cast(StringType)): _*))
  }

}<|MERGE_RESOLUTION|>--- conflicted
+++ resolved
@@ -31,12 +31,8 @@
   override def conformanceRule: Option[ConformanceRule] = Some(rule)
 
   def conform(df: Dataset[Row])
-<<<<<<< HEAD
              (implicit spark: SparkSession, explosionState: ExplosionState, dao: MenasDAO,
               progArgs: InterpreterContextArgs): Dataset[Row] = {
-=======
-             (implicit spark: SparkSession, explosionState: ExplosionState, dao: MenasDAO, progArgs: ConformanceConfig): Dataset[Row] = {
->>>>>>> d5a8f1fc
     // Validate the rule parameters
     RuleValidators.validateSameParent(progArgs.datasetName, ruleName, rule.inputColumns :+ rule.outputColumn: _*)
 
