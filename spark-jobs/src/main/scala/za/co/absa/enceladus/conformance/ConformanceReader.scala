/*
 * Copyright 2018 ABSA Group Limited
 *
 * Licensed under the Apache License, Version 2.0 (the "License");
 * you may not use this file except in compliance with the License.
 * You may obtain a copy of the License at
 *     http://www.apache.org/licenses/LICENSE-2.0
 *
 * Unless required by applicable law or agreed to in writing, software
 * distributed under the License is distributed on an "AS IS" BASIS,
 * WITHOUT WARRANTIES OR CONDITIONS OF ANY KIND, either express or implied.
 * See the License for the specific language governing permissions and
 * limitations under the License.
 */

package za.co.absa.enceladus.conformance

import com.typesafe.config.Config
import org.slf4j.Logger
<<<<<<< HEAD
import za.co.absa.enceladus.common.JobCmdConfig
=======
import za.co.absa.enceladus.conformance.config.ConformanceConfigInstance
>>>>>>> 01fff21c
import za.co.absa.enceladus.conformance.interpreter.{FeatureSwitches, ThreeStateSwitch}

class ConformanceReader(log: Logger, conf: Config) {
  private val enableCF: Boolean = true
  private implicit val config: Config = conf

<<<<<<< HEAD
  def isAutocleanStdFolderEnabled[T]()(implicit cmd: ConformanceCmdConfigT[T]): Boolean = {
=======
  def isAutocleanStdFolderEnabled()(implicit cmd: ConformanceConfigInstance): Boolean = {
>>>>>>> 01fff21c
    val enabled = getCmdOrConfigBoolean(cmd.autocleanStandardizedFolder,
      "conformance.autoclean.standardized.hdfs.folder",
      defaultValue = false)
    log.info(s"Autoclean standardized HDFS folder = $enabled")
    enabled
  }

<<<<<<< HEAD
  def readFeatureSwitches[T]()(implicit cmdConfig: ConformanceCmdConfigT[T]): FeatureSwitches = FeatureSwitches()
=======
  def readFeatureSwitches()(implicit cmdConfig: ConformanceConfigInstance): FeatureSwitches = FeatureSwitches()
>>>>>>> 01fff21c
    .setExperimentalMappingRuleEnabled(isExperimentalRuleEnabled())
    .setCatalystWorkaroundEnabled(isCatalystWorkaroundEnabled())
    .setControlFrameworkEnabled(enableCF)
    .setBroadcastStrategyMode(broadcastingStrategyMode)
    .setBroadcastMaxSizeMb(broadcastingMaxSizeMb)

<<<<<<< HEAD
  private def isExperimentalRuleEnabled[T]()(implicit cmd: ConformanceCmdConfigT[T]): Boolean = {
=======
  private def isExperimentalRuleEnabled()(implicit cmd: ConformanceConfigInstance): Boolean = {
>>>>>>> 01fff21c
    val enabled = getCmdOrConfigBoolean(cmd.experimentalMappingRule,
      "conformance.mapping.rule.experimental.implementation",
      defaultValue = false)
    log.info(s"Experimental mapping rule enabled = $enabled")
    enabled
  }

<<<<<<< HEAD
  private def isCatalystWorkaroundEnabled[T]()(implicit cmd: ConformanceCmdConfigT[T]): Boolean = {
=======
  private def isCatalystWorkaroundEnabled()(implicit cmd: ConformanceConfigInstance): Boolean = {
>>>>>>> 01fff21c
    val enabled = getCmdOrConfigBoolean(cmd.isCatalystWorkaroundEnabled,
      "conformance.catalyst.workaround",
      defaultValue = true)
    log.info(s"Catalyst workaround enabled = $enabled")
    enabled
  }

  private def broadcastingStrategyMode: ThreeStateSwitch = {
    ThreeStateSwitch(conf.getString("conformance.mapping.rule.broadcast"))
  }

  private def broadcastingMaxSizeMb: Int = {
    conf.getInt("conformance.mapping.rule.max.broadcast.size.mb")
  }

  /**
   * Returns an effective value of a parameter according to the following priorities:
   * - Command line arguments [highest]
   * - Configuration file (application.conf)
   * - Global default [lowest]
   *
   * @param cmdParameterOpt An optional value retrieved from command line arguments
   * @param configKey       A key in a configuration file
   * @param defaultValue    Global default value
   * @return The effective value of the parameter
   */
  private def getCmdOrConfigBoolean(cmdParameterOpt: Option[Boolean], configKey: String, defaultValue: Boolean)
                                   (implicit conf: Config): Boolean = {
    val enabled = cmdParameterOpt match {
      case Some(b) => b
      case None =>
        if (conf.hasPath(configKey)) {
          conf.getBoolean(configKey)
        } else {
          defaultValue
        }
    }
    enabled
  }
}<|MERGE_RESOLUTION|>--- conflicted
+++ resolved
@@ -17,22 +17,14 @@
 
 import com.typesafe.config.Config
 import org.slf4j.Logger
-<<<<<<< HEAD
-import za.co.absa.enceladus.common.JobCmdConfig
-=======
 import za.co.absa.enceladus.conformance.config.ConformanceConfigInstance
->>>>>>> 01fff21c
 import za.co.absa.enceladus.conformance.interpreter.{FeatureSwitches, ThreeStateSwitch}
 
 class ConformanceReader(log: Logger, conf: Config) {
   private val enableCF: Boolean = true
   private implicit val config: Config = conf
 
-<<<<<<< HEAD
-  def isAutocleanStdFolderEnabled[T]()(implicit cmd: ConformanceCmdConfigT[T]): Boolean = {
-=======
   def isAutocleanStdFolderEnabled()(implicit cmd: ConformanceConfigInstance): Boolean = {
->>>>>>> 01fff21c
     val enabled = getCmdOrConfigBoolean(cmd.autocleanStandardizedFolder,
       "conformance.autoclean.standardized.hdfs.folder",
       defaultValue = false)
@@ -40,22 +32,14 @@
     enabled
   }
 
-<<<<<<< HEAD
-  def readFeatureSwitches[T]()(implicit cmdConfig: ConformanceCmdConfigT[T]): FeatureSwitches = FeatureSwitches()
-=======
   def readFeatureSwitches()(implicit cmdConfig: ConformanceConfigInstance): FeatureSwitches = FeatureSwitches()
->>>>>>> 01fff21c
     .setExperimentalMappingRuleEnabled(isExperimentalRuleEnabled())
     .setCatalystWorkaroundEnabled(isCatalystWorkaroundEnabled())
     .setControlFrameworkEnabled(enableCF)
     .setBroadcastStrategyMode(broadcastingStrategyMode)
     .setBroadcastMaxSizeMb(broadcastingMaxSizeMb)
 
-<<<<<<< HEAD
-  private def isExperimentalRuleEnabled[T]()(implicit cmd: ConformanceCmdConfigT[T]): Boolean = {
-=======
   private def isExperimentalRuleEnabled()(implicit cmd: ConformanceConfigInstance): Boolean = {
->>>>>>> 01fff21c
     val enabled = getCmdOrConfigBoolean(cmd.experimentalMappingRule,
       "conformance.mapping.rule.experimental.implementation",
       defaultValue = false)
@@ -63,11 +47,7 @@
     enabled
   }
 
-<<<<<<< HEAD
-  private def isCatalystWorkaroundEnabled[T]()(implicit cmd: ConformanceCmdConfigT[T]): Boolean = {
-=======
   private def isCatalystWorkaroundEnabled()(implicit cmd: ConformanceConfigInstance): Boolean = {
->>>>>>> 01fff21c
     val enabled = getCmdOrConfigBoolean(cmd.isCatalystWorkaroundEnabled,
       "conformance.catalyst.workaround",
       defaultValue = true)
