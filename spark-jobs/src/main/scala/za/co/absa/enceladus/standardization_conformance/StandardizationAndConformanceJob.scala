--- conflicted
+++ resolved
@@ -37,14 +37,10 @@
 
     val menasCredentials = cmd.menasCredentialsFactory.getInstance()
     val menasSetupValue = AvailabilitySetup.withName(menasSetup)
-<<<<<<< HEAD
-    implicit val dao: MenasDAO = RestDaoFactory.getInstance(menasCredentials, menasBaseUrls, menasUrlsRetryCount, menasSetupValue)
-    implicit val defaults: GlobalDefaults.type = GlobalDefaults
-=======
     implicit val dao: MenasDAO = RestDaoFactory.getInstance(
       menasCredentials, menasBaseUrls, menasUrlsRetryCount, menasSetupValue, restApiOptionallyRetryableExceptions
     )
->>>>>>> 322686ea
+    implicit val defaults: GlobalDefaults.type = GlobalDefaults
 
     val preparationResult = prepareJob()
     val schema = prepareStandardization(args, menasCredentials, preparationResult)
