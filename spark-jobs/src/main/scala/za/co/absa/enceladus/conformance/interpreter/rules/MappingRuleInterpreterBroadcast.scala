--- conflicted
+++ resolved
@@ -16,11 +16,7 @@
 package za.co.absa.enceladus.conformance.interpreter.rules
 
 import org.apache.spark.sql.{Dataset, Row, SparkSession}
-<<<<<<< HEAD
-import za.co.absa.enceladus.conformance.ConformanceCmdConfig
-=======
 import za.co.absa.enceladus.conformance.config.ConformanceConfigInstance
->>>>>>> 01fff21c
 import za.co.absa.enceladus.conformance.datasource.DataSource
 import za.co.absa.enceladus.conformance.interpreter.ExplosionState
 import za.co.absa.enceladus.dao.MenasDAO
@@ -35,11 +31,7 @@
   override def conformanceRule: Option[ConformanceRule] = Some(rule)
 
   def conform(df: Dataset[Row])
-<<<<<<< HEAD
-             (implicit spark: SparkSession, explosionState: ExplosionState, dao: MenasDAO, progArgs: ConformanceCmdConfig): Dataset[Row] = {
-=======
              (implicit spark: SparkSession, explosionState: ExplosionState, dao: MenasDAO, progArgs: ConformanceConfigInstance): Dataset[Row] = {
->>>>>>> 01fff21c
     log.info(s"Processing mapping rule to conform ${rule.outputColumn} (broadcast strategy)...")
 
     val mappingTableDef = dao.getMappingTable(rule.mappingTable, rule.mappingTableVersion)
