/*
 * Copyright 2018 ABSA Group Limited
 *
 * Licensed under the Apache License, Version 2.0 (the "License");
 * you may not use this file except in compliance with the License.
 * You may obtain a copy of the License at
 *     http://www.apache.org/licenses/LICENSE-2.0
 *
 * Unless required by applicable law or agreed to in writing, software
 * distributed under the License is distributed on an "AS IS" BASIS,
 * WITHOUT WARRANTIES OR CONDITIONS OF ANY KIND, either express or implied.
 * See the License for the specific language governing permissions and
 * limitations under the License.
 */

package za.co.absa.enceladus.conformance.interpreter.rules.mapping

import org.apache.spark.sql.{DataFrame, SparkSession}
import za.co.absa.enceladus.conformance.interpreter.rules.RuleInterpreter
import za.co.absa.enceladus.conformance.interpreter.{ExplosionState, InterpreterContextArgs}
import za.co.absa.enceladus.dao.MenasDAO
import za.co.absa.enceladus.model.conformanceRule.{ConformanceRule, MappingConformanceRule}
import za.co.absa.enceladus.model.{Dataset => ConfDataset}
import za.co.absa.enceladus.utils.broadcast.{BroadcastUtils, LocalMappingTable}
import za.co.absa.enceladus.utils.error.ErrorMessage
import za.co.absa.enceladus.utils.schema.SchemaUtils
import za.co.absa.spark.hats.transformations.NestedArrayTransformations
import za.co.absa.spark.hats.transformations.NestedArrayTransformations.GetFieldFunction

case class MappingRuleInterpreterBroadcast(rule: MappingConformanceRule, conformance: ConfDataset)
  extends RuleInterpreter with CommonMappingRuleInterpreter {

  override def conformanceRule: Option[ConformanceRule] = Some(rule)

  override def conform(df: DataFrame)
                      (implicit spark: SparkSession,
                       explosionState: ExplosionState,
                       dao: MenasDAO,
                       progArgs: InterpreterContextArgs): DataFrame = {
    log.info(s"Processing mapping rule to conform ${outputColumnNames()} (broadcast strategy)...")
    val (mapTable, defaultValues) = conformPreparation(df, enableCrossJoin = false)
    val mappingTableFields = rule.attributeMappings.keys.toSeq
    val inputDfFields = rule.attributeMappings.values.toSeq

    val parentPath = SchemaUtils.getParentPath(rule.outputColumn)
    val mt = LocalMappingTable(mapTable, mappingTableFields, rule.allOutputColumns())
    val broadcastedMt = spark.sparkContext.broadcast(mt)
<<<<<<< HEAD

    // todo fix Issue #1710
    val mappingUDF = BroadcastUtils.getMappingUdf(broadcastedMt, defaultValueOpt)
    val errorUDF = BroadcastUtils.getErrorUdf(broadcastedMt, rule.outputColumn, mappings)
=======
    val errorUDF = BroadcastUtils.getErrorUdf(broadcastedMt, rule.allOutputColumns().keys.toSeq, mappings)

    if (rule.additionalColumns.getOrElse(Map()).isEmpty) {
      val mappingUDF = BroadcastUtils.getMappingUdfForSingleOutput(broadcastedMt, defaultValues)
>>>>>>> da03de0c

      val withMappedFieldsDf = NestedArrayTransformations.nestedExtendedStructAndErrorMap(
        df, parentPath, rule.outputColumn, ErrorMessage.errorColumnName, (_, getField) => {
          mappingUDF(inputDfFields.map(a => getField(a)): _ *)
        }, (_, getField) => {
          errorUDF(inputDfFields.map(a => getField(a)): _ *)
        })

      withMappedFieldsDf
    } else {
      val mappingUDF = BroadcastUtils.getMappingUdfForMultipleOutputs(broadcastedMt, defaultValues)

      val outputsStructColumnName = getOutputsStructColumnName(df)
      val outputsStructColumn = if (parentPath == "") outputsStructColumnName else parentPath + "." + outputsStructColumnName
      val dfWithOutputCol = NestedArrayTransformations.nestedExtendedStructAndErrorMap(
        df, parentPath, outputsStructColumn, ErrorMessage.errorColumnName, (_, getField: GetFieldFunction) => {
          mappingUDF(inputDfFields.map(a => getField(a)): _ *)
        }, (_, getField) => {
          errorUDF(inputDfFields.map(a => getField(a)): _ *)
        })
      NestedArrayTransformations.nestedUnstruct(dfWithOutputCol, outputsStructColumn)
    }
  }
}

<|MERGE_RESOLUTION|>--- conflicted
+++ resolved
@@ -45,17 +45,10 @@
     val parentPath = SchemaUtils.getParentPath(rule.outputColumn)
     val mt = LocalMappingTable(mapTable, mappingTableFields, rule.allOutputColumns())
     val broadcastedMt = spark.sparkContext.broadcast(mt)
-<<<<<<< HEAD
-
-    // todo fix Issue #1710
-    val mappingUDF = BroadcastUtils.getMappingUdf(broadcastedMt, defaultValueOpt)
-    val errorUDF = BroadcastUtils.getErrorUdf(broadcastedMt, rule.outputColumn, mappings)
-=======
     val errorUDF = BroadcastUtils.getErrorUdf(broadcastedMt, rule.allOutputColumns().keys.toSeq, mappings)
 
     if (rule.additionalColumns.getOrElse(Map()).isEmpty) {
       val mappingUDF = BroadcastUtils.getMappingUdfForSingleOutput(broadcastedMt, defaultValues)
->>>>>>> da03de0c
 
       val withMappedFieldsDf = NestedArrayTransformations.nestedExtendedStructAndErrorMap(
         df, parentPath, rule.outputColumn, ErrorMessage.errorColumnName, (_, getField) => {
