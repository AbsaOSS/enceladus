--- conflicted
+++ resolved
@@ -47,11 +47,7 @@
     val broadcastedMt = spark.sparkContext.broadcast(mt)
     val errorUDF = BroadcastUtils.getErrorUdf(broadcastedMt, rule.allOutputColumns().keys.toSeq, mappings)
 
-<<<<<<< HEAD
-    if (rule.additionalColumns.isEmpty || rule.additionalColumns.contains(Map())) {
-=======
     if (rule.additionalColumns.getOrElse(Map()).isEmpty) {
->>>>>>> 665b34fa
       val mappingUDF = BroadcastUtils.getMappingUdfForSingleOutput(broadcastedMt, defaultValues)
 
       val withMappedFieldsDf = NestedArrayTransformations.nestedExtendedStructAndErrorMap(
