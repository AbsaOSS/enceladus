--- conflicted
+++ resolved
@@ -19,7 +19,7 @@
 import org.apache.spark.sql.{Dataset, Row, SparkSession}
 import za.co.absa.enceladus.conformance.config.ConformanceConfig
 import za.co.absa.spark.hats.Extensions._
-import za.co.absa.enceladus.conformance.interpreter.{ExplosionState, InterpreterContextArgs, RuleValidators}
+import za.co.absa.enceladus.conformance.interpreter.{ExplosionState, RuleValidators}
 import za.co.absa.enceladus.dao.MenasDAO
 import za.co.absa.enceladus.model.conformanceRule.{ConformanceRule, SingleColumnConformanceRule}
 
@@ -30,12 +30,7 @@
   override def conformanceRule: Option[ConformanceRule] = Some(rule)
 
   def conform(df: Dataset[Row])
-<<<<<<< HEAD
-             (implicit spark: SparkSession, explosionState: ExplosionState, dao: MenasDAO,
-              progArgs: InterpreterContextArgs): Dataset[Row] = {
-=======
              (implicit spark: SparkSession, explosionState: ExplosionState, dao: MenasDAO, progArgs: ConformanceConfig): Dataset[Row] = {
->>>>>>> d5a8f1fc
     // Validate the rule parameters
     RuleValidators.validateFieldExistence(progArgs.datasetName,ruleName, df.schema, rule.inputColumn)
     RuleValidators.validateOutputField(progArgs.datasetName, ruleName, df.schema, rule.outputColumn)
