--- conflicted
+++ resolved
@@ -23,11 +23,7 @@
 import org.apache.spark.storage.StorageLevel
 import org.slf4j.LoggerFactory
 import za.co.absa.atum.AtumImplicits._
-<<<<<<< HEAD
-import za.co.absa.enceladus.conformance.{ConformanceCmdConfig, ConformanceCmdConfigT}
-=======
 import za.co.absa.enceladus.conformance.config.ConformanceConfigInstance
->>>>>>> 01fff21c
 import za.co.absa.enceladus.conformance.datasource.PartitioningUtils
 import za.co.absa.enceladus.conformance.interpreter.rules._
 import za.co.absa.enceladus.conformance.interpreter.rules.custom.CustomConformanceRule
@@ -54,16 +50,11 @@
     * @return The conformed DataFrame.
     *
     */
-<<<<<<< HEAD
-  def interpret[T](conformance: ConfDataset, inputDf: Dataset[Row], jobShortName: String = "Conformance")
-               (implicit spark: SparkSession, dao: MenasDAO, progArgs: ConformanceCmdConfigT[T], featureSwitches: FeatureSwitches): DataFrame = {
-=======
   def interpret(conformance: ConfDataset, inputDf: Dataset[Row], jobShortName: String = "Conformance")
                (implicit spark: SparkSession, dao: MenasDAO, progArgs: ConformanceConfigInstance, featureSwitches: FeatureSwitches): DataFrame = {
->>>>>>> 01fff21c
 
     implicit val interpreterContext: InterpreterContext = InterpreterContext(inputDf.schema, conformance,
-      featureSwitches, jobShortName, spark, dao, progArgs.asInstanceOf[ConformanceCmdConfig])
+      featureSwitches, jobShortName, spark, dao, progArgs)
 
     applyCheckpoint(inputDf, "Start")
 
@@ -85,11 +76,7 @@
                                    (implicit ictx: InterpreterContext): DataFrame = {
     implicit val spark: SparkSession = ictx.spark
     implicit val dao: MenasDAO = ictx.dao
-<<<<<<< HEAD
-    implicit val progArgs = ictx.progArgs
-=======
     implicit val progArgs: ConformanceConfigInstance = ictx.progArgs
->>>>>>> 01fff21c
     implicit val udfLib: UDFLibrary = new UDFLibrary
     implicit val explosionState: ExplosionState = new ExplosionState()
 
