/*
 * Copyright 2018 ABSA Group Limited
 *
 * Licensed under the Apache License, Version 2.0 (the "License");
 * you may not use this file except in compliance with the License.
 * You may obtain a copy of the License at
 *     http://www.apache.org/licenses/LICENSE-2.0
 *
 * Unless required by applicable law or agreed to in writing, software
 * distributed under the License is distributed on an "AS IS" BASIS,
 * WITHOUT WARRANTIES OR CONDITIONS OF ANY KIND, either express or implied.
 * See the License for the specific language governing permissions and
 * limitations under the License.
 */

package za.co.absa.enceladus.conformance.interpreter

import org.apache.hadoop.fs.FileSystem
import org.apache.spark.sql.execution.command.ExplainCommand
import org.apache.spark.sql.functions._
import org.apache.spark.sql.types.StructType
import org.apache.spark.sql.{DataFrame, Dataset, Row, SparkSession}
import org.apache.spark.storage.StorageLevel
import org.slf4j.LoggerFactory
import za.co.absa.atum.AtumImplicits._
import za.co.absa.enceladus.conformance.config.ConformanceConfigParser
import za.co.absa.enceladus.conformance.datasource.PartitioningUtils
import za.co.absa.enceladus.conformance.interpreter.rules._
import za.co.absa.enceladus.conformance.interpreter.rules.custom.CustomConformanceRule
import za.co.absa.enceladus.conformance.interpreter.rules.mapping.{
  MappingRuleInterpreter, MappingRuleInterpreterBroadcast, MappingRuleInterpreterGroupExplode
}
import za.co.absa.enceladus.dao.MenasDAO
import za.co.absa.enceladus.model.conformanceRule.{ConformanceRule, _}
import za.co.absa.enceladus.model.{Dataset => ConfDataset}
import za.co.absa.enceladus.utils.error.ErrorMessage
import za.co.absa.enceladus.utils.explode.ExplosionContext
import za.co.absa.enceladus.utils.fs.HadoopFsUtils
import za.co.absa.enceladus.utils.general.Algorithms
import za.co.absa.enceladus.utils.schema.SchemaUtils
import za.co.absa.enceladus.utils.udf.UDFLibrary

case class DynamicInterpreter(implicit inputFs: FileSystem) {
  private val log = LoggerFactory.getLogger(this.getClass)

  /**
    * Interpret conformance rules defined in a dataset.
    *
    * @param conformance  The dataset object - this represents a data conformance workflow.
    * @param inputDf      The dataset to be conformed.
    * @param jobShortName A job name used for checkpoints.
    * @return The conformed DataFrame.
    *
    */
  def interpret[T](conformance: ConfDataset, inputDf: Dataset[Row], jobShortName: String = "Conformance")
               (implicit spark: SparkSession,
                dao: MenasDAO,
                progArgs: ConformanceConfigParser[T],
                featureSwitches: FeatureSwitches): DataFrame = {

    implicit val interpreterContext: InterpreterContext = InterpreterContext(inputDf.schema, conformance,
      featureSwitches, jobShortName, spark, dao, InterpreterContextArgs.fromConformanceConfig(progArgs))

    applyCheckpoint(inputDf, "Start")

    val conformedDf = applyConformanceRules(ensureErrorColumnExists(inputDf))

    applyCheckpoint(conformedDf, "End")
    logExecutionPlan(conformedDf)

    conformedDf
  }

  private def findOriginalColumnsModificationRules(steps: List[ConformanceRule],
                                                   schema: StructType): Seq[ConformanceRule] = {
    steps.filter(rule => SchemaUtils.fieldExists(rule.outputColumn, schema))
  }

  /**
    * Applies conformance rules applying a workaround for the Catalyst optimizer bug.
    *
    * @param inputDf The dataset to be conformed.
    * @return The conformed DataFrame.
    */
  private def applyConformanceRules(inputDf: DataFrame)
                                   (implicit ictx: InterpreterContext): DataFrame = {
    implicit val spark: SparkSession = ictx.spark
    implicit val dao: MenasDAO = ictx.dao
    implicit val progArgs: InterpreterContextArgs = ictx.progArgs
    implicit val udfLib: UDFLibrary = new UDFLibrary
    implicit val explosionState: ExplosionState = new ExplosionState()

    val steps = getConformanceSteps

    checkMutabilityNotViolated(inputDf.schema, steps)

    val interpreters = getInterpreters(steps, inputDf.schema)
    val optimizerTimeTracker = new OptimizerTimeTracker(inputDf, ictx.featureSwitches.catalystWorkaroundEnabled)
    val dfInputWithIdForWorkaround = optimizerTimeTracker.getWorkaroundDataframe

    // Fold left on rules
    var rulesApplied = 0
    val conformedDf = interpreters.foldLeft(dfInputWithIdForWorkaround)({
      case (df, interpreter) =>
        val explosionStateCopy = new ExplosionState(explosionState.explodeContext)
        val ruleAppliedDf = interpreter.conform(df)(spark, explosionStateCopy, dao, progArgs)

        val conformedDf = if (explosionState.isNoExplosionsApplied &&
          optimizerTimeTracker.isCatalystWorkaroundRequired(ruleAppliedDf, rulesApplied)) {
          // Apply a workaround BEFORE applying the rule so that the execution plan generation still runs fast
          val workAroundDf = interpreter.conform(optimizerTimeTracker.applyCatalystWorkaround(df))
          optimizerTimeTracker.recordExecutionPlanOptimizationTime(workAroundDf)
          workAroundDf
        } else {
          explosionState.explodeContext = explosionStateCopy.explodeContext
          ruleAppliedDf
        }
        rulesApplied += 1
        interpreter.conformanceRule match {
          case Some(rule) => applyRuleCheckpoint(rule, conformedDf, progArgs.persistStorageLevel, explosionState.explodeContext)
          case None       => conformedDf
        }
    })
    optimizerTimeTracker.cleanupWorkaroundDf(conformedDf)
  }

  private def checkMutabilityNotViolated(schema: StructType, steps: List[ConformanceRule])
                                        (implicit ictx: InterpreterContext): Unit = {
    val rulesInViolation = findOriginalColumnsModificationRules(steps, schema)

    if (rulesInViolation.nonEmpty) {
      val violationsString = rulesInViolation.map(rule =>
        s"Rule number ${rule.order} - ${rule.getClass.getSimpleName}"
      ).mkString("\n")
      if (ictx.featureSwitches.allowOriginalColumnsMutability) {
        log.warn(
          s"""Mutability of original Data Allowed and there are some rules in violation of immutability pattern.
             |These are:
             |$violationsString""".stripMargin)
      } else {
        throw new IllegalStateException(
          s"""There are some rules in violation of immutability pattern. These are:
             |$violationsString""".stripMargin)
      }
    }
  }

  /**
    * Transforms a list of conformance rules to a list of conformance rule interpreters.
    * For most conformance rules there is only one interpreter to apply. But mapping rule
    * has several strategies. Optimizer chooses which strategy to use and provides an
    * interpreter for each strategy.
    *
    * @param rules  A list of conformance rules.
    * @param schema A schema of a DataFrame to be conformed.
    * @return A list of conformance rule interpreters.
    */
  def getInterpreters(rules: List[ConformanceRule], schema: StructType)
                     (implicit ictx: InterpreterContext): List[RuleInterpreter] = {

    val groupedRules = groupMappingRules(rules, schema)

    getOptimizedInterpreters(groupedRules, schema)
  }

  /**
    * Optimizes a list of groups of conformance rules and returns a list of interpreters as the result.
    *
    * The input conformance rules are expected to be grouped. Only mapping rules are grouped. Each group of
    * mapping rules has the output field in the same array. This makes it possible to apply an optimization of
    * exploding the array only once. The optimization is done by inserting `ArrayExplodeInterpreter` and
    * `ArrayCollapseInterpreter` for each group of mapping rules.
    *
    * @param ruleGroups Conformance rules grouped by output field being in the same array.
    * @param schema     A schema of a DataFrame to be conformed.
    * @return A list of conformance rules interpreters.
    */
  private def getOptimizedInterpreters(ruleGroups: List[List[ConformanceRule]],
                                       schema: StructType)
                                      (implicit ictx: InterpreterContext): List[RuleInterpreter] = {
    ruleGroups.flatMap(rules => {
      val interpreters = rules.map(rule => getInterpreter(rule))
      if (isGroupExplosionUsable(rules) &&
        ictx.featureSwitches.experimentalMappingRuleEnabled) {
        // Inserting an explosion and a collapse between a group of mapping rules operating on a common array
        val optArray = SchemaUtils.getDeepestArrayPath(schema, rules.head.outputColumn)
        optArray match {
          case Some(arrayColumn) =>
            new ArrayExplodeInterpreter(arrayColumn) :: (interpreters :+ new ArrayCollapseInterpreter())
          case None              =>
            throw new IllegalStateException("Unable to find a common array between fields: " +
              rules.map(_.outputColumn).mkString(", "))
        }
      } else {
        interpreters
      }
    })
  }

  /**
    * Returns an interpreter for a conformance rule. Most conformance rules correspond to one interpreter.
    * The exception is the mapping rule for which there are several interpreters based on the strategy used.
    *
    * @param rule   A conformance rule.
    * @return A conformance rules interpreter.
    */
  private def getInterpreter(rule: ConformanceRule)
                            (implicit ictx: InterpreterContext): RuleInterpreter = {
    rule match {
      case r: DropConformanceRule             => DropRuleInterpreter(r)
      case r: ConcatenationConformanceRule    => ConcatenationRuleInterpreter(r)
      case r: LiteralConformanceRule          => LiteralRuleInterpreter(r)
      case r: SingleColumnConformanceRule     => SingleColumnRuleInterpreter(r)
      case r: SparkSessionConfConformanceRule => SparkSessionConfRuleInterpreter(r)
      case r: UppercaseConformanceRule        => UppercaseRuleInterpreter(r)
      case r: CastingConformanceRule          => CastingRuleInterpreter(r)
      case r: NegationConformanceRule         => NegationRuleInterpreter(r)
      case r: MappingConformanceRule          => getMappingRuleInterpreter(r)
      case r: FillNullsConformanceRule        => FillNullsRuleInterpreter(r)
      case r: CoalesceConformanceRule         => CoalesceRuleInterpreter(r)
      case r: CustomConformanceRule           => r.getInterpreter()
      case r                                  => throw new IllegalStateException(s"Unrecognized rule class: ${r.getClass.getName}")
    }
  }

  /**
    * Returns an interpreter for a mapping rule based on which strategy is applicable.
    *
    * @param rule   A conformance rule.
    * @return A mapping rule interpreter.
    */
  private def getMappingRuleInterpreter(rule: MappingConformanceRule)
                                       (implicit ictx: InterpreterContext): RuleInterpreter = {
    if (canMappingRuleBroadcast(rule)) {
      log.info("Broadcast strategy for mapping rules is used")
      MappingRuleInterpreterBroadcast(rule, ictx.conformance)
    } else {
      //Only MappingRuleInterpreterBroadcast or MappingRuleInterpreterGroupExplode support multiple outputs
<<<<<<< HEAD
      if (ictx.featureSwitches.experimentalMappingRuleEnabled || rule.additionalColumns.nonEmpty) {
=======
      if (ictx.featureSwitches.experimentalMappingRuleEnabled || rule.additionalColumns.getOrElse(Map()).nonEmpty) {
>>>>>>> 665b34fa
        log.info("Group explode strategy for mapping rules used")
        MappingRuleInterpreterGroupExplode(rule, ictx.conformance)
      } else {
        log.info("Explode strategy for mapping rules used")
        MappingRuleInterpreter(rule, ictx.conformance)
      }
    }
  }

  /**
    * An explosion is needed for a group of mapping rules if the number of mapping rules inside the group
    * for which broadcasting strategy is not applicable is bigger than 1.
    *
    * @param rules  A list of conformance rules grouped by output field being in the same array
    * @return true if a group explosion optimization can be used
    */
  private def isGroupExplosionUsable(rules: List[ConformanceRule])
                                    (implicit ictx: InterpreterContext): Boolean = {
    val eligibleRulesCount = rules.map {
      case rule: MappingConformanceRule => if (canMappingRuleBroadcast(rule)) 0 else 1
      case _                            => 0
    }.sum

    eligibleRulesCount > 1
  }

  /**
    * Returns true if broadcasting strategy is applicable for the specified mapping rule.
    *
    * @param rule   A mapping conformance rule.
    * @return true if the broadcasting mapping rule strategy can be used.
    */
  private def canMappingRuleBroadcast(rule: MappingConformanceRule)
                                     (implicit ictx: InterpreterContext): Boolean = {
    // Broadcasting approach assumes there are at most 10 join conditions
    if(rule.attributeMappings.size <= 10) {
      ictx.featureSwitches.broadcastStrategyMode match {
        case Always => true
        case Never => false
        case Auto => isMappingTableSmallEnough(rule)
      }
    } else {
      false
    }
  }

  /**
    * Returns true if the mapping table size is small enough for the broadcasting strategy to be used.
    *
    * @param rule   A mapping conformance rule.
    * @return true if the mapping table size is small enough.
    */
  private def isMappingTableSmallEnough(rule: MappingConformanceRule)
                                       (implicit ictx: InterpreterContext): Boolean = {
    val maxBroadcastSizeMb = ictx.featureSwitches.broadcastMaxSizeMb
    val mappingTableSize = getMappingTableSizeMb(rule)
    log.info(s"Mapping table (${rule.mappingTable}) size = $mappingTableSize MB (threshold = $maxBroadcastSizeMb MB)")
    mappingTableSize <= maxBroadcastSizeMb
  }

  /**
    * Returns the size of the mapping table in megabytes.
    *
    * @param rule   A mapping conformance rule.
    * @return The size of the mapping table in megabytes.
    */
  private def getMappingTableSizeMb(rule: MappingConformanceRule)
                                   (implicit ictx: InterpreterContext): Int = {

    val mappingTableDef = ictx.dao.getMappingTable(rule.mappingTable, rule.mappingTableVersion)
    val mappingTablePath = PartitioningUtils.getPartitionedPathName(mappingTableDef.hdfsPath,
      ictx.progArgs.reportDate)
    val mappingTableSize = HadoopFsUtils.getOrCreate(inputFs).getDirectorySizeNoHidden(mappingTablePath)
    (mappingTableSize / (1024 * 1024)).toInt
  }

  /**
    * Gets the list of conformance rules from the context
    *
    * @return A list of conformance rules
    */
  def getConformanceSteps(implicit ictx: InterpreterContext): List[ConformanceRule] = {
    ictx.conformance.conformance.sortBy(_.order)
  }

  /**
    * Applies a control framework checkpoint given a stage of the conformance
    *
    * @param df       Dataframe to apply the checkpoint on
    * @param jobStage Specifies a job stage that will be added to the checkpoint name
    */
  private def applyCheckpoint(df: Dataset[Row], jobStage: String)(implicit ictx: InterpreterContext): Unit = {
    if (ictx.featureSwitches.controlFrameworkEnabled) {
      df.setCheckpoint(s"${ictx.jobShortName} - $jobStage")
    }
  }

  /**
    * Create a new Control Framework checkpoint for a specified Conformance Rule (after the rule is applied)
    *
    * @param rule                The conformance rule
    * @param df                  Dataframe to apply the checkpoint on
    * @param persistStorageLevel A storage level for caching/persisting the df, if set.
    * @param explodeContext      An exploded context to be taken into account if a checkpoint is created for an exploded
    *                            dataframe
    * @return A cached dataframe if a checkpoint is calculated, otherwise returns the original dataframe
    */
  private def applyRuleCheckpoint(rule: ConformanceRule,
                                  df: Dataset[Row],
                                  persistStorageLevel: Option[StorageLevel],
                                  explodeContext: ExplosionContext)
                                 (implicit ictx: InterpreterContext): Dataset[Row] = {
    if (ictx.featureSwitches.controlFrameworkEnabled && rule.controlCheckpoint) {
      val explodeFilter = explodeContext.getControlFrameworkFilter
      // Cache the data first since Atum will execute an action for each control metric
      val cachedDf = persistStorageLevel match {
        case Some(level) => df.persist(level)
        case None        => df.cache
      }
      cachedDf.filter(explodeFilter)
        .setCheckpoint(s"${ictx.jobShortName} (${rule.order}) - ${rule.outputColumn}")
      cachedDf
    }
    else {
      df
    }
  }

  private def logExecutionPlan(df: DataFrame)(implicit spark: SparkSession): Unit = {
    // Need to check this explicitly since the execution plan generation can take significant amount of time
    if (log.isDebugEnabled) {
      val explain = ExplainCommand(df.queryExecution.logical, extended = true)
      spark.sessionState.executePlan(explain).executedPlan.executeCollect().foreach {
        r => log.debug("Output Dataset plan: \n" + r.getString(0))
      }
    }
  }

  /**
    * Ensures the existence of the error column
    *
    * @param inputDf the input data frame
    * @return A dataframe that has an error column
    */
  private def ensureErrorColumnExists(inputDf: Dataset[Row]): DataFrame = {
    if (inputDf.columns.contains(ErrorMessage.errorColumnName)) {
      inputDf
    } else {
      inputDf.withColumn(ErrorMessage.errorColumnName, typedLit(List[ErrorMessage]()))
    }
  }

  /**
    * Groups mapping rules if their output columns are inside the same array
    *
    * @param rules  a list of conformance rules
    * @param schema a schema of a dataset
    * @return The list of lists of conformance rule groups
    */
  private def groupMappingRules(rules: List[ConformanceRule], schema: StructType): List[List[ConformanceRule]] = {
    Algorithms.stableGroupByOption[ConformanceRule, String](rules, {
      case m: MappingConformanceRule => SchemaUtils.getDeepestArrayPath(schema, m.outputColumn)
      case _                         => None
    }).map(_.toList).toList
  }

}<|MERGE_RESOLUTION|>--- conflicted
+++ resolved
@@ -236,11 +236,7 @@
       MappingRuleInterpreterBroadcast(rule, ictx.conformance)
     } else {
       //Only MappingRuleInterpreterBroadcast or MappingRuleInterpreterGroupExplode support multiple outputs
-<<<<<<< HEAD
-      if (ictx.featureSwitches.experimentalMappingRuleEnabled || rule.additionalColumns.nonEmpty) {
-=======
       if (ictx.featureSwitches.experimentalMappingRuleEnabled || rule.additionalColumns.getOrElse(Map()).nonEmpty) {
->>>>>>> 665b34fa
         log.info("Group explode strategy for mapping rules used")
         MappingRuleInterpreterGroupExplode(rule, ictx.conformance)
       } else {
