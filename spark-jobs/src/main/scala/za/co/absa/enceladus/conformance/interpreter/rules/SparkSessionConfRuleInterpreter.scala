--- conflicted
+++ resolved
@@ -29,12 +29,8 @@
   override def conformanceRule: Option[ConformanceRule] = Some(rule)
 
   def conform(df: Dataset[Row])
-<<<<<<< HEAD
              (implicit spark: SparkSession, explosionState: ExplosionState, dao: MenasDAO,
               progArgs: InterpreterContextArgs): Dataset[Row] = {
-=======
-             (implicit spark: SparkSession, explosionState: ExplosionState, dao: MenasDAO, progArgs: ConformanceConfig): Dataset[Row] = {
->>>>>>> d5a8f1fc
     // Validate the rule parameters
     RuleValidators.validateOutputField(ruleName, progArgs.datasetName, df.schema, rule.outputColumn)
 
