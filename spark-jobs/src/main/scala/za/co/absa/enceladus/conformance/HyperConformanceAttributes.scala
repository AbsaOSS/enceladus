--- conflicted
+++ resolved
@@ -21,16 +21,10 @@
 object HyperConformanceAttributes {
 
   // Configuration keys expected to be set up when running Conformance as a Transformer component for Hyperdrive
-<<<<<<< HEAD
-  val menasUriKey = "menas.rest.uri"
-  val menasUriRetryCountKey = "menas.rest.retryCount"
-  val restApiOptionallyRetryableExceptions = "enceladus.rest.optionallyRetryableExceptions"
-  val menasAvailabilitySetupKey = "menas.rest.availability.setup"
-=======
   val menasUriKey = "enceladus.rest.uri"
   val menasUriRetryCountKey = "enceladus.rest.retryCount"
+  val restApiOptionallyRetryableExceptions = "enceladus.rest.optionallyRetryableExceptions"
   val menasAvailabilitySetupKey = "enceladus.rest.availability.setup"
->>>>>>> 10bdff83
   val menasCredentialsFileKey = "menas.credentials.file"
   val menasAuthKeytabKey = "menas.auth.keytab"
   val datasetNameKey = "dataset.name"
