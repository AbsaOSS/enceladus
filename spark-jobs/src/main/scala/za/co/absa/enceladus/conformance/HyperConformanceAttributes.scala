--- conflicted
+++ resolved
@@ -21,20 +21,12 @@
 object HyperConformanceAttributes {
 
   // Configuration keys expected to be set up when running Conformance as a Transformer component for Hyperdrive
-<<<<<<< HEAD
   val restApiUriKey = "enceladus.rest.uri"
   val restApiUriRetryCountKey = "enceladus.rest.retryCount"
   val restApiAvailabilitySetupKey = "enceladus.rest.availability.setup"
+  val restApiOptionallyRetryableExceptions = "enceladus.rest.optionallyRetryableExceptions"
   val restApiCredentialsFileKey = "enceladus.rest.credentials.file"
   val restApiAuthKeytabKey = "enceladus.rest.auth.keytab"
-=======
-  val menasUriKey = "enceladus.rest.uri"
-  val menasUriRetryCountKey = "enceladus.rest.retryCount"
-  val restApiOptionallyRetryableExceptions = "enceladus.rest.optionallyRetryableExceptions"
-  val menasAvailabilitySetupKey = "enceladus.rest.availability.setup"
-  val menasCredentialsFileKey = "menas.credentials.file"
-  val menasAuthKeytabKey = "menas.auth.keytab"
->>>>>>> efb4d73e
   val datasetNameKey = "dataset.name"
   val datasetVersionKey = "dataset.version"
   val reportDateKey = "report.date"
@@ -58,22 +50,18 @@
       PropertyMetadata("REST API URL retry count",
         Some("How many times a call to REST API URL should be retried after failure before proceeding to the next URL. E.g. 2"),
         required = false),
-<<<<<<< HEAD
     restApiAvailabilitySetupKey ->
       PropertyMetadata("The setup type of REST API URLs",
-=======
+        Some("""Either "roundrobin" (default) or "fallback", affects in which order the URls are picked up for use. """ +
+          "Round-robin - start from random, fallback - start from first"),
+        required = false),
     restApiOptionallyRetryableExceptions ->
       PropertyMetadata("Rest API optionally retryable HTTP exceptions",
-        Some("""List of HTTP status codes that are allowed to be retryable. """ +
-          s"""Currently we support these: ${mapIntToOptionallyRetryableException.keys.mkString("[", ", ", "]")} """ +
-          """(retry count is specified by `menasUriRetryCountKey` attribute, see its description for more details.)"""
+        Some(
+          """List of HTTP status codes that are allowed to be retryable. """ +
+            s"""Currently we support these: ${mapIntToOptionallyRetryableException.keys.mkString("[", ", ", "]")} """ +
+            """(retry count is specified by `menasUriRetryCountKey` attribute, see its description for more details.)"""
         ),
-        required = false),
-    menasAvailabilitySetupKey ->
-      PropertyMetadata("The setup type of Menas URLs",
->>>>>>> efb4d73e
-        Some("""Either "roundrobin" (default) or "fallback", affects in which order the URls are picked up for use. """ +
-          "Round-robin - start from random, fallback - start from first"),
         required = false),
     datasetNameKey ->
       PropertyMetadata("Dataset name", None, required = true),
