/*
 * Copyright 2018 ABSA Group Limited
 *
 * Licensed under the Apache License, Version 2.0 (the "License");
 * you may not use this file except in compliance with the License.
 * You may obtain a copy of the License at
 *     http://www.apache.org/licenses/LICENSE-2.0
 *
 * Unless required by applicable law or agreed to in writing, software
 * distributed under the License is distributed on an "AS IS" BASIS,
 * WITHOUT WARRANTIES OR CONDITIONS OF ANY KIND, either express or implied.
 * See the License for the specific language governing permissions and
 * limitations under the License.
 */

package za.co.absa.enceladus.conformance

import za.co.absa.hyperdrive.ingestor.api.{HasComponentAttributes, PropertyMetadata}

object HyperConformanceAttributes {

  // Configuration keys expected to be set up when running Conformance as a Transformer component for Hyperdrive
  val menasUriKey = "menas.rest.uri"
  val menasUriRetryCountKey = "menas.rest.retryCount"
  val menasAvailabilitySetupKey = "menas.rest.availability.setup"
  val menasCredentialsFileKey = "menas.credentials.file"
  val menasAuthKeytabKey = "menas.auth.keytab"
  val datasetNameKey = "dataset.name"
  val datasetVersionKey = "dataset.version"
  val reportDateKey = "report.date"
  val reportVersionKey = "report.version"
  val reportVersionColumnKey = "report.version.column"
  val eventTimestampColumnKey = "event.timestamp.column"
  val eventTimestampPatternKey = "event.timestamp.pattern"
}

trait HyperConformanceAttributes extends HasComponentAttributes {
  import HyperConformanceAttributes._

  override def getName: String = "HyperConformance"

  override def getDescription: String = "Dynamic Conformance - a transformer component for Hyperdrive"

  override def getProperties: Map[String, PropertyMetadata] = Map(
    menasUriKey ->
      PropertyMetadata("Menas API URL", Some("E.g. http://localhost:8080/menas"), required = true),
    menasUriRetryCountKey ->
      PropertyMetadata("Menas API URL retry count",
        Some("How many times a call to Menas API URL should be retried after failure before proceeding to the next URL. E.g. 2"),
        required = false),
    menasAvailabilitySetupKey ->
      PropertyMetadata("The setup type of Menas URLs",
        Some("""Either "roundrobin" (default) or "fallback", affects in which order the URls are picked up for use. """ +
          "Round-robin - start from random, fallback - start from first"),
        required = false),
    datasetNameKey ->
      PropertyMetadata("Dataset name", None, required = true),
    datasetVersionKey ->
      PropertyMetadata("Dataset version", None, required = true),
    reportDateKey ->
<<<<<<< HEAD
      PropertyMetadata("Report date", Some("The current date is used by default "), required = false),
=======
      PropertyMetadata("Report date", Some("The current date is used by default"), required = false),
>>>>>>> 2ff00a64
    reportVersionColumnKey ->
      PropertyMetadata("Report version column", Some("Taken from another column"), required = false),
    reportVersionKey ->
      PropertyMetadata("Report version", Some("Will be determined automatically by default if not specified"), required = false),
    eventTimestampColumnKey ->
      PropertyMetadata("Event timestamp column",
        Some("If specified, the column will be used to generate 'enceladus_info_date'"),
        required = false),
    eventTimestampPatternKey ->
      PropertyMetadata("Event timestamp pattern",
        Some("If the event timestamp column is string, the pattern is used to parse it (default is 'yyyy-MM-dd'T'HH:mm'Z''"),
        required = false),
    menasCredentialsFileKey ->
      PropertyMetadata("Menas credentials file", Some("Relative or absolute path to the file on local FS or HDFS"), required = false),
    menasAuthKeytabKey ->
      PropertyMetadata("Keytab", Some("Relative or absolute path to the file on local FS or HDFS"), required = false)
  )

  override def getExtraConfigurationPrefix: Option[String] = None
}<|MERGE_RESOLUTION|>--- conflicted
+++ resolved
@@ -58,11 +58,7 @@
     datasetVersionKey ->
       PropertyMetadata("Dataset version", None, required = true),
     reportDateKey ->
-<<<<<<< HEAD
       PropertyMetadata("Report date", Some("The current date is used by default "), required = false),
-=======
-      PropertyMetadata("Report date", Some("The current date is used by default"), required = false),
->>>>>>> 2ff00a64
     reportVersionColumnKey ->
       PropertyMetadata("Report version column", Some("Taken from another column"), required = false),
     reportVersionKey ->
