/*
 * Copyright 2018 ABSA Group Limited
 *
 * Licensed under the Apache License, Version 2.0 (the "License");
 * you may not use this file except in compliance with the License.
 * You may obtain a copy of the License at
 *     http://www.apache.org/licenses/LICENSE-2.0
 *
 * Unless required by applicable law or agreed to in writing, software
 * distributed under the License is distributed on an "AS IS" BASIS,
 * WITHOUT WARRANTIES OR CONDITIONS OF ANY KIND, either express or implied.
 * See the License for the specific language governing permissions and
 * limitations under the License.
 */

package za.co.absa.enceladus.conformance

import za.co.absa.enceladus.dao.OptionallyRetryableException.mapIntToOptionallyRetryableException
import za.co.absa.hyperdrive.ingestor.api.{HasComponentAttributes, PropertyMetadata}

object HyperConformanceAttributes {

  // Configuration keys expected to be set up when running Conformance as a Transformer component for Hyperdrive
  val restApiUriKey = "enceladus.rest.uri"
  val restApiUriRetryCountKey = "enceladus.rest.retryCount"
  val restApiAvailabilitySetupKey = "enceladus.rest.availability.setup"
  val restApiOptionallyRetryableExceptions = "enceladus.rest.optionallyRetryableExceptions"
  val restApiCredentialsFileKey = "enceladus.rest.credentials.file"
  val restApiAuthKeytabKey = "enceladus.rest.auth.keytab"
  val menasBaseUris = "enceladus.menas.uri"
  val datasetNameKey = "dataset.name"
  val datasetVersionKey = "dataset.version"
  val reportDateKey = "report.date"
  val reportVersionKey = "report.version"
  val reportVersionColumnKey = "report.version.column"
  val eventTimestampColumnKey = "event.timestamp.column"
  val eventTimestampPatternKey = "event.timestamp.pattern"
}

trait HyperConformanceAttributes extends HasComponentAttributes {
  import HyperConformanceAttributes._

  override def getName: String = "HyperConformance"

  override def getDescription: String = "Dynamic Conformance - a transformer component for Hyperdrive"

  override def getProperties: Map[String, PropertyMetadata] = Map(
    restApiUriKey ->
      PropertyMetadata("REST API URL", Some("E.g. http://localhost:8080/rest_api"), required = true),
    restApiUriRetryCountKey ->
      PropertyMetadata("REST API URL retry count",
        Some("How many times a call to REST API URL should be retried after failure before proceeding to the next URL. E.g. 2"),
        required = false),
    restApiAvailabilitySetupKey ->
      PropertyMetadata("The setup type of REST API URLs",
        Some("""Either "roundrobin" (default) or "fallback", affects in which order the URls are picked up for use. """ +
          "Round-robin - start from random, fallback - start from first"),
        required = false),
<<<<<<< HEAD
    menasBaseUris ->
      PropertyMetadata("Menas (Enceladus UI) URL(s)", Some("E.g. http://localhost:8080/menas"), required = true),
=======
    restApiOptionallyRetryableExceptions ->
      PropertyMetadata("Rest API optionally retryable HTTP exceptions",
        Some(
          """List of HTTP status codes that are allowed to be retryable. """ +
            s"""Currently we support these: ${mapIntToOptionallyRetryableException.keys.mkString("[", ", ", "]")} """ +
            """(retry count is specified by `menasUriRetryCountKey` attribute, see its description for more details.)"""
        ),
        required = false),
>>>>>>> e3492379
    datasetNameKey ->
      PropertyMetadata("Dataset name", None, required = true),
    datasetVersionKey ->
      PropertyMetadata("Dataset version", None, required = true),
    reportDateKey ->
      PropertyMetadata("Report date", Some("The current date is used by default"), required = false),
    reportVersionColumnKey ->
      PropertyMetadata("Report version column", Some("Taken from another column"), required = false),
    reportVersionKey ->
      PropertyMetadata("Report version", Some("Will be determined automatically by default if not specified"), required = false),
    eventTimestampColumnKey ->
      PropertyMetadata("Event timestamp column",
        Some("If specified, the column will be used to generate 'enceladus_info_date'"),
        required = false),
    eventTimestampPatternKey ->
      PropertyMetadata("Event timestamp pattern",
        Some("If the event timestamp column is string, the pattern is used to parse it (default is 'yyyy-MM-dd'T'HH:mm'Z''"),
        required = false),
    restApiCredentialsFileKey ->
      PropertyMetadata("REST API credentials file", Some("Relative or absolute path to the file on local FS or HDFS"), required = false),
    restApiAuthKeytabKey ->
      PropertyMetadata("Keytab", Some("Relative or absolute path to the file on local FS or HDFS"), required = false)
  )

  override def getExtraConfigurationPrefix: Option[String] = None
}<|MERGE_RESOLUTION|>--- conflicted
+++ resolved
@@ -56,10 +56,6 @@
         Some("""Either "roundrobin" (default) or "fallback", affects in which order the URls are picked up for use. """ +
           "Round-robin - start from random, fallback - start from first"),
         required = false),
-<<<<<<< HEAD
-    menasBaseUris ->
-      PropertyMetadata("Menas (Enceladus UI) URL(s)", Some("E.g. http://localhost:8080/menas"), required = true),
-=======
     restApiOptionallyRetryableExceptions ->
       PropertyMetadata("Rest API optionally retryable HTTP exceptions",
         Some(
@@ -68,7 +64,8 @@
             """(retry count is specified by `menasUriRetryCountKey` attribute, see its description for more details.)"""
         ),
         required = false),
->>>>>>> e3492379
+    menasBaseUris ->
+      PropertyMetadata("Menas (Enceladus UI) URL(s)", Some("E.g. http://localhost:8080/menas"), required = true),
     datasetNameKey ->
       PropertyMetadata("Dataset name", None, required = true),
     datasetVersionKey ->
