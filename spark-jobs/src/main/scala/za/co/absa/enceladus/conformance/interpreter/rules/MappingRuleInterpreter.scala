--- conflicted
+++ resolved
@@ -19,11 +19,7 @@
 import org.apache.spark.sql.functions._
 import org.apache.spark.sql.types._
 import org.apache.spark.sql.{Column, Dataset, Row, SparkSession}
-<<<<<<< HEAD
-import za.co.absa.enceladus.conformance.ConformanceCmdConfig
-=======
 import za.co.absa.enceladus.conformance.config.ConformanceConfigInstance
->>>>>>> 01fff21c
 import za.co.absa.enceladus.conformance.datasource.DataSource
 import za.co.absa.enceladus.conformance.interpreter.{ExplosionState, RuleValidators}
 import za.co.absa.enceladus.dao.MenasDAO
@@ -44,11 +40,7 @@
   override def conformanceRule: Option[ConformanceRule] = Some(rule)
 
   def conform(df: Dataset[Row])
-<<<<<<< HEAD
-             (implicit spark: SparkSession, explosionState: ExplosionState, dao: MenasDAO, progArgs: ConformanceCmdConfig): Dataset[Row] = {
-=======
              (implicit spark: SparkSession, explosionState: ExplosionState, dao: MenasDAO, progArgs: ConformanceConfigInstance): Dataset[Row] = {
->>>>>>> 01fff21c
     log.info(s"Processing mapping rule to conform ${rule.outputColumn}...")
     import spark.implicits._
 
