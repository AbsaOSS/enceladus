--- conflicted
+++ resolved
@@ -40,12 +40,8 @@
   override def conformanceRule: Option[ConformanceRule] = Some(rule)
 
   def conform(df: Dataset[Row])
-<<<<<<< HEAD
              (implicit spark: SparkSession, explosionState: ExplosionState, dao: MenasDAO,
               progArgs: InterpreterContextArgs): Dataset[Row] = {
-=======
-             (implicit spark: SparkSession, explosionState: ExplosionState, dao: MenasDAO, progArgs: ConformanceConfig): Dataset[Row] = {
->>>>>>> d5a8f1fc
     log.info(s"Processing mapping rule to conform ${rule.outputColumn}...")
     import spark.implicits._
 
