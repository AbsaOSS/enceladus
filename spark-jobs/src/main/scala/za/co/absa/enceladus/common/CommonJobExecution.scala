/*
 * Copyright 2018 ABSA Group Limited
 *
 * Licensed under the Apache License, Version 2.0 (the "License");
 * you may not use this file except in compliance with the License.
 * You may obtain a copy of the License at
 *     http://www.apache.org/licenses/LICENSE-2.0
 *
 * Unless required by applicable law or agreed to in writing, software
 * distributed under the License is distributed on an "AS IS" BASIS,
 * WITHOUT WARRANTIES OR CONDITIONS OF ANY KIND, either express or implied.
 * See the License for the specific language governing permissions and
 * limitations under the License.
 */

package za.co.absa.enceladus.common

import java.text.MessageFormat
import java.time.Instant
import org.apache.hadoop.conf.Configuration
import org.apache.hadoop.fs.FileSystem
<<<<<<< HEAD
import org.apache.spark.SPARK_VERSION
=======
import org.apache.spark.{SPARK_VERSION, SparkConf}
>>>>>>> ac8a3cfd
import org.apache.spark.sql.functions.{lit, to_date}
import org.apache.spark.sql.{DataFrame, SparkSession}
import org.slf4j.{Logger, LoggerFactory}
import za.co.absa.atum.AtumImplicits._
import za.co.absa.atum.core.{Atum, ControlType}
import za.co.absa.enceladus.common.Constants.{InfoDateColumn, InfoDateColumnString, InfoVersionColumn, ReportDateFormat}
import za.co.absa.enceladus.common.config.{CommonConfConstants, JobConfigParser, PathConfig}
import za.co.absa.enceladus.common.plugin.PostProcessingService
import za.co.absa.enceladus.common.plugin.menas.{MenasPlugin, MenasRunUrl}
import za.co.absa.enceladus.common.version.SparkVersionGuard
import za.co.absa.enceladus.dao.MenasDAO
import za.co.absa.enceladus.dao.rest.MenasConnectionStringParser
import za.co.absa.enceladus.model.Dataset
import za.co.absa.enceladus.plugins.builtin.errorsender.params.ErrorSenderPluginParams
import za.co.absa.enceladus.utils.general.ProjectMetadata
import za.co.absa.enceladus.utils.config.{ConfigReader, PathWithFs, SecureConfig}
import za.co.absa.enceladus.utils.fs.{FileSystemUtils, HadoopFsUtils}
import za.co.absa.enceladus.utils.modules.SourcePhase
import za.co.absa.enceladus.utils.modules.SourcePhase.Standardization
import za.co.absa.enceladus.common.performance.PerformanceMeasurer
import za.co.absa.enceladus.utils.time.TimeZoneNormalizer
import za.co.absa.enceladus.utils.validation.ValidationLevel
import scala.util.control.NonFatal
import scala.util.{Failure, Success, Try}

trait CommonJobExecution extends ProjectMetadata {
  protected case class PreparationResult(dataset: Dataset,
                                         reportVersion: Int,
                                         pathCfg: PathConfig,
                                         performance: PerformanceMeasurer)

  TimeZoneNormalizer.normalizeJVMTimeZone()
  SparkVersionGuard.fromDefaultSparkCompatibilitySettings.ensureSparkVersionCompatibility(SPARK_VERSION)

  protected val log: Logger = LoggerFactory.getLogger(this.getClass)
  protected val configReader: ConfigReader = new ConfigReader()
  protected val menasBaseUrls: List[String] = MenasConnectionStringParser.parse(configReader.getString("menas.rest.uri"))
  protected val menasUrlsRetryCount: Option[Int] = configReader.getIntOption("menas.rest.retryCount")
  protected val menasSetup: String = configReader.getString("menas.rest.availability.setup")
<<<<<<< HEAD
=======
  protected var secureConfig: Map[String, String] = Map.empty
>>>>>>> ac8a3cfd

  protected def obtainSparkSession[T](jobName: String)(implicit cmd: JobConfigParser[T]): SparkSession = {
    val enceladusVersion = projectVersion
    log.info(s"Enceladus version $enceladusVersion")
    val reportVersion = cmd.reportVersion.map(_.toString).getOrElse("")

    // ssl paths stripped paths for current directory usage (expecting files distributed via spark-submit's "--files"
    val executorSecConfig = SecureConfig.getSslProperties(configReader.config, useCurrentDirectoryPaths = true)

    val spark = SparkSession.builder()
      .appName(s"$jobName $enceladusVersion ${cmd.datasetName} ${cmd.datasetVersion} ${cmd.reportDate} $reportVersion")
      .config("spark.executor.extraJavaOptions", SecureConfig.javaOptsStringFromConfigMap(executorSecConfig)) // system properties on executors
      .getOrCreate()
    TimeZoneNormalizer.normalizeSessionTimeZone(spark)
    spark
  }

  protected def initialValidation(): Unit = {
    // This should be the first thing the app does to make secure Kafka work with our CA.
    // After Spring activates JavaX, it will be too late.
<<<<<<< HEAD
    SecureConfig.setSecureKafkaProperties(configReader.config)
=======
    val secConf = SecureConfig.getSslProperties(configReader.config)
    SecureConfig.setSystemProperties(secConf)
>>>>>>> ac8a3cfd
  }

  protected def prepareJob[T]()
                             (implicit dao: MenasDAO,
                              cmd: JobConfigParser[T],
                              spark: SparkSession): PreparationResult = {
    configReader.logEffectiveConfigProps(Constants.ConfigKeysToRedact)
    dao.authenticate()

    implicit val hadoopConf: Configuration = spark.sparkContext.hadoopConfiguration

    val dataset = dao.getDataset(cmd.datasetName, cmd.datasetVersion, ValidationLevel.ForRun)
    dataset.propertiesValidation match {
      case Some(validation) if !validation.isValid =>
        throw new IllegalStateException("Dataset validation failed, errors found in fields:\n" +
          validation.errors.map { case (field, errMsg) => s" - '$field': $errMsg" }.mkString("\n")
        )
      case Some(validation) if validation.nonEmpty =>
        val warning = validation.warnings.map { case (field, warnMsg) =>
          val header = s" - '$field': "
          s"$header${warnMsg.mkString(s"\n$header")}"
        }.mkString("\n")
        log.warn("Dataset validation had some warnings:\n" + warning)
      case None => throw new IllegalStateException("Dataset validation was not retrieved correctly")
      case _ => // no problems found
    }

    val minPartition = configReader.getLongOption(CommonConfConstants.minPartitionSizeKey)
    val maxPartition = configReader.getLongOption(CommonConfConstants.maxPartitionSizeKey)

    (minPartition, maxPartition) match {
      case (Some(min), Some(max)) if min >= max => throw new IllegalStateException(
<<<<<<< HEAD
          s"${CommonConfConstants.minPartitionSizeKey} has to be smaller than ${CommonConfConstants.maxPartitionSizeKey}"
=======
        s"${CommonConfConstants.minPartitionSizeKey} has to be smaller than ${CommonConfConstants.maxPartitionSizeKey}"
>>>>>>> ac8a3cfd
      )
      case _ => //validation passed
    }

    val reportVersion = getReportVersion(cmd, dataset)
    val pathCfg: PathConfig = getPathConfig(cmd, dataset, reportVersion)

    validatePaths(pathCfg)

    // Enable Spline
    import za.co.absa.spline.harvester.SparkLineageInitializer._
    spark.enableLineageTracking()

    // Enable non-default persistence storage level if provided in the command line
    cmd.persistStorageLevel.foreach(Atum.setCachingStorageLevel)

    PreparationResult(dataset, reportVersion, pathCfg, new PerformanceMeasurer(spark.sparkContext.appName))
  }

  protected def validatePaths(pathConfig: PathConfig): Unit

  protected def validateIfOutputPathAlreadyExists(entry: PathWithFs): Unit = {
    val fsUtils = HadoopFsUtils.getOrCreate(entry.fileSystem)
    if (fsUtils.exists(entry.path)) {
      throw new IllegalStateException(
        s"Path ${entry.path} already exists. Increment the run version, or delete ${entry.path}"
      )
    }
  }

  protected def validateInputPath(entry: PathWithFs): Unit = {
    val fsUtils = HadoopFsUtils.getOrCreate(entry.fileSystem)
    if (!fsUtils.exists(entry.path)) {
      throw new IllegalStateException(
        s"Input path ${entry.path} does not exist"
      )
    }
  }

  /**
   * Post processing rereads the data from a path on FS (based on `sourcePhase`)
   */
  protected def runPostProcessing[T](sourcePhase: SourcePhase, preparationResult: PreparationResult, jobCmdConfig: JobConfigParser[T])
                                    (implicit spark: SparkSession): Unit = {
    val outputPath = sourcePhase match {
      case Standardization => preparationResult.pathCfg.standardization.path
      case _ => preparationResult.pathCfg.publish.path
    }

    log.info(s"rereading outputPath $outputPath to run postProcessing")
    val df = spark.read.parquet(outputPath)
    val runId = MenasPlugin.runNumber

    // reporting the UI url(s) - if more than one, its comma-separated
    val runUrl: Option[String] = runId.map { runNumber =>
      menasBaseUrls.map { menasBaseUrl =>
        MenasRunUrl.getMenasUiRunUrl(menasBaseUrl, jobCmdConfig.datasetName, jobCmdConfig.datasetVersion, runNumber)
      }.mkString(",")
    }

    val sourceSystem = Atum.getControlMeasure.metadata.sourceApplication
    val uniqueRunId = Atum.getControlMeasure.runUniqueId

    val params = ErrorSenderPluginParams(jobCmdConfig.datasetName,
      jobCmdConfig.datasetVersion, jobCmdConfig.reportDate, preparationResult.reportVersion, outputPath,
      sourcePhase, sourceSystem, runUrl, runId, uniqueRunId, Instant.now)
    val postProcessingService = PostProcessingService(configReader.config, params)
    postProcessingService.onSaveOutput(df)

    if (runId.isEmpty) {
      log.warn("No run number found, the Run URL cannot be properly reported!")
    }
  }

  protected def repartitionDataFrame(df: DataFrame, minBlockSize: Option[Long], maxBlockSize: Option[Long])
                                    (implicit spark: SparkSession): DataFrame = {
    def computeBlockCount(desiredBlockSize: Long, totalByteSize: BigInt, addRemainder: Boolean): Int = {
      val int = (totalByteSize / desiredBlockSize).toInt
      val blockCount = int + (if (addRemainder && (totalByteSize % desiredBlockSize != 0)) 1 else 0)
      blockCount max 1
    }

    def changePartitionCount(blockCount: Int, fnc: Int => DataFrame): DataFrame = {
      val outputDf = fnc(blockCount)
      log.info(s"Number of output partitions: ${outputDf.rdd.getNumPartitions}")
      outputDf
    }

    val currentPartionCount = df.rdd.getNumPartitions

    if (currentPartionCount > 0) {
      val catalystPlan = df.queryExecution.logical
      val sizeInBytes = spark.sessionState.executePlan(catalystPlan).optimizedPlan.stats.sizeInBytes

      val currentBlockSize = sizeInBytes / df.rdd.getNumPartitions

      (minBlockSize, maxBlockSize) match {
        case (Some(min), None) if currentBlockSize < min =>
          changePartitionCount(computeBlockCount(min, sizeInBytes, addRemainder = false), df.coalesce)
        case (None, Some(max)) if currentBlockSize > max =>
          changePartitionCount(computeBlockCount(max, sizeInBytes, addRemainder = true), df.repartition)
        case (Some(min), Some(max)) if currentBlockSize < min || currentBlockSize > max =>
          changePartitionCount(computeBlockCount(max, sizeInBytes, addRemainder = true), df.repartition)
        case _ => df
      }
    } else {
      // empty dataframe
      df
    }
  }

  protected def finishJob[T](jobConfig: JobConfigParser[T]): Unit = {
    val name = jobConfig.datasetName
    val version = jobConfig.datasetVersion
    MenasPlugin.runNumber.foreach { runNumber =>
      menasBaseUrls.foreach { menasBaseUrl =>
        val apiUrl = MenasRunUrl.getMenasApiRunUrl(menasBaseUrl, name, version, runNumber)
        val uiUrl = MenasRunUrl.getMenasUiRunUrl(menasBaseUrl, name, version, runNumber)

        log.info(s"Menas API Run URL: $apiUrl")
        log.info(s"Menas UI Run URL: $uiUrl")
      }
    }
  }

  protected def getPathConfig[T](cmd: JobConfigParser[T], dataset: Dataset, reportVersion: Int)
                                (implicit hadoopConf: Configuration): PathConfig = {

    val rawPath = buildRawPath(cmd, dataset, reportVersion)
    val publishPath = buildPublishPath(cmd, dataset, reportVersion)
    val standardizationPath = getStandardizationPath(cmd, reportVersion)

    PathConfig.fromPaths(rawPath, publishPath, standardizationPath)
  }

  private def buildPublishPath[T](cmd: JobConfigParser[T], ds: Dataset, reportVersion: Int): String = {
    val infoDateCol: String = InfoDateColumn
    val infoVersionCol: String = InfoVersionColumn

    cmd.folderPrefix match {
      case None => s"${ds.hdfsPublishPath}/$infoDateCol=${cmd.reportDate}/$infoVersionCol=$reportVersion"
      case Some(folderPrefix) =>
        s"${ds.hdfsPublishPath}/$folderPrefix/$infoDateCol=${cmd.reportDate}/$infoVersionCol=$reportVersion"
    }
  }

  private def buildRawPath[T](cmd: JobConfigParser[T], dataset: Dataset, reportVersion: Int): String = {
    val dateTokens = cmd.reportDate.split("-")
    val folderSuffix = s"/${dateTokens(0)}/${dateTokens(1)}/${dateTokens(2)}/v$reportVersion"
    cmd.folderPrefix match {
      case None => s"${dataset.hdfsPath}$folderSuffix"
      case Some(folderPrefix) => s"${dataset.hdfsPath}/$folderPrefix$folderSuffix"
    }
  }

  private def getStandardizationPath[T](jobConfig: JobConfigParser[T], reportVersion: Int): String = {
    MessageFormat.format(configReader.getString("standardized.hdfs.path"),
      jobConfig.datasetName,
      jobConfig.datasetVersion.toString,
      jobConfig.reportDate,
      reportVersion.toString)
  }

  protected def handleControlInfoValidation(): Unit = {
    ControlInfoValidation.addRawAndSourceRecordCountsToMetadata() match {
      case Failure(ex: za.co.absa.enceladus.utils.validation.ValidationException) =>
        val confEntry = "control.info.validation"
        configReader.getString(confEntry) match {
          case "strict" => throw ex
          case "warning" => log.warn(ex.msg)
          case "none" =>
          case _ => throw new RuntimeException(s"Invalid $confEntry value")
        }
      case Failure(ex) => throw ex
      case Success(_) =>
    }
  }

  protected def writePerformanceMetrics[T](performance: PerformanceMeasurer, jobCmdConfig: JobConfigParser[T]): Unit = {
    jobCmdConfig.performanceMetricsFile.foreach(fileName => try {
      performance.writeMetricsToFile(fileName)
    } catch {
      case NonFatal(e) => log.error(s"Unable to write performance metrics to file '$fileName': ${e.getMessage}")
    })
  }

  protected def addCustomDataToInfoFile(conf: ConfigReader, data: Map[String, String]): Unit = {
<<<<<<< HEAD
    val keyPrefix = Try{conf.getString("control.info.dataset.properties.prefix")}.toOption.getOrElse("")
=======
    val keyPrefix = Try {
      conf.getString("control.info.dataset.properties.prefix")
    }.toOption.getOrElse("")
>>>>>>> ac8a3cfd

    log.debug(s"Writing custom data to info file (with prefix '$keyPrefix'): $data")
    data.foreach { case (key, value) =>
      Atum.setAdditionalInfo((s"$keyPrefix$key", value))
    }
  }

  protected def handleEmptyOutput(job: SourcePhase)(implicit spark: SparkSession): Unit = {

    val areCountMeasurementsAllZero = Atum.getControlMeasure.checkpoints
      .flatMap(checkpoint =>
        checkpoint.controls.filter(control =>
          ControlType.isControlMeasureTypeEqual(control.controlType, ControlType.Count.value)
        )
      )
      .forall(m => Try(m.controlValue.toString.toDouble).toOption.contains(0D))

    if (areCountMeasurementsAllZero) {
      log.warn(s"Empty output after running $job. Previous checkpoints show this is correct.")
    } else {
      val errMsg = s"Empty output after running $job, while previous checkpoints show non zero record count"
      spark.setControlMeasurementError(job.toString, errMsg, "")
      throw new IllegalStateException(errMsg)
    }
  }

  protected def addInfoColumns(intoDf: DataFrame, reportDate: String, reportVersion: Int): DataFrame = {
<<<<<<< HEAD
    import za.co.absa.enceladus.utils.schema.SparkUtils.DataFrameWithEnhancements
    intoDf
      .withColumnOverwriteIfExists(InfoDateColumn, to_date(lit(reportDate), ReportDateFormat))
      .withColumnOverwriteIfExists(InfoDateColumnString, lit(reportDate))
      .withColumnOverwriteIfExists(InfoVersionColumn, lit(reportVersion))
=======
    import za.co.absa.enceladus.utils.implicits.DataFrameImplicits.DataFrameEnhancements
    intoDf
      .withColumnIfDoesNotExist(InfoDateColumn, to_date(lit(reportDate), ReportDateFormat))
      .withColumnIfDoesNotExist(InfoDateColumnString, lit(reportDate))
      .withColumnIfDoesNotExist(InfoVersionColumn, lit(reportVersion))
>>>>>>> ac8a3cfd
  }

  private def getReportVersion[T](jobConfig: JobConfigParser[T], dataset: Dataset)(implicit hadoopConf: Configuration): Int = {
    jobConfig.reportVersion match {
      case Some(version) => version
      case None =>

        // Since `pathConfig.publish.fileSystem` is not available at this point yet, a temporary publish-FS is create & used here instead
        val tempPublishFs: FileSystem = FileSystemUtils.getFileSystemFromPath(dataset.hdfsPublishPath)
        val fsUtils = HadoopFsUtils.getOrCreate(tempPublishFs)
        val newVersion = fsUtils.getLatestVersion(dataset.hdfsPublishPath, jobConfig.reportDate) + 1
        log.warn(s"Report version not provided, inferred report version: $newVersion")
        log.warn("This is an EXPERIMENTAL feature.")
        log.warn(" -> It can lead to issues when running multiple jobs on a dataset concurrently.")
        log.warn(" -> It may not work as desired when there are gaps in the versions of the data being landed.")
        newVersion
    }
  }
}<|MERGE_RESOLUTION|>--- conflicted
+++ resolved
@@ -19,11 +19,7 @@
 import java.time.Instant
 import org.apache.hadoop.conf.Configuration
 import org.apache.hadoop.fs.FileSystem
-<<<<<<< HEAD
-import org.apache.spark.SPARK_VERSION
-=======
 import org.apache.spark.{SPARK_VERSION, SparkConf}
->>>>>>> ac8a3cfd
 import org.apache.spark.sql.functions.{lit, to_date}
 import org.apache.spark.sql.{DataFrame, SparkSession}
 import org.slf4j.{Logger, LoggerFactory}
@@ -63,10 +59,7 @@
   protected val menasBaseUrls: List[String] = MenasConnectionStringParser.parse(configReader.getString("menas.rest.uri"))
   protected val menasUrlsRetryCount: Option[Int] = configReader.getIntOption("menas.rest.retryCount")
   protected val menasSetup: String = configReader.getString("menas.rest.availability.setup")
-<<<<<<< HEAD
-=======
   protected var secureConfig: Map[String, String] = Map.empty
->>>>>>> ac8a3cfd
 
   protected def obtainSparkSession[T](jobName: String)(implicit cmd: JobConfigParser[T]): SparkSession = {
     val enceladusVersion = projectVersion
@@ -87,12 +80,8 @@
   protected def initialValidation(): Unit = {
     // This should be the first thing the app does to make secure Kafka work with our CA.
     // After Spring activates JavaX, it will be too late.
-<<<<<<< HEAD
-    SecureConfig.setSecureKafkaProperties(configReader.config)
-=======
     val secConf = SecureConfig.getSslProperties(configReader.config)
     SecureConfig.setSystemProperties(secConf)
->>>>>>> ac8a3cfd
   }
 
   protected def prepareJob[T]()
@@ -125,11 +114,7 @@
 
     (minPartition, maxPartition) match {
       case (Some(min), Some(max)) if min >= max => throw new IllegalStateException(
-<<<<<<< HEAD
-          s"${CommonConfConstants.minPartitionSizeKey} has to be smaller than ${CommonConfConstants.maxPartitionSizeKey}"
-=======
         s"${CommonConfConstants.minPartitionSizeKey} has to be smaller than ${CommonConfConstants.maxPartitionSizeKey}"
->>>>>>> ac8a3cfd
       )
       case _ => //validation passed
     }
@@ -317,13 +302,9 @@
   }
 
   protected def addCustomDataToInfoFile(conf: ConfigReader, data: Map[String, String]): Unit = {
-<<<<<<< HEAD
-    val keyPrefix = Try{conf.getString("control.info.dataset.properties.prefix")}.toOption.getOrElse("")
-=======
     val keyPrefix = Try {
       conf.getString("control.info.dataset.properties.prefix")
     }.toOption.getOrElse("")
->>>>>>> ac8a3cfd
 
     log.debug(s"Writing custom data to info file (with prefix '$keyPrefix'): $data")
     data.foreach { case (key, value) =>
@@ -351,19 +332,11 @@
   }
 
   protected def addInfoColumns(intoDf: DataFrame, reportDate: String, reportVersion: Int): DataFrame = {
-<<<<<<< HEAD
-    import za.co.absa.enceladus.utils.schema.SparkUtils.DataFrameWithEnhancements
-    intoDf
-      .withColumnOverwriteIfExists(InfoDateColumn, to_date(lit(reportDate), ReportDateFormat))
-      .withColumnOverwriteIfExists(InfoDateColumnString, lit(reportDate))
-      .withColumnOverwriteIfExists(InfoVersionColumn, lit(reportVersion))
-=======
     import za.co.absa.enceladus.utils.implicits.DataFrameImplicits.DataFrameEnhancements
     intoDf
       .withColumnIfDoesNotExist(InfoDateColumn, to_date(lit(reportDate), ReportDateFormat))
       .withColumnIfDoesNotExist(InfoDateColumnString, lit(reportDate))
       .withColumnIfDoesNotExist(InfoVersionColumn, lit(reportVersion))
->>>>>>> ac8a3cfd
   }
 
   private def getReportVersion[T](jobConfig: JobConfigParser[T], dataset: Dataset)(implicit hadoopConf: Configuration): Int = {
