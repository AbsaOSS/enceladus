--- conflicted
+++ resolved
@@ -19,15 +19,9 @@
 import java.time.Instant
 import org.apache.hadoop.conf.Configuration
 import org.apache.hadoop.fs.FileSystem
-import org.apache.spark.SPARK_VERSION
 import org.apache.spark.sql.functions.{lit, to_date}
 import org.apache.spark.sql.{DataFrame, SparkSession}
-<<<<<<< HEAD
-=======
 import org.apache.spark.{SPARK_VERSION, SparkConf}
-import org.apache.spark.sql.functions.{lit, to_date}
-import org.apache.spark.sql.{DataFrame, SparkSession}
->>>>>>> 94d62055
 import org.slf4j.{Logger, LoggerFactory}
 import za.co.absa.atum.AtumImplicits._
 import za.co.absa.atum.core.{Atum, ControlType}
@@ -65,10 +59,7 @@
   protected val menasBaseUrls: List[String] = MenasConnectionStringParser.parse(configReader.getString("menas.rest.uri"))
   protected val menasUrlsRetryCount: Option[Int] = configReader.getIntOption("menas.rest.retryCount")
   protected val menasSetup: String = configReader.getString("menas.rest.availability.setup")
-<<<<<<< HEAD
-=======
   protected var secureConfig: Map[String, String] = Map.empty
->>>>>>> 94d62055
 
   protected def obtainSparkSession[T](jobName: String)(implicit cmd: JobConfigParser[T]): SparkSession = {
     val enceladusVersion = projectVersion
@@ -89,12 +80,8 @@
   protected def initialValidation(): Unit = {
     // This should be the first thing the app does to make secure Kafka work with our CA.
     // After Spring activates JavaX, it will be too late.
-<<<<<<< HEAD
-    SecureConfig.setSecureKafkaProperties(configReader.config)
-=======
     val secConf = SecureConfig.getSslProperties(configReader.config)
     SecureConfig.setSystemProperties(secConf)
->>>>>>> 94d62055
   }
 
   protected def prepareJob[T]()
@@ -278,13 +265,9 @@
   }
 
   protected def addCustomDataToInfoFile(conf: ConfigReader, data: Map[String, String]): Unit = {
-<<<<<<< HEAD
-    val keyPrefix = Try{conf.getString("control.info.dataset.properties.prefix")}.toOption.getOrElse("")
-=======
     val keyPrefix = Try {
       conf.getString("control.info.dataset.properties.prefix")
     }.toOption.getOrElse("")
->>>>>>> 94d62055
 
     log.debug(s"Writing custom data to info file (with prefix '$keyPrefix'): $data")
     data.foreach { case (key, value) =>
