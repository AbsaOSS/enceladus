--- conflicted
+++ resolved
@@ -22,7 +22,7 @@
 import za.co.absa.enceladus.common.{Constants, RecordIdGeneration}
 import za.co.absa.enceladus.common.RecordIdGeneration._
 import za.co.absa.enceladus.standardization.interpreter.dataTypes._
-import za.co.absa.enceladus.standardization.interpreter.stages.{SchemaChecker, TypeParser}
+import za.co.absa.enceladus.standardization.interpreter.stages.{SchemaChecker, SparkXMLHack, TypeParser}
 import za.co.absa.enceladus.utils.error.ErrorMessage
 import za.co.absa.enceladus.utils.schema.{SchemaUtils, SparkUtils}
 import za.co.absa.enceladus.utils.transformations.ArrayTransformations
@@ -34,6 +34,7 @@
  * Object representing set of tools for performing the actual standardization
  */
 object StandardizationInterpreter {
+  private implicit val defaults: Defaults = GlobalDefaults
   private val logger: Logger = LoggerFactory.getLogger(this.getClass)
 
   /**
@@ -53,18 +54,6 @@
     logger.info(s"Step 1: Schema validation")
     validateSchemaAgainstSelfInconsistencies(expSchema)
 
-<<<<<<< HEAD
-=======
-    // TODO: remove when spark-xml handles empty arrays #417
-    val dfXmlSafe: Dataset[Row] = if (inputType == "xml") {
-      df.select(expSchema.fields.map { field: StructField =>
-        SparkXMLHack.hack(field, "", df).as(field.name)
-      }: _*)
-    } else {
-      df
-    }
-
->>>>>>> 27c67502
     logger.info(s"Step 2: Standardization")
     val std = standardizeDataset(df, expSchema, failOnInputNotPerSchema)
 
