/*
 * Copyright 2018 ABSA Group Limited
 *
 * Licensed under the Apache License, Version 2.0 (the "License");
 * you may not use this file except in compliance with the License.
 * You may obtain a copy of the License at
 *     http://www.apache.org/licenses/LICENSE-2.0
 *
 * Unless required by applicable law or agreed to in writing, software
 * distributed under the License is distributed on an "AS IS" BASIS,
 * WITHOUT WARRANTIES OR CONDITIONS OF ANY KIND, either express or implied.
 * See the License for the specific language governing permissions and
 * limitations under the License.
 */

package za.co.absa.enceladus.standardization.interpreter

import org.apache.spark.sql._
import org.apache.spark.sql.functions._
import org.apache.spark.sql.types._
import org.slf4j.{Logger, LoggerFactory}
import za.co.absa.enceladus.common.{Constants, ErrorColNormalization, RecordIdGeneration}
import za.co.absa.enceladus.common.RecordIdGeneration._
import za.co.absa.enceladus.standardization.interpreter.dataTypes._
import za.co.absa.enceladus.standardization.interpreter.stages.{SchemaChecker, TypeParser}
import za.co.absa.enceladus.utils.error.ErrorMessage
import za.co.absa.enceladus.utils.schema.SparkUtils
import za.co.absa.enceladus.utils.transformations.ArrayTransformations
import za.co.absa.enceladus.utils.types.Defaults
import za.co.absa.enceladus.utils.udf.{UDFLibrary, UDFNames}
import za.co.absa.enceladus.utils.validation.ValidationException
import za.co.absa.spark.commons.implicits.StructTypeImplicits.StructTypeEnhancements

/**
 * Object representing set of tools for performing the actual standardization
 */
object StandardizationInterpreter {
  private val logger: Logger = LoggerFactory.getLogger(this.getClass)

  /**
   * Perform the standardization of the dataframe given the expected schema
   *
   * @param df                         Dataframe to be standardized
   * @param expSchema                  The schema for the df to be standardized into
   * @param failOnInputNotPerSchema    if true a discrepancy between expSchema and input data throws an exception
   *                                   if false the error is marked in the error column
   * @param recordIdGenerationStrategy Decides if true uuid, pseudo (always the same) is used for the
   *                                   [[Constants.EnceladusRecordId]] or if the column is not added at all [[IdType.NoId]] (default).
   */
  def standardize(df: Dataset[Row], expSchema: StructType, inputType: String,
                  failOnInputNotPerSchema: Boolean = false,
                  recordIdGenerationStrategy: IdType = IdType.NoId,
                  errorColNullability: Boolean = false)
                 (implicit spark: SparkSession, udfLib: UDFLibrary, defaults: Defaults): Dataset[Row] = {

    logger.info(s"Step 1: Schema validation")
    validateSchemaAgainstSelfInconsistencies(expSchema)

    logger.info(s"Step 2: Standardization")
    val std = standardizeDataset(df, expSchema, failOnInputNotPerSchema)

    logger.info(s"Step 3: Clean the final error column")
    val cleanedStd = cleanTheFinalErrorColumn(std)

<<<<<<< HEAD
    val resultDf = cleanedStd
      .transform { inputDf =>
        if (SchemaUtils.fieldExists(Constants.EnceladusRecordId, inputDf.schema)) {
          cleanedStd // no new id regeneration
        } else {
          RecordIdGeneration.addRecordIdColumnByStrategy(inputDf, Constants.EnceladusRecordId, recordIdGenerationStrategy)
        }
      }
      .transform(ErrorColNormalization.normalizeErrColNullability(_, errorColNullability))

=======
    val idedStd = if (cleanedStd.schema.fieldExists(Constants.EnceladusRecordId)) {
      cleanedStd // no new id regeneration
    } else {
      RecordIdGeneration.addRecordIdColumnByStrategy(cleanedStd, Constants.EnceladusRecordId, recordIdGenerationStrategy)
    }
>>>>>>> a10e6b5f

    logger.info(s"Standardization process finished, returning to the application...")
    resultDf
  }

  private def validateSchemaAgainstSelfInconsistencies(expSchema: StructType)
                                                      (implicit spark: SparkSession): Unit = {
    val validationErrors = SchemaChecker.validateSchemaAndLog(expSchema)
    if (validationErrors._1.nonEmpty) {
      throw new ValidationException("A fatal schema validation error occurred.", validationErrors._1)
    }
  }

  private def standardizeDataset(df: Dataset[Row], expSchema: StructType, failOnInputNotPerSchema: Boolean)
                                (implicit spark: SparkSession, udfLib: UDFLibrary, defaults: Defaults): DataFrame  = {

    val rowErrors: List[Column] = gatherRowErrors(df.schema)
    val (stdCols, errorCols, oldErrorColumn) = expSchema.fields.foldLeft(List.empty[Column], rowErrors, None: Option[Column]) {
      (acc, field) =>
        logger.info(s"Standardizing field: ${field.name}")
        val (accCols, accErrorCols, accOldErrorColumn) = acc
        if (field.name == ErrorMessage.errorColumnName) {
          (accCols, accErrorCols, Option(df.col(field.name)))
        } else {
          val ParseOutput(stdColumn, errColumn) = TypeParser.standardize(field, "", df.schema, failOnInputNotPerSchema)
          logger.info(s"Applying standardization plan for ${field.name}")
          (stdColumn :: accCols, errColumn :: accErrorCols, accOldErrorColumn)
        }
    }

    val errorColsAllInCorrectOrder: List[Column] = (oldErrorColumn.toList ++ errorCols).reverse
    val cols = (array(errorColsAllInCorrectOrder: _*) as ErrorMessage.errorColumnName) :: stdCols
    df.select(cols.reverse: _*)
  }

  private def cleanTheFinalErrorColumn(dataFrame: DataFrame)
                                      (implicit spark: SparkSession, udfLib: UDFLibrary): DataFrame = {
    ArrayTransformations.flattenArrays(dataFrame, ErrorMessage.errorColumnName)
      .withColumn(ErrorMessage.errorColumnName, callUDF(UDFNames.cleanErrCol, col(ErrorMessage.errorColumnName)))
  }

  private def gatherRowErrors(origSchema: StructType)(implicit spark: SparkSession): List[Column] = {
    val corruptRecordColumn = spark.conf.get(SparkUtils.ColumnNameOfCorruptRecordConf)
<<<<<<< HEAD
    SchemaUtils.getField(corruptRecordColumn, origSchema).map { _ =>
=======
    origSchema.getField(corruptRecordColumn).map {_ =>
>>>>>>> a10e6b5f
      val column = col(corruptRecordColumn)
      when(column.isNotNull, // input row was not per expected schema
        array(callUDF(UDFNames.stdSchemaErr, column.cast(StringType)) //column should be StringType but better to be sure
        )).otherwise( // schema is OK
        typedLit(Seq.empty[ErrorMessage])
      )
    }.toList
  }
}<|MERGE_RESOLUTION|>--- conflicted
+++ resolved
@@ -62,24 +62,15 @@
     logger.info(s"Step 3: Clean the final error column")
     val cleanedStd = cleanTheFinalErrorColumn(std)
 
-<<<<<<< HEAD
     val resultDf = cleanedStd
       .transform { inputDf =>
-        if (SchemaUtils.fieldExists(Constants.EnceladusRecordId, inputDf.schema)) {
+        if (inputDf.schema.fieldExists(Constants.EnceladusRecordId)) {
           cleanedStd // no new id regeneration
         } else {
-          RecordIdGeneration.addRecordIdColumnByStrategy(inputDf, Constants.EnceladusRecordId, recordIdGenerationStrategy)
+          RecordIdGeneration.addRecordIdColumnByStrategy(cleanedStd, Constants.EnceladusRecordId, recordIdGenerationStrategy)
         }
       }
-      .transform(ErrorColNormalization.normalizeErrColNullability(_, errorColNullability))
-
-=======
-    val idedStd = if (cleanedStd.schema.fieldExists(Constants.EnceladusRecordId)) {
-      cleanedStd // no new id regeneration
-    } else {
-      RecordIdGeneration.addRecordIdColumnByStrategy(cleanedStd, Constants.EnceladusRecordId, recordIdGenerationStrategy)
-    }
->>>>>>> a10e6b5f
+    .transform(ErrorColNormalization.normalizeErrColNullability(_, errorColNullability))
 
     logger.info(s"Standardization process finished, returning to the application...")
     resultDf
@@ -123,11 +114,7 @@
 
   private def gatherRowErrors(origSchema: StructType)(implicit spark: SparkSession): List[Column] = {
     val corruptRecordColumn = spark.conf.get(SparkUtils.ColumnNameOfCorruptRecordConf)
-<<<<<<< HEAD
-    SchemaUtils.getField(corruptRecordColumn, origSchema).map { _ =>
-=======
     origSchema.getField(corruptRecordColumn).map {_ =>
->>>>>>> a10e6b5f
       val column = col(corruptRecordColumn)
       when(column.isNotNull, // input row was not per expected schema
         array(callUDF(UDFNames.stdSchemaErr, column.cast(StringType)) //column should be StringType but better to be sure
