--- conflicted
+++ resolved
@@ -34,11 +34,7 @@
 import za.co.absa.enceladus.model.Dataset
 import za.co.absa.hyperdrive.ingestor.api.transformer.{StreamTransformer, StreamTransformerFactory}
 
-<<<<<<< HEAD
-class HyperConformance (implicit cmd: ConformanceCmdConfig,
-=======
 class HyperConformance (implicit cmd: ConformanceConfigInstance,
->>>>>>> 01fff21c
                         featureSwitches: FeatureSwitches,
                         menasBaseUrls: List[String],
                         infoDateFactory: InfoDateFactory) extends StreamTransformer {
@@ -60,21 +56,12 @@
     log.info(s"Publish schema: ${conformedDf.schema.treeString}")
     conformedDf
   }
-<<<<<<< HEAD
 
   def applyConformanceTransformations(rawDf: DataFrame, conformance: Dataset)
                                      (implicit sparkSession: SparkSession, menasDAO: MenasDAO): DataFrame = {
     import za.co.absa.enceladus.utils.implicits.DataFrameImplicits.DataFrameEnhancements
     val reportVersion = getReportVersion
 
-=======
-
-  def applyConformanceTransformations(rawDf: DataFrame, conformance: Dataset)
-                                     (implicit sparkSession: SparkSession, menasDAO: MenasDAO): DataFrame = {
-    import za.co.absa.enceladus.utils.implicits.DataFrameImplicits.DataFrameEnhancements
-    val reportVersion = getReportVersion
-
->>>>>>> 01fff21c
     val infoDateColumn = infoDateFactory.getInfoDateColumn(rawDf)
 
     val conformedDf = DynamicInterpreter.interpret(conformance, rawDf)
@@ -90,11 +77,7 @@
   }
 
   @throws[IllegalArgumentException]
-<<<<<<< HEAD
-  private def getReportVersion(implicit cmd: ConformanceCmdConfig): Int = {
-=======
   private def getReportVersion(implicit cmd: ConformanceConfigInstance): Int = {
->>>>>>> 01fff21c
     cmd.reportVersion match {
       case Some(version) => version
       case None => throw new IllegalArgumentException("Report version is not provided.")
@@ -138,11 +121,7 @@
 
     val menasCredentialsFactory = getMenasCredentialsFactory(conf: Configuration)
 
-<<<<<<< HEAD
-    implicit val confConfig: ConformanceCmdConfig = ConformanceCmdConfig(publishPathOverride = None,
-=======
     implicit val confConfig: ConformanceConfigInstance = ConformanceConfigInstance(publishPathOverride = None,
->>>>>>> 01fff21c
       experimentalMappingRule = Some(true),
       isCatalystWorkaroundEnabled = Some(true),
       autocleanStandardizedFolder = Some(false),
