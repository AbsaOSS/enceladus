/*
 * Copyright 2018 ABSA Group Limited
 *
 * Licensed under the Apache License, Version 2.0 (the "License");
 * you may not use this file except in compliance with the License.
 * You may obtain a copy of the License at
 *     http://www.apache.org/licenses/LICENSE-2.0
 *
 * Unless required by applicable law or agreed to in writing, software
 * distributed under the License is distributed on an "AS IS" BASIS,
 * WITHOUT WARRANTIES OR CONDITIONS OF ANY KIND, either express or implied.
 * See the License for the specific language governing permissions and
 * limitations under the License.
 */

package za.co.absa.enceladus.standardization

import java.io.{PrintWriter, StringWriter}
import java.util.UUID
import org.apache.hadoop.conf.Configuration
import org.apache.spark.sql.types.{StructField, StructType}
import org.apache.spark.sql.{Column, DataFrame, SparkSession}
import za.co.absa.atum.AtumImplicits._
import za.co.absa.atum.core.Atum
import za.co.absa.enceladus.common.RecordIdGeneration.getRecordIdGenerationStrategyFromConfig
import za.co.absa.enceladus.common.config.{CommonConfConstants, JobConfigParser, PathConfig}
import za.co.absa.enceladus.common.plugin.menas.MenasPlugin
import za.co.absa.enceladus.common.{CommonJobExecution, Constants, ErrorColNormalization}
import za.co.absa.enceladus.dao.MenasDAO
import za.co.absa.enceladus.dao.auth.MenasCredentials
import za.co.absa.enceladus.model.Dataset
import za.co.absa.enceladus.standardization.config.{StandardizationConfig, StandardizationConfigParser}
import za.co.absa.enceladus.standardization.interpreter.StandardizationInterpreter
import za.co.absa.enceladus.standardization.interpreter.stages.PlainSchemaGenerator
import za.co.absa.enceladus.utils.config.{ConfigReader, PathWithFs}
import za.co.absa.enceladus.utils.fs.{DistributedFsUtils, HadoopFsUtils}
import za.co.absa.enceladus.utils.modules.SourcePhase
import za.co.absa.enceladus.common.performance.PerformanceMetricTools
import za.co.absa.enceladus.utils.schema.{MetadataKeys, SchemaUtils, SparkUtils}
import za.co.absa.enceladus.utils.types.Defaults
import za.co.absa.enceladus.utils.udf.UDFLibrary
import za.co.absa.enceladus.utils.validation.ValidationException

import scala.util.control.NonFatal

trait StandardizationExecution extends CommonJobExecution {
  private val sourceId = SourcePhase.Standardization

  protected def prepareStandardization[T](args: Array[String],
                                          menasCredentials: MenasCredentials,
                                          preparationResult: PreparationResult)
                                         (implicit dao: MenasDAO,
                                          cmd: StandardizationConfigParser[T],
                                          spark: SparkSession,
                                          defaults: Defaults): StructType = {
    val rawFs = preparationResult.pathCfg.raw.fileSystem
    val rawFsUtils = HadoopFsUtils.getOrCreate(rawFs)

    val stdDirSize = rawFsUtils.getDirectorySize(preparationResult.pathCfg.raw.path)
    preparationResult.performance.startMeasurement(stdDirSize)

    // Enable Control Framework
    spark.enableControlMeasuresTracking(Option(s"${preparationResult.pathCfg.raw.path}/_INFO"), None)
      .setControlMeasuresWorkflow(sourceId.toString)

    // Enable control framework performance optimization for pipeline-like jobs
    Atum.setAllowUnpersistOldDatasets(true)

    // Enable Menas plugin for Control Framework
    MenasPlugin.enableMenas(
      configReader.config,
      cmd.datasetName,
      cmd.datasetVersion,
      cmd.reportDate,
      preparationResult.reportVersion)

    // Add report date and version (aka Enceladus info date and version) to Atum's metadata
    Atum.setAdditionalInfo(Constants.InfoDateColumn -> cmd.reportDate)
    Atum.setAdditionalInfo(Constants.InfoVersionColumn -> preparationResult.reportVersion.toString)

    // Add the raw format of the input file(s) to Atum's metadata
    Atum.setAdditionalInfo("raw_format" -> cmd.rawFormat)

    val defaultTimeZoneForTimestamp = defaults.getDefaultTimestampTimeZone.getOrElse(spark.conf.get("spark.sql.session.timeZone"))
    Atum.setAdditionalInfo("default_time_zone_for_timestamps"-> defaultTimeZoneForTimestamp)
    val defaultTimeZoneForDate = defaults.getDefaultDateTimeZone.getOrElse(spark.conf.get("spark.sql.session.timeZone"))
    Atum.setAdditionalInfo("default_time_zone_for_dates"-> defaultTimeZoneForDate)

    // Add Dataset properties marked with putIntoInfoFile=true
    val dataForInfoFile: Map[String, String] = dao.getDatasetPropertiesForInfoFile(cmd.datasetName, cmd.datasetVersion)
    addCustomDataToInfoFile(configReader, dataForInfoFile)

    PerformanceMetricTools.addJobInfoToAtumMetadata("std",
      preparationResult.pathCfg.raw,
      preparationResult.pathCfg.standardization.path,
      menasCredentials.username, args.mkString(" "))

    dao.getSchema(preparationResult.dataset.schemaName, preparationResult.dataset.schemaVersion)
  }

  override def getPathConfig[T](cmd: JobConfigParser[T], dataset: Dataset, reportVersion: Int)
                               (implicit hadoopConf: Configuration): PathConfig = {
    val initialConfig = super.getPathConfig(cmd, dataset, reportVersion)
    cmd.asInstanceOf[StandardizationConfig].rawPathOverride match {
      case None => initialConfig
      case Some(providedRawPath) => initialConfig.copy(raw = PathWithFs.fromPath(providedRawPath))
    }
  }

  override def validatePaths(pathConfig: PathConfig): Unit = {
    log.info(s"raw path: ${pathConfig.raw.path}")
    log.info(s"standardization path: ${pathConfig.standardization.path}")
    validateInputPath(pathConfig.raw)
    validateIfOutputPathAlreadyExists(pathConfig.standardization)
  }

  protected def readStandardizationInputData[T](schema: StructType,
                                                cmd: StandardizationConfigParser[T],
                                                rawInput: PathWithFs,
                                                dataset: Dataset)
                                               (implicit spark: SparkSession,
                                                dao: MenasDAO): DataFrame = {
    val numberOfColumns = schema.fields.length
    val standardizationReader = new StandardizationPropertiesProvider()
    val dfReaderConfigured = standardizationReader.getFormatSpecificReader(cmd, dataset, numberOfColumns)
    val readerWithOptSchema = cmd.rawFormat.toLowerCase() match {
      case "parquet" | "cobol" => dfReaderConfigured
      case _ =>
        val optColumnNameOfCorruptRecord = getColumnNameOfCorruptRecord(schema, cmd)
        val inputSchema = PlainSchemaGenerator.generateInputSchema(schema, optColumnNameOfCorruptRecord)
        dfReaderConfigured.schema(inputSchema)
    }
    val dfWithSchema = readerWithOptSchema.load(s"${rawInput.path}/*")

    ensureSplittable(dfWithSchema, rawInput, schema)
  }

  private def getColumnNameOfCorruptRecord[R](schema: StructType, cmd: StandardizationConfigParser[R])
                                             (implicit spark: SparkSession): Option[String] = {
    // SparkUtils.setUniqueColumnNameOfCorruptRecord is called even if result is not used to avoid conflict
    val columnNameOfCorruptRecord = SparkUtils.setUniqueColumnNameOfCorruptRecord(spark, schema)
    if (cmd.rawFormat.equalsIgnoreCase("fixed-width") || cmd.failOnInputNotPerSchema) {
      None
    } else {
      Option(columnNameOfCorruptRecord)
    }
  }

  protected def standardize[T](inputData: DataFrame, schema: StructType, cmd: StandardizationConfigParser[T])
                              (implicit spark: SparkSession, udfLib: UDFLibrary, defaults: Defaults): DataFrame = {
    //scalastyle:on parameter.number
<<<<<<< HEAD
    val recordIdGenerationStrategy = getRecordIdGenerationStrategyFromConfig(conf)
    val errColNullability = ErrorColNormalization.getErrorColNullabilityFromConfig(conf)
=======
    val recordIdGenerationStrategy = getRecordIdGenerationStrategyFromConfig(configReader.config)
>>>>>>> d9a72fc1

    try {
      handleControlInfoValidation()
      StandardizationInterpreter.standardize(inputData, schema, cmd.rawFormat,
        cmd.failOnInputNotPerSchema, recordIdGenerationStrategy, errColNullability)
    } catch {
      case e@ValidationException(msg, errors) =>
        val errorDescription = s"$msg\nDetails: ${errors.mkString("\n")}"
        spark.setControlMeasurementError("Schema Validation", errorDescription, "")
        throw e
      case NonFatal(e) if !e.isInstanceOf[ValidationException] =>
        val sw = new StringWriter
        e.printStackTrace(new PrintWriter(sw))
        spark.setControlMeasurementError(sourceId.toString, e.getMessage, sw.toString)
        throw e
    }
  }

  protected def processStandardizationResult[T](args: Array[String],
                                                standardizedDF: DataFrame,
                                                preparationResult: PreparationResult,
                                                schema: StructType,
                                                cmd: StandardizationConfigParser[T],
                                                menasCredentials: MenasCredentials)
                                               (implicit spark: SparkSession, configReader: ConfigReader): DataFrame = {
    val rawFs = preparationResult.pathCfg.raw.fileSystem
    val stdFs = preparationResult.pathCfg.standardization.fileSystem

    val fieldRenames = SchemaUtils.getRenamesInSchema(schema)
    fieldRenames.foreach {
      case (destinationName, sourceName) => standardizedDF.registerColumnRename(sourceName, destinationName)(rawFs)
    }

    standardizedDF.setCheckpoint(s"$sourceId - End", persistInDatabase = false)(rawFs)

    val recordCount = standardizedDF.lastCheckpointRowCount match {
      case None => standardizedDF.count
      case Some(p) => p
    }

    if (recordCount == 0) {
      handleEmptyOutput(sourceId)
    }

    log.info(s"Writing into standardized path ${preparationResult.pathCfg.standardization.path}")

    val minPartitionSize = configReader.getLongOption(CommonConfConstants.minPartitionSizeKey)
    val maxPartitionSize = configReader.getLongOption(CommonConfConstants.maxPartitionSizeKey)

    val withRepartitioning = if (cmd.isInstanceOf[StandardizationConfig]) {
      repartitionDataFrame(standardizedDF, minPartitionSize, maxPartitionSize)
    } else {
      standardizedDF
    }
    withRepartitioning.write.parquet(preparationResult.pathCfg.standardization.path)

    // Store performance metrics
    // (record count, directory sizes, elapsed time, etc. to _INFO file metadata and performance file)
    val stdDirSize = HadoopFsUtils.getOrCreate(stdFs).getDirectorySize(preparationResult.pathCfg.standardization.path)
    preparationResult.performance.finishMeasurement(stdDirSize, recordCount)

    PerformanceMetricTools.addPerformanceMetricsToAtumMetadata(
      spark,
      "std",
      preparationResult.pathCfg.raw,
      preparationResult.pathCfg.standardization,
      menasCredentials.username,
      args.mkString(" ")
    )

    cmd.rowTag.foreach(rowTag => Atum.setAdditionalInfo("xml_row_tag" -> rowTag))
    cmd.csvDelimiter.foreach(delimiter => Atum.setAdditionalInfo("csv_delimiter" -> delimiter))

    log.info(s"infoFilePath = ${preparationResult.pathCfg.standardization.path}/_INFO")
    withRepartitioning.writeInfoFile(preparationResult.pathCfg.standardization.path)(stdFs)
    writePerformanceMetrics(preparationResult.performance, cmd)
    log.info(s"$sourceId finished successfully")
    withRepartitioning
  }

  //scalastyle:off parameter.number

  private def ensureSplittable(df: DataFrame, input: PathWithFs, schema: StructType)
                              (implicit spark: SparkSession): DataFrame = {
    val fsUtils = HadoopFsUtils.getOrCreate(input.fileSystem)
    if (fsUtils.isNonSplittable(input.path)) {
      convertToSplittable(df, schema, fsUtils)
    } else {
      df
    }
  }

  private def convertToSplittable(df: DataFrame, schema: StructType, fsUtils: DistributedFsUtils)
                                 (implicit spark: SparkSession): DataFrame = {
    log.warn("Dataset is stored in a non-splittable format. This can have a severe performance impact.")
    fsUtils match {
      case utils: HadoopFsUtils =>
        val tempParquetDir = s"/tmp/nonsplittable-to-parquet-${UUID.randomUUID()}"
        log.warn(s"Converting to Parquet in temporary dir: $tempParquetDir")

        // Handle renaming of source columns in case there are columns
        // that will break because of issues in column names like spaces
        df.select(schema.fields.map { field: StructField =>
          renameSourceColumn(df, field)
        }: _*).write.parquet(tempParquetDir)

        utils.deleteOnExit(tempParquetDir)
        // Reload from temp parquet and reverse column renaming above
        val dfTmp = spark.read.parquet(tempParquetDir)
        dfTmp.select(schema.fields.map { field: StructField =>
          reverseRenameSourceColumn(dfTmp, field)
        }: _*)

      case utils =>
        log.warn(s"Splittability conversion only available for 'HadoopFsUtils', leaving as is for ${utils.getClass.getName}")
        df
    }

  }

  private def renameSourceColumn(df: DataFrame, field: StructField): Column = {
    if (field.metadata.contains(MetadataKeys.SourceColumn)) {
      val sourceColumnName = field.metadata.getString(MetadataKeys.SourceColumn)
      log.info(s"schema field : ${field.name} : rename : $sourceColumnName")
      df.col(sourceColumnName).as(field.name, field.metadata)
    } else {
      df.col(field.name)
    }
  }

  private def reverseRenameSourceColumn(df: DataFrame, field: StructField): Column = {
    if (field.metadata.contains(MetadataKeys.SourceColumn)) {
      val sourceColumnName = field.metadata.getString(MetadataKeys.SourceColumn)
      log.info(s"schema field : $sourceColumnName : reverse rename : ${field.name}")
      df.col(field.name).as(sourceColumnName)
    } else {
      df.col(field.name)
    }
  }

}<|MERGE_RESOLUTION|>--- conflicted
+++ resolved
@@ -149,12 +149,8 @@
   protected def standardize[T](inputData: DataFrame, schema: StructType, cmd: StandardizationConfigParser[T])
                               (implicit spark: SparkSession, udfLib: UDFLibrary, defaults: Defaults): DataFrame = {
     //scalastyle:on parameter.number
-<<<<<<< HEAD
     val recordIdGenerationStrategy = getRecordIdGenerationStrategyFromConfig(conf)
     val errColNullability = ErrorColNormalization.getErrorColNullabilityFromConfig(conf)
-=======
-    val recordIdGenerationStrategy = getRecordIdGenerationStrategyFromConfig(configReader.config)
->>>>>>> d9a72fc1
 
     try {
       handleControlInfoValidation()
