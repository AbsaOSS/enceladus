/*
 * Copyright 2018 ABSA Group Limited
 *
 * Licensed under the Apache License, Version 2.0 (the "License");
 * you may not use this file except in compliance with the License.
 * You may obtain a copy of the License at
 *     http://www.apache.org/licenses/LICENSE-2.0
 *
 * Unless required by applicable law or agreed to in writing, software
 * distributed under the License is distributed on an "AS IS" BASIS,
 * WITHOUT WARRANTIES OR CONDITIONS OF ANY KIND, either express or implied.
 * See the License for the specific language governing permissions and
 * limitations under the License.
 */

package za.co.absa.enceladus.standardization

import java.io.{PrintWriter, StringWriter}
import java.util.UUID

import org.apache.hadoop.conf.Configuration
import org.apache.spark.sql.types.{StructField, StructType}
import org.apache.spark.sql.{Column, DataFrame, SparkSession}
import za.co.absa.atum.AtumImplicits._
import za.co.absa.atum.core.Atum
import za.co.absa.enceladus.utils.schema.SchemaUtils
import za.co.absa.enceladus.common.RecordIdGeneration.getRecordIdGenerationStrategyFromConfig
import za.co.absa.enceladus.common.config.{JobConfigParser, PathConfig}
import za.co.absa.enceladus.common.plugin.menas.MenasPlugin
import za.co.absa.enceladus.common.{CommonJobExecution, Constants, Repartitioner}
import za.co.absa.enceladus.dao.MenasDAO
import za.co.absa.enceladus.dao.auth.MenasCredentials
import za.co.absa.enceladus.model.Dataset
import za.co.absa.enceladus.standardization.config.{StandardizationConfig, StandardizationConfigParser}
import za.co.absa.enceladus.standardization.interpreter.StandardizationInterpreter
import za.co.absa.enceladus.standardization.interpreter.stages.PlainSchemaGenerator
import za.co.absa.enceladus.utils.config.{ConfigReader, PathWithFs}
import za.co.absa.enceladus.utils.fs.{DistributedFsUtils, HadoopFsUtils}
import za.co.absa.enceladus.utils.modules.SourcePhase
import za.co.absa.enceladus.common.performance.PerformanceMetricTools
import za.co.absa.enceladus.utils.schema.{MetadataKeys, SparkUtils}
import za.co.absa.enceladus.utils.types.Defaults
import za.co.absa.enceladus.utils.udf.UDFLibrary
import za.co.absa.enceladus.utils.validation.ValidationException

import scala.util.control.NonFatal

trait StandardizationExecution extends CommonJobExecution {
  private val sourceId = SourcePhase.Standardization

  protected def prepareStandardization[T](args: Array[String],
                                          menasCredentials: MenasCredentials,
                                          preparationResult: PreparationResult)
                                         (implicit dao: MenasDAO,
                                          cmd: StandardizationConfigParser[T],
                                          spark: SparkSession,
                                          defaults: Defaults): StructType = {
    val rawFs = preparationResult.pathCfg.raw.fileSystem
    val rawFsUtils = HadoopFsUtils.getOrCreate(rawFs)

    val stdDirSize = rawFsUtils.getDirectorySize(preparationResult.pathCfg.raw.path)
    preparationResult.performance.startMeasurement(stdDirSize)

    // Enable Control Framework
    spark.enableControlMeasuresTracking(Option(s"${preparationResult.pathCfg.raw.path}/_INFO"), None)
      .setControlMeasuresWorkflow(sourceId.toString)

    // Enable control framework performance optimization for pipeline-like jobs
    Atum.setAllowUnpersistOldDatasets(true)

    // Enable Menas plugin for Control Framework
    MenasPlugin.enableMenas(
      configReader.config,
      cmd.datasetName,
      cmd.datasetVersion,
      cmd.reportDate,
      preparationResult.reportVersion)

    // Add report date and version (aka Enceladus info date and version) to Atum's metadata
    Atum.setAdditionalInfo(Constants.InfoDateColumn -> cmd.reportDate)
    Atum.setAdditionalInfo(Constants.InfoVersionColumn -> preparationResult.reportVersion.toString)

    // Add the raw format of the input file(s) to Atum's metadata
    Atum.setAdditionalInfo("raw_format" -> cmd.rawFormat)

    val defaultTimeZoneForTimestamp = defaults.getDefaultTimestampTimeZone.getOrElse(spark.conf.get("spark.sql.session.timeZone"))
    Atum.setAdditionalInfo("default_time_zone_for_timestamps"-> defaultTimeZoneForTimestamp)
    val defaultTimeZoneForDate = defaults.getDefaultDateTimeZone.getOrElse(spark.conf.get("spark.sql.session.timeZone"))
    Atum.setAdditionalInfo("default_time_zone_for_dates"-> defaultTimeZoneForDate)

    // Add Dataset properties marked with putIntoInfoFile=true
    val dataForInfoFile: Map[String, String] = dao.getDatasetPropertiesForInfoFile(cmd.datasetName, cmd.datasetVersion)
    addCustomDataToInfoFile(configReader, dataForInfoFile)

    PerformanceMetricTools.addJobInfoToAtumMetadata("std",
      preparationResult.pathCfg.raw,
      preparationResult.pathCfg.standardization.path,
      menasCredentials.username, args.mkString(" "))

    dao.getSchema(preparationResult.dataset.schemaName, preparationResult.dataset.schemaVersion)
  }

  override def getPathConfig[T](cmd: JobConfigParser[T], dataset: Dataset, reportVersion: Int)
                               (implicit hadoopConf: Configuration): PathConfig = {
    val initialConfig = super.getPathConfig(cmd, dataset, reportVersion)
    cmd.asInstanceOf[StandardizationConfig].rawPathOverride match {
      case None => initialConfig
      case Some(providedRawPath) => initialConfig.copy(raw = PathWithFs.fromPath(providedRawPath))
    }
  }

  override def validatePaths(pathConfig: PathConfig): Unit = {
    log.info(s"raw path: ${pathConfig.raw.path}")
    log.info(s"standardization path: ${pathConfig.standardization.path}")
    validateInputPath(pathConfig.raw)
    validateIfOutputPathAlreadyExists(pathConfig.standardization)
  }

  protected def readStandardizationInputData[T](schema: StructType,
                                                cmd: StandardizationConfigParser[T],
                                                rawInput: PathWithFs,
                                                dataset: Dataset)
                                               (implicit spark: SparkSession,
                                                dao: MenasDAO): DataFrame = {
    val numberOfColumns = schema.fields.length
    val standardizationReader = new StandardizationPropertiesProvider()
    val dfReaderConfigured = standardizationReader.getFormatSpecificReader(cmd, dataset, numberOfColumns)
    val readerWithOptSchema = cmd.rawFormat.toLowerCase() match {
      case "parquet" | "cobol" => dfReaderConfigured
      case _ =>
        val optColumnNameOfCorruptRecord = getColumnNameOfCorruptRecord(schema, cmd)
        val inputSchema = PlainSchemaGenerator.generateInputSchema(schema, optColumnNameOfCorruptRecord)
        dfReaderConfigured.schema(inputSchema)
    }
    val dfWithSchema = readerWithOptSchema.load(s"${rawInput.path}/*")

    ensureSplittable(dfWithSchema, rawInput, schema)
  }

  private def getColumnNameOfCorruptRecord[R](schema: StructType, cmd: StandardizationConfigParser[R])
                                             (implicit spark: SparkSession): Option[String] = {
    // SparkUtils.setUniqueColumnNameOfCorruptRecord is called even if result is not used to avoid conflict
    val columnNameOfCorruptRecord = SparkUtils.setUniqueColumnNameOfCorruptRecord(spark, schema)
    if (cmd.rawFormat.equalsIgnoreCase("fixed-width") || cmd.failOnInputNotPerSchema) {
      None
    } else {
      Option(columnNameOfCorruptRecord)
    }
  }

  protected def standardize[T](inputData: DataFrame, schema: StructType, cmd: StandardizationConfigParser[T])
                              (implicit spark: SparkSession, udfLib: UDFLibrary, defaults: Defaults): DataFrame = {
    //scalastyle:on parameter.number
    val recordIdGenerationStrategy = getRecordIdGenerationStrategyFromConfig(configReader.config)

    try {
      handleControlInfoValidation()
      StandardizationInterpreter.standardize(inputData, schema, cmd.rawFormat,
        cmd.failOnInputNotPerSchema, recordIdGenerationStrategy)
    } catch {
      case e@ValidationException(msg, errors) =>
        val errorDescription = s"$msg\nDetails: ${errors.mkString("\n")}"
        spark.setControlMeasurementError("Schema Validation", errorDescription, "")
        throw e
      case NonFatal(e) if !e.isInstanceOf[ValidationException] =>
        val sw = new StringWriter
        e.printStackTrace(new PrintWriter(sw))
        spark.setControlMeasurementError(sourceId.toString, e.getMessage, sw.toString)
        throw e
    }
  }

  protected def processStandardizationResult[T](args: Array[String],
                                                standardizedDF: DataFrame,
                                                preparationResult: PreparationResult,
                                                schema: StructType,
                                                cmd: StandardizationConfigParser[T],
                                                menasCredentials: MenasCredentials)
                                               (implicit spark: SparkSession, configReader: ConfigReader): DataFrame = {
    val rawFs = preparationResult.pathCfg.raw.fileSystem
    val stdFs = preparationResult.pathCfg.standardization.fileSystem

    val fieldRenames = SchemaUtils.getRenamesInSchema(schema)
    fieldRenames.foreach {
      case (destinationName, sourceName) => standardizedDF.registerColumnRename(sourceName, destinationName)(rawFs)
    }

    standardizedDF.setCheckpoint(s"$sourceId - End", persistInDatabase = false)(rawFs)

    val recordCount = standardizedDF.lastCheckpointRowCount match {
      case None => standardizedDF.count
      case Some(p) => p
    }

    if (recordCount == 0) {
      handleEmptyOutput(sourceId)
    }

    log.info(s"Writing into standardized path ${preparationResult.pathCfg.standardization.path}")

    val withRepartitioning = if (cmd.isInstanceOf[StandardizationConfig]) {
<<<<<<< HEAD
      repartitionDataFrame(standardizedDF, minPartitionSize, maxPartitionSize)
=======
      val repartitioner = new Repartitioner(configReader, log)
      repartitioner.repartition(standardizedDF)
>>>>>>> 0c9bf731
    } else {
      standardizedDF
    }
    withRepartitioning.write.parquet(preparationResult.pathCfg.standardization.path)

    // Store performance metrics
    // (record count, directory sizes, elapsed time, etc. to _INFO file metadata and performance file)
    val stdDirSize = HadoopFsUtils.getOrCreate(stdFs).getDirectorySize(preparationResult.pathCfg.standardization.path)
    preparationResult.performance.finishMeasurement(stdDirSize, recordCount)

    PerformanceMetricTools.addPerformanceMetricsToAtumMetadata(
      spark,
      "std",
      preparationResult.pathCfg.raw,
      preparationResult.pathCfg.standardization,
      menasCredentials.username,
      args.mkString(" ")
    )

    cmd.rowTag.foreach(rowTag => Atum.setAdditionalInfo("xml_row_tag" -> rowTag))
    cmd.csvDelimiter.foreach(delimiter => Atum.setAdditionalInfo("csv_delimiter" -> delimiter))

    log.info(s"infoFilePath = ${preparationResult.pathCfg.standardization.path}/_INFO")
    withRepartitioning.writeInfoFile(preparationResult.pathCfg.standardization.path)(stdFs)
    writePerformanceMetrics(preparationResult.performance, cmd)
    log.info(s"$sourceId finished successfully")
    withRepartitioning
  }

  //scalastyle:off parameter.number

  private def ensureSplittable(df: DataFrame, input: PathWithFs, schema: StructType)
                              (implicit spark: SparkSession): DataFrame = {
    val fsUtils = HadoopFsUtils.getOrCreate(input.fileSystem)
    if (fsUtils.isNonSplittable(input.path)) {
      convertToSplittable(df, schema, fsUtils)
    } else {
      df
    }
  }

  private def convertToSplittable(df: DataFrame, schema: StructType, fsUtils: DistributedFsUtils)
                                 (implicit spark: SparkSession): DataFrame = {
    log.warn("Dataset is stored in a non-splittable format. This can have a severe performance impact.")
    fsUtils match {
      case utils: HadoopFsUtils =>
        val tempParquetDir = s"/tmp/nonsplittable-to-parquet-${UUID.randomUUID()}"
        log.warn(s"Converting to Parquet in temporary dir: $tempParquetDir")

        // Handle renaming of source columns in case there are columns
        // that will break because of issues in column names like spaces
        df.select(schema.fields.map { field: StructField =>
          renameSourceColumn(df, field)
        }: _*).write.parquet(tempParquetDir)

        utils.deleteOnExit(tempParquetDir)
        // Reload from temp parquet and reverse column renaming above
        val dfTmp = spark.read.parquet(tempParquetDir)
        dfTmp.select(schema.fields.map { field: StructField =>
          reverseRenameSourceColumn(dfTmp, field)
        }: _*)

      case utils =>
        log.warn(s"Splittability conversion only available for 'HadoopFsUtils', leaving as is for ${utils.getClass.getName}")
        df
    }

  }

  private def renameSourceColumn(df: DataFrame, field: StructField): Column = {
    if (field.metadata.contains(MetadataKeys.SourceColumn)) {
      val sourceColumnName = field.metadata.getString(MetadataKeys.SourceColumn)
      log.info(s"schema field : ${field.name} : rename : $sourceColumnName")
      df.col(sourceColumnName).as(field.name, field.metadata)
    } else {
      df.col(field.name)
    }
  }

  private def reverseRenameSourceColumn(df: DataFrame, field: StructField): Column = {
    if (field.metadata.contains(MetadataKeys.SourceColumn)) {
      val sourceColumnName = field.metadata.getString(MetadataKeys.SourceColumn)
      log.info(s"schema field : $sourceColumnName : reverse rename : ${field.name}")
      df.col(field.name).as(sourceColumnName)
    } else {
      df.col(field.name)
    }
  }

}<|MERGE_RESOLUTION|>--- conflicted
+++ resolved
@@ -199,12 +199,8 @@
     log.info(s"Writing into standardized path ${preparationResult.pathCfg.standardization.path}")
 
     val withRepartitioning = if (cmd.isInstanceOf[StandardizationConfig]) {
-<<<<<<< HEAD
-      repartitionDataFrame(standardizedDF, minPartitionSize, maxPartitionSize)
-=======
       val repartitioner = new Repartitioner(configReader, log)
       repartitioner.repartition(standardizedDF)
->>>>>>> 0c9bf731
     } else {
       standardizedDF
     }
