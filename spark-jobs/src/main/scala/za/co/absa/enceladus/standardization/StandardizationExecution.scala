--- conflicted
+++ resolved
@@ -167,11 +167,6 @@
   protected def standardize(inputData: DataFrame, schema: StructType, standardizationConfig: StandardizationLibraryConfig)
                               (implicit spark: SparkSession): DataFrame = {
     //scalastyle:on parameter.number
-<<<<<<< HEAD
-    val recordIdGenerationStrategy = getRecordIdGenerationStrategyFromConfig(configReader.config)
-
-=======
->>>>>>> dbee56d0
     try {
       handleControlInfoValidation()
       Standardization.standardize(inputData, schema, standardizationConfig)
