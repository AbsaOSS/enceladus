/*
 * Copyright 2018 ABSA Group Limited
 *
 * Licensed under the Apache License, Version 2.0 (the "License");
 * you may not use this file except in compliance with the License.
 * You may obtain a copy of the License at
 *     http://www.apache.org/licenses/LICENSE-2.0
 *
 * Unless required by applicable law or agreed to in writing, software
 * distributed under the License is distributed on an "AS IS" BASIS,
 * WITHOUT WARRANTIES OR CONDITIONS OF ANY KIND, either express or implied.
 * See the License for the specific language governing permissions and
 * limitations under the License.
 */

package za.co.absa.enceladus.standardization

import java.io.{PrintWriter, StringWriter}
import java.util.UUID
import org.apache.hadoop.conf.Configuration
import org.apache.spark.sql.types.{StructField, StructType}
import org.apache.spark.sql.{Column, DataFrame, SparkSession}
import za.co.absa.atum.AtumImplicits._
import za.co.absa.atum.core.Atum
import za.co.absa.enceladus.common.RecordIdGeneration.getRecordIdGenerationStrategyFromConfig
import za.co.absa.enceladus.common.config.{JobConfigParser, PathConfig}
import za.co.absa.enceladus.common.plugin.menas.MenasPlugin
import za.co.absa.enceladus.common.{CommonJobExecution, Constants}
import za.co.absa.enceladus.dao.MenasDAO
import za.co.absa.enceladus.dao.auth.MenasCredentials
import za.co.absa.enceladus.model.Dataset
import za.co.absa.enceladus.standardization.config.{StandardizationConfig, StandardizationConfigParser}
import za.co.absa.enceladus.standardization.interpreter.StandardizationInterpreter
import za.co.absa.enceladus.standardization.interpreter.stages.PlainSchemaGenerator
import za.co.absa.enceladus.utils.config.PathWithFs
import za.co.absa.enceladus.utils.fs.{DistributedFsUtils, HadoopFsUtils}
import za.co.absa.enceladus.utils.modules.SourcePhase
import za.co.absa.enceladus.common.performance.PerformanceMetricTools
import za.co.absa.enceladus.utils.schema.{MetadataKeys, SchemaUtils, SparkUtils}
import za.co.absa.enceladus.utils.types.Defaults
import za.co.absa.enceladus.utils.udf.UDFLibrary
import za.co.absa.enceladus.utils.validation.ValidationException

import scala.util.control.NonFatal

trait StandardizationExecution extends CommonJobExecution {
  private val sourceId = SourcePhase.Standardization

  protected def prepareStandardization[T](args: Array[String],
                                          menasCredentials: MenasCredentials,
                                          preparationResult: PreparationResult)
                                         (implicit dao: MenasDAO,
                                          cmd: StandardizationConfigParser[T],
                                          spark: SparkSession,
                                          defaults: Defaults): StructType = {
    val rawFs = preparationResult.pathCfg.raw.fileSystem
    val rawFsUtils = HadoopFsUtils.getOrCreate(rawFs)

    val stdDirSize = rawFsUtils.getDirectorySize(preparationResult.pathCfg.raw.path)
    preparationResult.performance.startMeasurement(stdDirSize)

    // Enable Control Framework
<<<<<<< HEAD
    spark.enableControlMeasuresTracking(sourceInfoFilePath = Some(s"${preparationResult.pathCfg.raw.path}/_INFO"), None)
=======
    spark.enableControlMeasuresTracking(Option(s"${preparationResult.pathCfg.raw.path}/_INFO"), None)
>>>>>>> eecab712
      .setControlMeasuresWorkflow(sourceId.toString)

    // Enable control framework performance optimization for pipeline-like jobs
    Atum.setAllowUnpersistOldDatasets(true)

    // Enable Menas plugin for Control Framework
    MenasPlugin.enableMenas(
      conf,
      cmd.datasetName,
      cmd.datasetVersion,
      cmd.reportDate,
      preparationResult.reportVersion)

    // Add report date and version (aka Enceladus info date and version) to Atum's metadata
    Atum.setAdditionalInfo(Constants.InfoDateColumn -> cmd.reportDate)
    Atum.setAdditionalInfo(Constants.InfoVersionColumn -> preparationResult.reportVersion.toString)

    // Add the raw format of the input file(s) to Atum's metadata
    Atum.setAdditionalInfo("raw_format" -> cmd.rawFormat)

    val defaultTimeZoneForTimestamp = defaults.getDefaultTimestampTimeZone.getOrElse(spark.conf.get("spark.sql.session.timeZone"))
    Atum.setAdditionalInfo("default_time_zone_for_timestamps"-> defaultTimeZoneForTimestamp)
    val defaultTimeZoneForDate = defaults.getDefaultDateTimeZone.getOrElse(spark.conf.get("spark.sql.session.timeZone"))
    Atum.setAdditionalInfo("default_time_zone_for_dates"-> defaultTimeZoneForDate)

    // Add Dataset properties marked with putIntoInfoFile=true
    val dataForInfoFile: Map[String, String] = dao.getDatasetPropertiesForInfoFile(cmd.datasetName, cmd.datasetVersion)
    addCustomDataToInfoFile(conf, dataForInfoFile)

    PerformanceMetricTools.addJobInfoToAtumMetadata("std",
      preparationResult.pathCfg.raw,
      preparationResult.pathCfg.standardization.path,
      menasCredentials.username, args.mkString(" "))

    dao.getSchema(preparationResult.dataset.schemaName, preparationResult.dataset.schemaVersion)
  }

  override def getPathConfig[T](cmd: JobConfigParser[T], dataset: Dataset, reportVersion: Int)
                               (implicit hadoopConf: Configuration): PathConfig = {
    val initialConfig = super.getPathConfig(cmd, dataset, reportVersion)
    cmd.asInstanceOf[StandardizationConfig].rawPathOverride match {
      case None => initialConfig
      case Some(providedRawPath) => initialConfig.copy(raw = PathWithFs.fromPath(providedRawPath))
    }
  }

  override def validatePaths(pathConfig: PathConfig): Unit = {
    log.info(s"raw path: ${pathConfig.raw.path}")
    log.info(s"standardization path: ${pathConfig.standardization.path}")
    validateInputPath(pathConfig.raw)
    validateIfOutputPathAlreadyExists(pathConfig.standardization)
  }

  protected def readStandardizationInputData[T](schema: StructType,
                                                cmd: StandardizationConfigParser[T],
                                                rawInput: PathWithFs,
                                                dataset: Dataset)
                                               (implicit spark: SparkSession,
                                                dao: MenasDAO): DataFrame = {
    val numberOfColumns = schema.fields.length
    val standardizationReader = new StandardizationPropertiesProvider()
    val dfReaderConfigured = standardizationReader.getFormatSpecificReader(cmd, dataset, numberOfColumns)
    val readerWithOptSchema = cmd.rawFormat.toLowerCase() match {
      case "parquet" | "cobol" => dfReaderConfigured
      case _ =>
        val optColumnNameOfCorruptRecord = getColumnNameOfCorruptRecord(schema, cmd)
        val inputSchema = PlainSchemaGenerator.generateInputSchema(schema, optColumnNameOfCorruptRecord)
        dfReaderConfigured.schema(inputSchema)
    }
    val dfWithSchema = readerWithOptSchema.load(s"${rawInput.path}/*")

    ensureSplittable(dfWithSchema, rawInput, schema)
  }

  private def getColumnNameOfCorruptRecord[R](schema: StructType, cmd: StandardizationConfigParser[R])
                                             (implicit spark: SparkSession): Option[String] = {
    // SparkUtils.setUniqueColumnNameOfCorruptRecord is called even if result is not used to avoid conflict
    val columnNameOfCorruptRecord = SparkUtils.setUniqueColumnNameOfCorruptRecord(spark, schema)
    if (cmd.rawFormat.equalsIgnoreCase("fixed-width") || cmd.failOnInputNotPerSchema) {
      None
    } else {
      Option(columnNameOfCorruptRecord)
    }
  }

  protected def standardize[T](inputData: DataFrame, schema: StructType, cmd: StandardizationConfigParser[T])
                              (implicit spark: SparkSession, udfLib: UDFLibrary, defaults: Defaults): DataFrame = {
    //scalastyle:on parameter.number
    val recordIdGenerationStrategy = getRecordIdGenerationStrategyFromConfig(conf)

    try {
      handleControlInfoValidation()
      StandardizationInterpreter.standardize(inputData, schema, cmd.rawFormat,
        cmd.failOnInputNotPerSchema, recordIdGenerationStrategy)
    } catch {
      case e@ValidationException(msg, errors) =>
        val errorDescription = s"$msg\nDetails: ${errors.mkString("\n")}"
        spark.setControlMeasurementError("Schema Validation", errorDescription, "")
        throw e
      case NonFatal(e) if !e.isInstanceOf[ValidationException] =>
        val sw = new StringWriter
        e.printStackTrace(new PrintWriter(sw))
        spark.setControlMeasurementError(sourceId.toString, e.getMessage, sw.toString)
        throw e
    }
  }

  protected def processStandardizationResult[T](args: Array[String],
                                                standardizedDF: DataFrame,
                                                preparationResult: PreparationResult,
                                                schema: StructType,
                                                cmd: StandardizationConfigParser[T],
                                                menasCredentials: MenasCredentials)
                                               (implicit spark: SparkSession): DataFrame = {
    val rawFs = preparationResult.pathCfg.raw.fileSystem
    val stdFs = preparationResult.pathCfg.standardization.fileSystem

    val fieldRenames = SchemaUtils.getRenamesInSchema(schema)
    fieldRenames.foreach {
      case (destinationName, sourceName) => standardizedDF.registerColumnRename(sourceName, destinationName)(rawFs)
    }

    standardizedDF.setCheckpoint(s"$sourceId - End", persistInDatabase = false)(rawFs)

    val recordCount = standardizedDF.lastCheckpointRowCount match {
      case None => standardizedDF.count
      case Some(p) => p
    }

    if (recordCount == 0) {
      handleEmptyOutput(sourceId)
    }

    log.info(s"Writing into standardized path ${preparationResult.pathCfg.standardization.path}")
    standardizedDF.write.parquet(preparationResult.pathCfg.standardization.path)

    // Store performance metrics
    // (record count, directory sizes, elapsed time, etc. to _INFO file metadata and performance file)
    val stdDirSize = HadoopFsUtils.getOrCreate(stdFs).getDirectorySize(preparationResult.pathCfg.standardization.path)
    preparationResult.performance.finishMeasurement(stdDirSize, recordCount)

    PerformanceMetricTools.addPerformanceMetricsToAtumMetadata(
      spark,
      "std",
      preparationResult.pathCfg.raw,
      preparationResult.pathCfg.standardization,
      menasCredentials.username,
      args.mkString(" ")
    )

    cmd.rowTag.foreach(rowTag => Atum.setAdditionalInfo("xml_row_tag" -> rowTag))
    cmd.csvDelimiter.foreach(delimiter => Atum.setAdditionalInfo("csv_delimiter" -> delimiter))

    log.info(s"infoFilePath = ${preparationResult.pathCfg.standardization.path}/_INFO")
    standardizedDF.writeInfoFile(preparationResult.pathCfg.standardization.path)(stdFs)
    writePerformanceMetrics(preparationResult.performance, cmd)
    log.info(s"$sourceId finished successfully")
    standardizedDF
  }

  //scalastyle:off parameter.number

  private def ensureSplittable(df: DataFrame, input: PathWithFs, schema: StructType)
                              (implicit spark: SparkSession): DataFrame = {
    val fsUtils = HadoopFsUtils.getOrCreate(input.fileSystem)
    if (fsUtils.isNonSplittable(input.path)) {
      convertToSplittable(df, schema, fsUtils)
    } else {
      df
    }
  }

  private def convertToSplittable(df: DataFrame, schema: StructType, fsUtils: DistributedFsUtils)
                                 (implicit spark: SparkSession): DataFrame = {
    log.warn("Dataset is stored in a non-splittable format. This can have a severe performance impact.")
    fsUtils match {
      case utils: HadoopFsUtils =>
        val tempParquetDir = s"/tmp/nonsplittable-to-parquet-${UUID.randomUUID()}"
        log.warn(s"Converting to Parquet in temporary dir: $tempParquetDir")

        // Handle renaming of source columns in case there are columns
        // that will break because of issues in column names like spaces
        df.select(schema.fields.map { field: StructField =>
          renameSourceColumn(df, field)
        }: _*).write.parquet(tempParquetDir)

        utils.deleteOnExit(tempParquetDir)
        // Reload from temp parquet and reverse column renaming above
        val dfTmp = spark.read.parquet(tempParquetDir)
        dfTmp.select(schema.fields.map { field: StructField =>
          reverseRenameSourceColumn(dfTmp, field)
        }: _*)

      case utils =>
        log.warn(s"Splittability conversion only available for 'HadoopFsUtils', leaving as is for ${utils.getClass.getName}")
        df
    }

  }

  private def renameSourceColumn(df: DataFrame, field: StructField): Column = {
    if (field.metadata.contains(MetadataKeys.SourceColumn)) {
      val sourceColumnName = field.metadata.getString(MetadataKeys.SourceColumn)
      log.info(s"schema field : ${field.name} : rename : $sourceColumnName")
      df.col(sourceColumnName).as(field.name, field.metadata)
    } else {
      df.col(field.name)
    }
  }

  private def reverseRenameSourceColumn(df: DataFrame, field: StructField): Column = {
    if (field.metadata.contains(MetadataKeys.SourceColumn)) {
      val sourceColumnName = field.metadata.getString(MetadataKeys.SourceColumn)
      log.info(s"schema field : $sourceColumnName : reverse rename : ${field.name}")
      df.col(field.name).as(sourceColumnName)
    } else {
      df.col(field.name)
    }
  }

}<|MERGE_RESOLUTION|>--- conflicted
+++ resolved
@@ -60,11 +60,7 @@
     preparationResult.performance.startMeasurement(stdDirSize)
 
     // Enable Control Framework
-<<<<<<< HEAD
-    spark.enableControlMeasuresTracking(sourceInfoFilePath = Some(s"${preparationResult.pathCfg.raw.path}/_INFO"), None)
-=======
     spark.enableControlMeasuresTracking(Option(s"${preparationResult.pathCfg.raw.path}/_INFO"), None)
->>>>>>> eecab712
       .setControlMeasuresWorkflow(sourceId.toString)
 
     // Enable control framework performance optimization for pipeline-like jobs
