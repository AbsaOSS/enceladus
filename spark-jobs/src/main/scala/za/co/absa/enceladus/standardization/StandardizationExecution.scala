--- conflicted
+++ resolved
@@ -23,11 +23,7 @@
 import za.co.absa.atum.AtumImplicits
 import za.co.absa.atum.core.Atum
 import za.co.absa.enceladus.common.RecordIdGeneration.getRecordIdGenerationStrategyFromConfig
-<<<<<<< HEAD
-import za.co.absa.enceladus.common.config.{JobConfig, PathConfig}
-=======
 import za.co.absa.enceladus.common.config.{JobConfigParser, PathConfig}
->>>>>>> d5a8f1fc
 import za.co.absa.enceladus.common.plugin.menas.MenasPlugin
 import za.co.absa.enceladus.common.{CommonJobExecution, Constants}
 import za.co.absa.enceladus.dao.MenasDAO
@@ -86,13 +82,8 @@
     dao.getSchema(preparationResult.dataset.schemaName, preparationResult.dataset.schemaVersion)
   }
 
-<<<<<<< HEAD
   protected def readStandardizationInputData[T](schema: StructType,
                                              cmd: StandardizationConfig[T],
-=======
-  protected def readStandardizationInputData(schema: StructType,
-                                             cmd: StandardizationConfig,
->>>>>>> d5a8f1fc
                                              path: String,
                                              dataset: Dataset)
                                             (implicit spark: SparkSession,
@@ -113,9 +104,6 @@
     ensureSplittable(dfWithSchema, path, schema)
   }
 
-<<<<<<< HEAD
-  protected def standardize[T](inputData: DataFrame, schema: StructType, cmd: StandardizationConfig[T])
-=======
 
   private def getColumnNameOfCorruptRecord[R](schema: StructType, cmd: StandardizationParser[R])
                                           (implicit spark: SparkSession): Option[String] = {
@@ -128,8 +116,7 @@
     }
   }
 
-  protected def standardize(inputData: DataFrame, schema: StructType, cmd: StandardizationConfig)
->>>>>>> d5a8f1fc
+  protected def standardize[T](inputData: DataFrame, schema: StructType, cmd: StandardizationConfig[T])
                            (implicit spark: SparkSession, udfLib: UDFLibrary): DataFrame = {
     //scalastyle:on parameter.number
     val recordIdGenerationStrategy = getRecordIdGenerationStrategyFromConfig(conf)
@@ -156,11 +143,7 @@
                                              standardizedDF: DataFrame,
                                              preparationResult: PreparationResult,
                                              schema: StructType,
-<<<<<<< HEAD
                                              cmd: StandardizationConfig[T],
-=======
-                                             cmd: StandardizationConfig,
->>>>>>> d5a8f1fc
                                              menasCredentials: MenasCredentials)
                                             (implicit spark: SparkSession,
                                              fsUtils: FileSystemVersionUtils): DataFrame = {
