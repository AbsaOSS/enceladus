--- conflicted
+++ resolved
@@ -63,12 +63,6 @@
     spark.enableControlMeasuresTracking(sourceInfoFile = s"${preparationResult.pathCfg.raw.path}/_INFO")
       .setControlMeasuresWorkflow(sourceId.toString)
 
-<<<<<<< HEAD
-=======
-    log.info(s"raw path: ${preparationResult.pathCfg.raw.path}")
-    log.info(s"standardization path: ${preparationResult.pathCfg.standardization.path}")
-
->>>>>>> 34aefbbb
     // Enable control framework performance optimization for pipeline-like jobs
     Atum.setAllowUnpersistOldDatasets(true)
 
@@ -108,17 +102,11 @@
     }
   }
 
-<<<<<<< HEAD
   override def validatePaths(fsUtils: FileSystemVersionUtils, pathConfig: PathConfig): Unit = {
     log.info(s"raw path: ${pathConfig.rawPath}")
     log.info(s"standardization path: ${pathConfig.standardizationPath}")
     validateInputPath(fsUtils, pathConfig.rawPath)
     validateIfOutputPathAlreadyExists(fsUtils, pathConfig.standardizationPath)
-=======
-  override def validateOutputPath(pathConfig: PathConfig): Unit = {
-    // Std output is validated in the std FS
-    validateIfPathAlreadyExists(pathConfig.standardization)
->>>>>>> 34aefbbb
   }
 
   protected def readStandardizationInputData[T](schema: StructType,
@@ -181,12 +169,7 @@
                                                 schema: StructType,
                                                 cmd: StandardizationConfigParser[T],
                                                 menasCredentials: MenasCredentials)
-<<<<<<< HEAD
-                                               (implicit spark: SparkSession,
-                                                fsUtils: FileSystemVersionUtils): Unit = {
-=======
                                                (implicit spark: SparkSession): DataFrame = {
->>>>>>> 34aefbbb
     import za.co.absa.atum.AtumImplicits._
 
     val rawFs = preparationResult.pathCfg.raw.fileSystem
