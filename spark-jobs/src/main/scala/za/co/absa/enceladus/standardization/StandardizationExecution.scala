--- conflicted
+++ resolved
@@ -59,11 +59,7 @@
     preparationResult.performance.startMeasurement(stdDirSize)
 
     // Enable Control Framework
-<<<<<<< HEAD
-    spark.enableControlMeasuresTracking(Some(s"${preparationResult.pathCfg.raw.path}/_INFO"), None)
-=======
     spark.enableControlMeasuresTracking(sourceInfoFilePath = Some(s"${preparationResult.pathCfg.raw.path}/_INFO"), None)
->>>>>>> 7f2d6e55
       .setControlMeasuresWorkflow(sourceId.toString)
 
     // Enable control framework performance optimization for pipeline-like jobs
