/*
 * Copyright 2018 ABSA Group Limited
 *
 * Licensed under the Apache License, Version 2.0 (the "License");
 * you may not use this file except in compliance with the License.
 * You may obtain a copy of the License at
 *     http://www.apache.org/licenses/LICENSE-2.0
 *
 * Unless required by applicable law or agreed to in writing, software
 * distributed under the License is distributed on an "AS IS" BASIS,
 * WITHOUT WARRANTIES OR CONDITIONS OF ANY KIND, either express or implied.
 * See the License for the specific language governing permissions and
 * limitations under the License.
 */

package za.co.absa.enceladus.standardization

import java.io.{PrintWriter, StringWriter}
import java.util.UUID

import org.apache.spark.sql.types.{StructField, StructType}
import org.apache.spark.sql.{Column, DataFrame, SparkSession}
import za.co.absa.atum.AtumImplicits
import za.co.absa.atum.core.Atum
import za.co.absa.enceladus.common.RecordIdGeneration.getRecordIdGenerationStrategyFromConfig
<<<<<<< HEAD
import za.co.absa.enceladus.common.{CommonJobExecution, PathConfig}
=======
import za.co.absa.enceladus.common.config.JobConfig
import za.co.absa.enceladus.common.plugin.menas.MenasPlugin
import za.co.absa.enceladus.common.{CommonJobExecution, Constants, PathConfig}
>>>>>>> 01fff21c
import za.co.absa.enceladus.dao.MenasDAO
import za.co.absa.enceladus.dao.auth.MenasCredentials
import za.co.absa.enceladus.model.Dataset
import za.co.absa.enceladus.standardization.config.{StandardizationConfig, StandardizationConfigInstance}
import za.co.absa.enceladus.standardization.interpreter.StandardizationInterpreter
import za.co.absa.enceladus.standardization.interpreter.stages.PlainSchemaGenerator
import za.co.absa.enceladus.utils.fs.FileSystemVersionUtils
import za.co.absa.enceladus.utils.modules.SourceId
import za.co.absa.enceladus.utils.performance.PerformanceMetricTools
import za.co.absa.enceladus.utils.schema.{MetadataKeys, SchemaUtils, SparkUtils}
import za.co.absa.enceladus.utils.udf.UDFLibrary
import za.co.absa.enceladus.utils.validation.ValidationException

import scala.util.control.NonFatal

trait StandardizationExecution extends CommonJobExecution {
<<<<<<< HEAD
  protected implicit val standardizationStepName: String = "Standardization"

  protected def getPathCfg[T](cmd: StandardizationCmdConfigT[T], dataset: Dataset, reportVersion: Int): PathConfig = {
    PathConfig(
      inputPath = buildRawPath(cmd, dataset, reportVersion),
      outputPath = getStandardizationPath(cmd, reportVersion)
    )
  }

  def buildRawPath[T](cmd: StandardizationCmdConfigT[T], dataset: Dataset, reportVersion: Int): String = {
    val dateTokens = cmd.reportDate.split("-")
    cmd.rawPathOverride match {
      case None =>
        val folderSuffix = s"/${dateTokens(0)}/${dateTokens(1)}/${dateTokens(2)}/v$reportVersion"
        cmd.folderPrefix match {
          case None => s"${dataset.hdfsPath}$folderSuffix"
          case Some(folderPrefix) => s"${dataset.hdfsPath}/$folderPrefix$folderSuffix"
        }
      case Some(rawPathOverride) => rawPathOverride
    }
  }

  protected def prepareDataFrame[T](schema: StructType,
                                 cmd: StandardizationCmdConfigT[T],
                                 path: String,
                                 dataset: Dataset)
                                (implicit spark: SparkSession,
                                 fsUtils: FileSystemVersionUtils,
                                 dao: MenasDAO): DataFrame = {
    val numberOfColumns = schema.fields.length
    val standardizationReader = new StandardizationReader(log)
    val dfReaderConfigured = standardizationReader.getFormatSpecificReader(cmd, dataset, numberOfColumns)
    val dfWithSchema = (if (!cmd.rawFormat.equalsIgnoreCase("parquet")) {
=======
  private val sourceId = SourceId.Standardization

  protected def prepareStandardization[T](args: Array[String],
                                          menasCredentials: MenasCredentials,
                                          preparationResult: PreparationResult
                                         )
                                         (implicit dao: MenasDAO,
                                          cmd: StandardizationConfig[T],
                                          fsUtils: FileSystemVersionUtils,
                                          spark: SparkSession): StructType = {
    // Enable Menas plugin for Control Framework
    MenasPlugin.enableMenas(
      conf,
      cmd.datasetName,
      cmd.datasetVersion,
      cmd.reportDate,
      preparationResult.reportVersion,
      isJobStageOnly = false,
      generateNewRun = false)

    // Enable Control Framework
    import za.co.absa.atum.AtumImplicits.SparkSessionWrapper
    spark.enableControlMeasuresTracking(s"${preparationResult.pathCfg.inputPath}/_INFO")
      .setControlMeasuresWorkflow(sourceId.toString)

    // Add report date and version (aka Enceladus info date and version) to Atum's metadata
    Atum.setAdditionalInfo(Constants.InfoDateColumn -> cmd.reportDate)
    Atum.setAdditionalInfo(Constants.InfoVersionColumn -> preparationResult.reportVersion.toString)

    // Add the raw format of the input file(s) to Atum's metadata as well
    Atum.setAdditionalInfo("raw_format" -> cmd.rawFormat)

    PerformanceMetricTools.addJobInfoToAtumMetadata("std", preparationResult.pathCfg.inputPath, preparationResult.pathCfg.outputPath,
      menasCredentials.username, args.mkString(" "))

    dao.getSchema(preparationResult.dataset.schemaName, preparationResult.dataset.schemaVersion)
  }

  protected def readStandardizationInputData(schema: StructType,
                                             cmd: StandardizationConfigInstance,
                                             path: String,
                                             dataset: Dataset)
                                            (implicit spark: SparkSession,
                                             fsUtils: FileSystemVersionUtils,
                                             dao: MenasDAO): DataFrame = {
    val numberOfColumns = schema.fields.length
    val standardizationReader = new StandardizationReader(log)
    val dfReaderConfigured = standardizationReader.getFormatSpecificReader(cmd, dataset, numberOfColumns)
    val dfWithSchema = (if (!cmd.rawFormat.equalsIgnoreCase("parquet")
      && !cmd.rawFormat.equalsIgnoreCase("cobol")) {
>>>>>>> 01fff21c
      // SparkUtils.setUniqueColumnNameOfCorruptRecord is called even if result is not used to avoid conflict
      val columnNameOfCorruptRecord = SparkUtils.setUniqueColumnNameOfCorruptRecord(spark, schema)
      val optColumnNameOfCorruptRecord = if (cmd.failOnInputNotPerSchema) {
        None
      } else {
        Option(columnNameOfCorruptRecord)
      }
      val inputSchema = PlainSchemaGenerator.generateInputSchema(schema, optColumnNameOfCorruptRecord)
      dfReaderConfigured.schema(inputSchema)
    } else {
      dfReaderConfigured
    }).load(s"$path/*")
    ensureSplittable(dfWithSchema, path, schema)
  }

  protected def standardize(inputData: DataFrame, schema: StructType, cmd: StandardizationConfigInstance)
                           (implicit spark: SparkSession, udfLib: UDFLibrary): DataFrame = {
    //scalastyle:on parameter.number
    val recordIdGenerationStrategy = getRecordIdGenerationStrategyFromConfig(conf)

    try {
      handleControlInfoValidation()
      StandardizationInterpreter.standardize(inputData, schema, cmd.rawFormat,
        cmd.failOnInputNotPerSchema, recordIdGenerationStrategy)
    } catch {
      case e@ValidationException(msg, errors) =>
        val errorDescription = s"$msg\nDetails: ${errors.mkString("\n")}"
        AtumImplicits.SparkSessionWrapper(spark)
          .setControlMeasurementError("Schema Validation", errorDescription, "")
        throw e
      case NonFatal(e) if !e.isInstanceOf[ValidationException] =>
        val sw = new StringWriter
        e.printStackTrace(new PrintWriter(sw))
        AtumImplicits.SparkSessionWrapper(spark).setControlMeasurementError(sourceId.toString, e.getMessage, sw.toString)
        throw e
    }
  }

  protected def processStandardizationResult(args: Array[String],
                                             standardizedDF: DataFrame,
                                             preparationResult: PreparationResult,
                                             schema: StructType,
                                             cmd: StandardizationConfigInstance,
                                             menasCredentials: MenasCredentials)
                                            (implicit spark: SparkSession,
                                             fsUtils: FileSystemVersionUtils): Unit = {
    import za.co.absa.atum.AtumImplicits._
    val fieldRenames = SchemaUtils.getRenamesInSchema(schema)
    fieldRenames.foreach {
      case (destinationName, sourceName) => standardizedDF.registerColumnRename(sourceName, destinationName)
    }

    standardizedDF.setCheckpoint(s"$sourceId - End", persistInDatabase = false)

    val recordCount = standardizedDF.lastCheckpointRowCount match {
      case None => standardizedDF.count
      case Some(p) => p
    }
    if (recordCount == 0) {
      handleEmptyOutput(sourceId)
    }

    standardizedDF.write.parquet(preparationResult.pathCfg.outputPath)
    // Store performance metrics
    // (record count, directory sizes, elapsed time, etc. to _INFO file metadata and performance file)
    val stdDirSize = fsUtils.getDirectorySize(preparationResult.pathCfg.outputPath)
    preparationResult.performance.finishMeasurement(stdDirSize, recordCount)
    PerformanceMetricTools.addPerformanceMetricsToAtumMetadata(
      spark,
      "std",
      preparationResult.pathCfg.inputPath,
      preparationResult.pathCfg.outputPath,
      menasCredentials.username,
      args.mkString(" ")
    )

    cmd.rowTag.foreach(rowTag => Atum.setAdditionalInfo("xml_row_tag" -> rowTag))
    if (cmd.csvDelimiter.isDefined) {
      cmd.csvDelimiter.foreach(delimiter => Atum.setAdditionalInfo("csv_delimiter" -> delimiter))
    }

    standardizedDF.writeInfoFile(preparationResult.pathCfg.outputPath)
    writePerformanceMetrics(preparationResult.performance, cmd)
    log.info(s"$sourceId finished successfully")
  }

  override protected def getPathCfg[T](cmd: JobConfig[T], dataset: Dataset, reportVersion: Int): PathConfig = {
    val stdCmd = cmd.asInstanceOf[StandardizationConfig[T]]
    PathConfig(
      inputPath = buildRawPath(stdCmd, dataset, reportVersion),
      outputPath = getStandardizationPath(cmd, reportVersion)
    )
  }

  def buildRawPath[T](cmd: StandardizationConfig[T], dataset: Dataset, reportVersion: Int): String = {
    val dateTokens = cmd.reportDate.split("-")
    cmd.rawPathOverride match {
      case None =>
        val folderSuffix = s"/${dateTokens(0)}/${dateTokens(1)}/${dateTokens(2)}/v$reportVersion"
        cmd.folderPrefix match {
          case None => s"${dataset.hdfsPath}$folderSuffix"
          case Some(folderPrefix) => s"${dataset.hdfsPath}/$folderPrefix$folderSuffix"
        }
      case Some(rawPathOverride) => rawPathOverride
    }
  }

  private def ensureSplittable(df: DataFrame, path: String, schema: StructType)
                              (implicit spark: SparkSession, fsUtils: FileSystemVersionUtils) = {
    if (fsUtils.isNonSplittable(path)) {
      convertToSplittable(df, schema)
    } else {
      df
    }
  }

  private def convertToSplittable(df: DataFrame, schema: StructType)
                                 (implicit spark: SparkSession, fsUtils: FileSystemVersionUtils) = {
    log.warn("Dataset is stored in a non-splittable format. This can have a severe performance impact.")

    val tempParquetDir = s"/tmp/nonsplittable-to-parquet-${UUID.randomUUID()}"
    log.warn(s"Converting to Parquet in temporary dir: $tempParquetDir")

    // Handle renaming of source columns in case there are columns
    // that will break because of issues in column names like spaces
    df.select(schema.fields.map { field: StructField =>
      renameSourceColumn(df, field)
    }: _*).write.parquet(tempParquetDir)

    fsUtils.deleteOnExit(tempParquetDir)
    // Reload from temp parquet and reverse column renaming above
    val dfTmp = spark.read.parquet(tempParquetDir)
    dfTmp.select(schema.fields.map { field: StructField =>
      reverseRenameSourceColumn(dfTmp, field)
    }: _*)
  }

  private def renameSourceColumn(df: DataFrame, field: StructField): Column = {
    if (field.metadata.contains(MetadataKeys.SourceColumn)) {
      val sourceColumnName = field.metadata.getString(MetadataKeys.SourceColumn)
      log.info(s"schema field : ${field.name} : rename : $sourceColumnName")
      df.col(sourceColumnName).as(field.name, field.metadata)
    } else {
      df.col(field.name)
    }
  }

  private def reverseRenameSourceColumn(df: DataFrame, field: StructField): Column = {
    if (field.metadata.contains(MetadataKeys.SourceColumn)) {
      val sourceColumnName = field.metadata.getString(MetadataKeys.SourceColumn)
      log.info(s"schema field : $sourceColumnName : reverse rename : ${field.name}")
      df.col(field.name).as(sourceColumnName)
    } else {
      df.col(field.name)
    }
  }

<<<<<<< HEAD
  protected def standardize[T](dfAll: DataFrame, schema: StructType, cmd: StandardizationCmdConfigT[T])
                           (implicit spark: SparkSession, udfLib: UDFLibrary): DataFrame = {
    //scalastyle:on parameter.number
    val recordIdGenerationStrategy = getRecordIdGenerationStrategyFromConfig(conf)

    try {
      handleControlInfoValidation()
      StandardizationInterpreter.standardize(dfAll, schema, cmd.rawFormat,
        cmd.failOnInputNotPerSchema, recordIdGenerationStrategy)
    } catch {
      case e@ValidationException(msg, errors) =>
        AtumImplicits.SparkSessionWrapper(spark).setControlMeasurementError("Schema Validation", s"$msg\nDetails: ${
          errors.mkString("\n")
        }", "")
        throw e
      case NonFatal(e) if !e.isInstanceOf[ValidationException] =>
        val sw = new StringWriter
        e.printStackTrace(new PrintWriter(sw))
        AtumImplicits.SparkSessionWrapper(spark).setControlMeasurementError(standardizationStepName, e.getMessage, sw.toString)
        throw e
    }
  }

  protected def processStandardizationResult[T](args: Array[String],
                                             standardizedDF: DataFrame,
                                             performance: PerformanceMeasurer,
                                             pathCfg: PathConfig,
                                             schema: StructType, cmd: StandardizationCmdConfigT[T],
                                             menasCredentials: MenasCredentials)
                                            (implicit spark: SparkSession,
                                             fsUtils: FileSystemVersionUtils): DataFrame = {
    //register renames with ATUM
    import za.co.absa.atum.AtumImplicits._
    val fieldRenames = SchemaUtils.getRenamesInSchema(schema)
    fieldRenames.foreach {
      case (destinationName, sourceName) => standardizedDF.registerColumnRename(sourceName, destinationName)
    }

    standardizedDF.setCheckpoint(s"$standardizationStepName - End", persistInDatabase = false)

    val recordCount = standardizedDF.lastCheckpointRowCount match {
      case None => standardizedDF.count
      case Some(p) => p
    }
    if (recordCount == 0) {
      handleEmptyOutputAfterStep()
    }

    val standardizationPath = pathCfg.standardizationPath.getOrElse(pathCfg.outputPath)
    standardizedDF.write.parquet(standardizationPath)
    // Store performance metrics
    // (record count, directory sizes, elapsed time, etc. to _INFO file metadata and performance file)
    val stdDirSize = fsUtils.getDirectorySize(standardizationPath)
    performance.finishMeasurement(stdDirSize, recordCount)
    PerformanceMetricTools.addPerformanceMetricsToAtumMetadata(spark, "std", pathCfg.inputPath, pathCfg.outputPath,
      menasCredentials.username, args.mkString(" "))

    cmd.rowTag.foreach(rowTag => Atum.setAdditionalInfo("xml_row_tag" -> rowTag))
    if (cmd.csvDelimiter.isDefined) {
      cmd.csvDelimiter.foreach(delimiter => Atum.setAdditionalInfo("csv_delimiter" -> delimiter))
    }

    standardizedDF.writeInfoFile(standardizationPath)
    writePerformanceMetrics(performance, cmd)

    standardizedDF
  }
=======
>>>>>>> 01fff21c
}<|MERGE_RESOLUTION|>--- conflicted
+++ resolved
@@ -23,13 +23,9 @@
 import za.co.absa.atum.AtumImplicits
 import za.co.absa.atum.core.Atum
 import za.co.absa.enceladus.common.RecordIdGeneration.getRecordIdGenerationStrategyFromConfig
-<<<<<<< HEAD
-import za.co.absa.enceladus.common.{CommonJobExecution, PathConfig}
-=======
 import za.co.absa.enceladus.common.config.JobConfig
 import za.co.absa.enceladus.common.plugin.menas.MenasPlugin
 import za.co.absa.enceladus.common.{CommonJobExecution, Constants, PathConfig}
->>>>>>> 01fff21c
 import za.co.absa.enceladus.dao.MenasDAO
 import za.co.absa.enceladus.dao.auth.MenasCredentials
 import za.co.absa.enceladus.model.Dataset
@@ -46,41 +42,6 @@
 import scala.util.control.NonFatal
 
 trait StandardizationExecution extends CommonJobExecution {
-<<<<<<< HEAD
-  protected implicit val standardizationStepName: String = "Standardization"
-
-  protected def getPathCfg[T](cmd: StandardizationCmdConfigT[T], dataset: Dataset, reportVersion: Int): PathConfig = {
-    PathConfig(
-      inputPath = buildRawPath(cmd, dataset, reportVersion),
-      outputPath = getStandardizationPath(cmd, reportVersion)
-    )
-  }
-
-  def buildRawPath[T](cmd: StandardizationCmdConfigT[T], dataset: Dataset, reportVersion: Int): String = {
-    val dateTokens = cmd.reportDate.split("-")
-    cmd.rawPathOverride match {
-      case None =>
-        val folderSuffix = s"/${dateTokens(0)}/${dateTokens(1)}/${dateTokens(2)}/v$reportVersion"
-        cmd.folderPrefix match {
-          case None => s"${dataset.hdfsPath}$folderSuffix"
-          case Some(folderPrefix) => s"${dataset.hdfsPath}/$folderPrefix$folderSuffix"
-        }
-      case Some(rawPathOverride) => rawPathOverride
-    }
-  }
-
-  protected def prepareDataFrame[T](schema: StructType,
-                                 cmd: StandardizationCmdConfigT[T],
-                                 path: String,
-                                 dataset: Dataset)
-                                (implicit spark: SparkSession,
-                                 fsUtils: FileSystemVersionUtils,
-                                 dao: MenasDAO): DataFrame = {
-    val numberOfColumns = schema.fields.length
-    val standardizationReader = new StandardizationReader(log)
-    val dfReaderConfigured = standardizationReader.getFormatSpecificReader(cmd, dataset, numberOfColumns)
-    val dfWithSchema = (if (!cmd.rawFormat.equalsIgnoreCase("parquet")) {
-=======
   private val sourceId = SourceId.Standardization
 
   protected def prepareStandardization[T](args: Array[String],
@@ -131,7 +92,6 @@
     val dfReaderConfigured = standardizationReader.getFormatSpecificReader(cmd, dataset, numberOfColumns)
     val dfWithSchema = (if (!cmd.rawFormat.equalsIgnoreCase("parquet")
       && !cmd.rawFormat.equalsIgnoreCase("cobol")) {
->>>>>>> 01fff21c
       // SparkUtils.setUniqueColumnNameOfCorruptRecord is called even if result is not used to avoid conflict
       val columnNameOfCorruptRecord = SparkUtils.setUniqueColumnNameOfCorruptRecord(spark, schema)
       val optColumnNameOfCorruptRecord = if (cmd.failOnInputNotPerSchema) {
@@ -289,74 +249,4 @@
     }
   }
 
-<<<<<<< HEAD
-  protected def standardize[T](dfAll: DataFrame, schema: StructType, cmd: StandardizationCmdConfigT[T])
-                           (implicit spark: SparkSession, udfLib: UDFLibrary): DataFrame = {
-    //scalastyle:on parameter.number
-    val recordIdGenerationStrategy = getRecordIdGenerationStrategyFromConfig(conf)
-
-    try {
-      handleControlInfoValidation()
-      StandardizationInterpreter.standardize(dfAll, schema, cmd.rawFormat,
-        cmd.failOnInputNotPerSchema, recordIdGenerationStrategy)
-    } catch {
-      case e@ValidationException(msg, errors) =>
-        AtumImplicits.SparkSessionWrapper(spark).setControlMeasurementError("Schema Validation", s"$msg\nDetails: ${
-          errors.mkString("\n")
-        }", "")
-        throw e
-      case NonFatal(e) if !e.isInstanceOf[ValidationException] =>
-        val sw = new StringWriter
-        e.printStackTrace(new PrintWriter(sw))
-        AtumImplicits.SparkSessionWrapper(spark).setControlMeasurementError(standardizationStepName, e.getMessage, sw.toString)
-        throw e
-    }
-  }
-
-  protected def processStandardizationResult[T](args: Array[String],
-                                             standardizedDF: DataFrame,
-                                             performance: PerformanceMeasurer,
-                                             pathCfg: PathConfig,
-                                             schema: StructType, cmd: StandardizationCmdConfigT[T],
-                                             menasCredentials: MenasCredentials)
-                                            (implicit spark: SparkSession,
-                                             fsUtils: FileSystemVersionUtils): DataFrame = {
-    //register renames with ATUM
-    import za.co.absa.atum.AtumImplicits._
-    val fieldRenames = SchemaUtils.getRenamesInSchema(schema)
-    fieldRenames.foreach {
-      case (destinationName, sourceName) => standardizedDF.registerColumnRename(sourceName, destinationName)
-    }
-
-    standardizedDF.setCheckpoint(s"$standardizationStepName - End", persistInDatabase = false)
-
-    val recordCount = standardizedDF.lastCheckpointRowCount match {
-      case None => standardizedDF.count
-      case Some(p) => p
-    }
-    if (recordCount == 0) {
-      handleEmptyOutputAfterStep()
-    }
-
-    val standardizationPath = pathCfg.standardizationPath.getOrElse(pathCfg.outputPath)
-    standardizedDF.write.parquet(standardizationPath)
-    // Store performance metrics
-    // (record count, directory sizes, elapsed time, etc. to _INFO file metadata and performance file)
-    val stdDirSize = fsUtils.getDirectorySize(standardizationPath)
-    performance.finishMeasurement(stdDirSize, recordCount)
-    PerformanceMetricTools.addPerformanceMetricsToAtumMetadata(spark, "std", pathCfg.inputPath, pathCfg.outputPath,
-      menasCredentials.username, args.mkString(" "))
-
-    cmd.rowTag.foreach(rowTag => Atum.setAdditionalInfo("xml_row_tag" -> rowTag))
-    if (cmd.csvDelimiter.isDefined) {
-      cmd.csvDelimiter.foreach(delimiter => Atum.setAdditionalInfo("csv_delimiter" -> delimiter))
-    }
-
-    standardizedDF.writeInfoFile(standardizationPath)
-    writePerformanceMetrics(performance, cmd)
-
-    standardizedDF
-  }
-=======
->>>>>>> 01fff21c
 }