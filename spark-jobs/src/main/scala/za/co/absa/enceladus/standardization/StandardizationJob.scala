--- conflicted
+++ resolved
@@ -16,12 +16,8 @@
 package za.co.absa.enceladus.standardization
 
 import org.apache.spark.sql.SparkSession
-<<<<<<< HEAD
+import za.co.absa.enceladus.common.GlobalDefaults
 import za.co.absa.enceladus.dao.EnceladusDAO
-=======
-import za.co.absa.enceladus.common.GlobalDefaults
-import za.co.absa.enceladus.dao.MenasDAO
->>>>>>> b6b8f7c9
 import za.co.absa.enceladus.dao.rest.RestDaoFactory
 import za.co.absa.enceladus.dao.rest.RestDaoFactory.AvailabilitySetup
 import za.co.absa.enceladus.standardization.config.StandardizationConfig
@@ -61,13 +57,8 @@
     }
 
     try {
-<<<<<<< HEAD
-      val result = standardize(inputData, schema, cmd)
+      val result = standardize(inputData, schema, standardizationConfig)
       processStandardizationResult(args, result, preparationResult, schema, cmd, restApiCredentials)
-=======
-      val result = standardize(inputData, schema, standardizationConfig)
-      processStandardizationResult(args, result, preparationResult, schema, cmd, menasCredentials)
->>>>>>> b6b8f7c9
       // post processing deliberately rereads the output to make sure that outputted data is stable #1538
       runPostProcessing(SourcePhase.Standardization, preparationResult, cmd)
     } finally {
