--- conflicted
+++ resolved
@@ -97,21 +97,7 @@
       cmd.performanceMetricsFile.foreach(this.writePerformanceMetrics(performance, _))
       log.info("Standardization finished successfully")
     } finally {
-<<<<<<< HEAD
       postStandardizationSteps(cmd)
-      MenasPlugin.close()
-=======
-      Atum.getControlMeasure.runUniqueId
-
-      MenasPlugin.runNumber.foreach { runNumber =>
-        val name = cmd.datasetName
-        val version = cmd.datasetVersion
-        menasBaseUrls.foreach { menasBaseUrl =>
-          log.info(s"Menas API Run URL: $menasBaseUrl/api/runs/$name/$version/$runNumber")
-          log.info(s"Menas UI Run URL: $menasBaseUrl/#/runs/$name/$version/$runNumber")
-        }
-      }
->>>>>>> 959144f5
     }
   }
 
@@ -423,7 +409,14 @@
     cmd.persistStorageLevel.foreach(Atum.setCachingStorageLevel)
 
     // Enable Menas plugin for Control Framework
-    MenasPlugin.enableMenas(conf, cmd.datasetName, cmd.datasetVersion, cmd.reportDate, reportVersion, isJobStageOnly = true, generateNewRun = true)
+    MenasPlugin.enableMenas(
+      conf,
+      cmd.datasetName,
+      cmd.datasetVersion,
+      cmd.reportDate,
+      reportVersion,
+      isJobStageOnly = true,
+      generateNewRun = true)
 
     // Add report date and version (aka Enceladus info date and version) to Atum's metadata
     Atum.setAdditionalInfo(Constants.InfoDateColumn -> cmd.reportDate)
