/*
 * Copyright 2018 ABSA Group Limited
 *
 * Licensed under the Apache License, Version 2.0 (the "License");
 * you may not use this file except in compliance with the License.
 * You may obtain a copy of the License at
 *     http://www.apache.org/licenses/LICENSE-2.0
 *
 * Unless required by applicable law or agreed to in writing, software
 * distributed under the License is distributed on an "AS IS" BASIS,
 * WITHOUT WARRANTIES OR CONDITIONS OF ANY KIND, either express or implied.
 * See the License for the specific language governing permissions and
 * limitations under the License.
 */

package za.co.absa.enceladus.standardization

import org.apache.spark.sql.SparkSession
import za.co.absa.enceladus.dao.MenasDAO
import za.co.absa.enceladus.dao.rest.RestDaoFactory
import za.co.absa.enceladus.standardization.config.StandardizationConfig
import za.co.absa.enceladus.utils.modules.SourcePhase
import za.co.absa.enceladus.utils.udf.UDFLibrary

object StandardizationJob extends StandardizationExecution {
  private val jobName: String = "Enceladus Standardization"

  def main(args: Array[String]) {
    implicit val cmd: StandardizationConfig = StandardizationConfig.getFromArguments(args)

    initialValidation()
    implicit val spark: SparkSession = obtainSparkSession(jobName)

    implicit val udfLib: UDFLibrary = new UDFLibrary
    val menasCredentials = cmd.menasCredentialsFactory.getInstance()
    implicit val dao: MenasDAO = RestDaoFactory.getInstance(menasCredentials, menasBaseUrls)

<<<<<<< HEAD
    dao.authenticate()

    val dataset = dao.getDataset(cmd.datasetName, cmd.datasetVersion)
    val schema: StructType = dao.getSchema(dataset.schemaName, dataset.schemaVersion)
    val reportVersion = getReportVersion(cmd, dataset)
    val pathCfg = getPathCfg(cmd, dataset, reportVersion)
    val recordIdGenerationStrategy = getRecordIdGenerationStrategyFromConfig(conf)

    log.info(s"input path: ${pathCfg.inputPath}")
    log.info(s"output path: ${pathCfg.outputPath}")
    // die if the output path exists
    if (fsUtils.hdfsExists(pathCfg.outputPath)) {
      throw new IllegalStateException(
        s"Path ${pathCfg.outputPath} already exists. Increment the run version, or delete ${pathCfg.outputPath}"
      )
    }

    // Enable Spline
    import za.co.absa.spline.harvester.SparkLineageInitializer._
    spark.enableLineageTracking()

    // Enable Control Framework
    enableControlFramework(pathCfg, cmd, reportVersion)

    // init performance measurer
    val performance = new PerformanceMeasurer(spark.sparkContext.appName)
    val dfAll: DataFrame = prepareDataFrame(schema, cmd, pathCfg.inputPath, dataset)
=======
    val preparationResult = prepareJob()
    val schema =  prepareStandardization(args, menasCredentials, preparationResult)
    val inputData = readStandardizationInputData(schema, cmd, preparationResult.pathCfg.raw, preparationResult.dataset)
>>>>>>> d1a860ee

    try {
      val result = standardize(inputData, schema, cmd)
      processStandardizationResult(args, result, preparationResult, schema, cmd, menasCredentials)
      // post processing deliberately rereads the output to make sure that outputted data is stable #1538
      runPostProcessing(SourcePhase.Standardization, preparationResult, cmd)
    } finally {
      finishJob(cmd)
    }
  }
}<|MERGE_RESOLUTION|>--- conflicted
+++ resolved
@@ -35,39 +35,9 @@
     val menasCredentials = cmd.menasCredentialsFactory.getInstance()
     implicit val dao: MenasDAO = RestDaoFactory.getInstance(menasCredentials, menasBaseUrls)
 
-<<<<<<< HEAD
-    dao.authenticate()
-
-    val dataset = dao.getDataset(cmd.datasetName, cmd.datasetVersion)
-    val schema: StructType = dao.getSchema(dataset.schemaName, dataset.schemaVersion)
-    val reportVersion = getReportVersion(cmd, dataset)
-    val pathCfg = getPathCfg(cmd, dataset, reportVersion)
-    val recordIdGenerationStrategy = getRecordIdGenerationStrategyFromConfig(conf)
-
-    log.info(s"input path: ${pathCfg.inputPath}")
-    log.info(s"output path: ${pathCfg.outputPath}")
-    // die if the output path exists
-    if (fsUtils.hdfsExists(pathCfg.outputPath)) {
-      throw new IllegalStateException(
-        s"Path ${pathCfg.outputPath} already exists. Increment the run version, or delete ${pathCfg.outputPath}"
-      )
-    }
-
-    // Enable Spline
-    import za.co.absa.spline.harvester.SparkLineageInitializer._
-    spark.enableLineageTracking()
-
-    // Enable Control Framework
-    enableControlFramework(pathCfg, cmd, reportVersion)
-
-    // init performance measurer
-    val performance = new PerformanceMeasurer(spark.sparkContext.appName)
-    val dfAll: DataFrame = prepareDataFrame(schema, cmd, pathCfg.inputPath, dataset)
-=======
     val preparationResult = prepareJob()
     val schema =  prepareStandardization(args, menasCredentials, preparationResult)
     val inputData = readStandardizationInputData(schema, cmd, preparationResult.pathCfg.raw, preparationResult.dataset)
->>>>>>> d1a860ee
 
     try {
       val result = standardize(inputData, schema, cmd)
