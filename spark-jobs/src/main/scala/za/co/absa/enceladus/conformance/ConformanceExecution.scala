/*
 * Copyright 2018 ABSA Group Limited
 *
 * Licensed under the Apache License, Version 2.0 (the "License");
 * you may not use this file except in compliance with the License.
 * You may obtain a copy of the License at
 *     http://www.apache.org/licenses/LICENSE-2.0
 *
 * Unless required by applicable law or agreed to in writing, software
 * distributed under the License is distributed on an "AS IS" BASIS,
 * WITHOUT WARRANTIES OR CONDITIONS OF ANY KIND, either express or implied.
 * See the License for the specific language governing permissions and
 * limitations under the License.
 */

package za.co.absa.enceladus.conformance

import java.io.{PrintWriter, StringWriter}

import org.apache.spark.sql.functions.{lit, to_date}
import org.apache.spark.sql.{DataFrame, SparkSession}
import za.co.absa.atum.AtumImplicits
import za.co.absa.atum.AtumImplicits._
import za.co.absa.atum.core.Atum
import za.co.absa.enceladus.common.Constants.{InfoDateColumn, InfoDateColumnString, InfoVersionColumn, ReportDateFormat}
import za.co.absa.enceladus.common.RecordIdGeneration._
<<<<<<< HEAD
import za.co.absa.enceladus.common.config.{JobConfig, PathConfig}
import za.co.absa.enceladus.common.plugin.menas.MenasPlugin
import za.co.absa.enceladus.common.{CommonJobExecution, Constants, RecordIdGeneration}
import za.co.absa.enceladus.conformance.config.{ConformanceConfig, ConformanceConfigInstance}
=======
import za.co.absa.enceladus.common.config.{JobConfigParser, PathConfig}
import za.co.absa.enceladus.common.plugin.menas.MenasPlugin
import za.co.absa.enceladus.common.{CommonJobExecution, Constants, RecordIdGeneration}
import za.co.absa.enceladus.conformance.config.{ConformanceConfig, ConformanceParser}
>>>>>>> d5a8f1fc
import za.co.absa.enceladus.conformance.interpreter.rules.ValidationException
import za.co.absa.enceladus.conformance.interpreter.{DynamicInterpreter, FeatureSwitches}
import za.co.absa.enceladus.dao.MenasDAO
import za.co.absa.enceladus.dao.auth.MenasCredentials
import za.co.absa.enceladus.model.Dataset
import za.co.absa.enceladus.utils.fs.FileSystemVersionUtils
import za.co.absa.enceladus.utils.implicits.DataFrameImplicits.DataFrameEnhancements
import za.co.absa.enceladus.utils.modules.SourcePhase
import za.co.absa.enceladus.utils.performance.PerformanceMetricTools
import za.co.absa.enceladus.utils.schema.SchemaUtils

import scala.util.control.NonFatal
import scala.util.{Failure, Success, Try}

trait ConformanceExecution extends CommonJobExecution {
  private val conformanceReader = new PropertiesProvider
  private val sourceId = SourcePhase.Conformance

  protected def prepareConformance[T](preparationResult: PreparationResult)
                                     (implicit dao: MenasDAO,
                                      cmd: ConformanceParser[T],
                                      fsUtils: FileSystemVersionUtils,
                                      spark: SparkSession
                                     ): Unit = {
    // Enable Control Framework
    import za.co.absa.atum.AtumImplicits.SparkSessionWrapper

    spark.enableControlMeasuresTracking(s"${preparationResult.pathCfg.inputPath}/_INFO")
      .setControlMeasuresWorkflow(sourceId.toString)

    // Enable control framework performance optimization for pipeline-like jobs
    Atum.setAllowUnpersistOldDatasets(true)

    // Enable Menas plugin for Control Framework
    MenasPlugin.enableMenas(
      conf,
      cmd.datasetName,
      cmd.datasetVersion,
      cmd.reportDate,
      preparationResult.reportVersion)
  }

  protected def readConformanceInputData(pathCfg: PathConfig)(implicit spark: SparkSession): DataFrame = {
    spark.read.parquet(pathCfg.inputPath)
  }

<<<<<<< HEAD
  protected def conform[T](inputData: DataFrame, preparationResult: PreparationResult)
                       (implicit spark: SparkSession, cmd: ConformanceConfig[T], dao: MenasDAO): DataFrame = {
=======
  protected def conform(inputData: DataFrame, preparationResult: PreparationResult)
                       (implicit spark: SparkSession, cmd: ConformanceConfig, dao: MenasDAO): DataFrame = {
>>>>>>> d5a8f1fc
    val recordIdGenerationStrategy = getRecordIdGenerationStrategyFromConfig(conf)

    implicit val featureSwitcher: FeatureSwitches = conformanceReader.readFeatureSwitches()

    Try {
      handleControlInfoValidation()
      DynamicInterpreter.interpret(preparationResult.dataset, inputData)
    } match {
      case Failure(e: ValidationException) =>
        AtumImplicits.SparkSessionWrapper(spark).setControlMeasurementError(sourceId.toString, e.getMessage, e.techDetails)
        throw e
      case Failure(NonFatal(e)) =>
        val sw = new StringWriter
        e.printStackTrace(new PrintWriter(sw))
        AtumImplicits.SparkSessionWrapper(spark).setControlMeasurementError(sourceId.toString, e.getMessage, sw.toString)
        throw e
      case Success(conformedDF) =>
        if (SchemaUtils.fieldExists(Constants.EnceladusRecordId, conformedDF.schema)) {
          conformedDF // no new id regeneration
        } else {
          RecordIdGeneration.addRecordIdColumnByStrategy(conformedDF, Constants.EnceladusRecordId, recordIdGenerationStrategy)
        }
    }
  }

  protected def processConformanceResult[T](args: Array[String],
                                         result: DataFrame,
                                         preparationResult: PreparationResult,
                                         menasCredentials: MenasCredentials)
                                        (implicit spark: SparkSession,
<<<<<<< HEAD
                                         cmd: ConformanceConfig[T],
=======
                                         cmd: ConformanceConfig,
>>>>>>> d5a8f1fc
                                         fsUtils: FileSystemVersionUtils): Unit = {
    val cmdLineArgs: String = args.mkString(" ")

    PerformanceMetricTools.addJobInfoToAtumMetadata(
      "conform",
      preparationResult.pathCfg.inputPath,
      preparationResult.pathCfg.outputPath,
      menasCredentials.username, cmdLineArgs
    )

    val withPartCols = result
      .withColumnIfDoesNotExist(InfoDateColumn, to_date(lit(cmd.reportDate), ReportDateFormat))
      .withColumnIfDoesNotExist(InfoDateColumnString, lit(cmd.reportDate))
      .withColumnIfDoesNotExist(InfoVersionColumn, lit(preparationResult.reportVersion))

    val recordCount = result.lastCheckpointRowCount match {
      case None => withPartCols.count
      case Some(p) => p
    }
    if (recordCount == 0) {
      handleEmptyOutput(SourcePhase.Conformance)
    }

    // ensure the whole path but version exists
    fsUtils.createAllButLastSubDir(preparationResult.pathCfg.outputPath)

    withPartCols.write.parquet(preparationResult.pathCfg.outputPath)

    val publishDirSize = fsUtils.getDirectorySize(preparationResult.pathCfg.outputPath)
    preparationResult.performance.finishMeasurement(publishDirSize, recordCount)
    PerformanceMetricTools.addPerformanceMetricsToAtumMetadata(
      spark,
      "conform",
      preparationResult.pathCfg.inputPath,
      preparationResult.pathCfg.outputPath,
      menasCredentials.username, cmdLineArgs
    )

    withPartCols.writeInfoFile(preparationResult.pathCfg.outputPath)
    writePerformanceMetrics(preparationResult.performance, cmd)

    if (conformanceReader.isAutocleanStdFolderEnabled()) {
      fsUtils.deleteDirectoryRecursively(preparationResult.pathCfg.inputPath)
    }
    log.info(s"$sourceId finished successfully")
  }

  override protected def getPathCfg[T](cmd: JobConfigParser[T], conformance: Dataset, reportVersion: Int): PathConfig = {
    val confCmd = cmd.asInstanceOf[ConformanceParser[T]]
    PathConfig(
      outputPath = buildPublishPath(confCmd, conformance, reportVersion),
      inputPath = getStandardizationPath(cmd, reportVersion)
    )
  }

  def buildPublishPath[T](cmd: ConformanceParser[T],
                          ds: Dataset,
                          reportVersion: Int): String = {
    val infoDateCol: String = InfoDateColumn
    val infoVersionCol: String = InfoVersionColumn

    (cmd.publishPathOverride, cmd.folderPrefix) match {
      case (None, None) =>
        s"${ds.hdfsPublishPath}/$infoDateCol=${cmd.reportDate}/$infoVersionCol=$reportVersion"
      case (None, Some(folderPrefix)) =>
        s"${ds.hdfsPublishPath}/$folderPrefix/$infoDateCol=${cmd.reportDate}/$infoVersionCol=$reportVersion"
      case (Some(publishPathOverride), _) =>
        publishPathOverride
    }
  }
}<|MERGE_RESOLUTION|>--- conflicted
+++ resolved
@@ -24,17 +24,10 @@
 import za.co.absa.atum.core.Atum
 import za.co.absa.enceladus.common.Constants.{InfoDateColumn, InfoDateColumnString, InfoVersionColumn, ReportDateFormat}
 import za.co.absa.enceladus.common.RecordIdGeneration._
-<<<<<<< HEAD
-import za.co.absa.enceladus.common.config.{JobConfig, PathConfig}
-import za.co.absa.enceladus.common.plugin.menas.MenasPlugin
-import za.co.absa.enceladus.common.{CommonJobExecution, Constants, RecordIdGeneration}
-import za.co.absa.enceladus.conformance.config.{ConformanceConfig, ConformanceConfigInstance}
-=======
 import za.co.absa.enceladus.common.config.{JobConfigParser, PathConfig}
 import za.co.absa.enceladus.common.plugin.menas.MenasPlugin
 import za.co.absa.enceladus.common.{CommonJobExecution, Constants, RecordIdGeneration}
 import za.co.absa.enceladus.conformance.config.{ConformanceConfig, ConformanceParser}
->>>>>>> d5a8f1fc
 import za.co.absa.enceladus.conformance.interpreter.rules.ValidationException
 import za.co.absa.enceladus.conformance.interpreter.{DynamicInterpreter, FeatureSwitches}
 import za.co.absa.enceladus.dao.MenasDAO
@@ -81,13 +74,8 @@
     spark.read.parquet(pathCfg.inputPath)
   }
 
-<<<<<<< HEAD
   protected def conform[T](inputData: DataFrame, preparationResult: PreparationResult)
                        (implicit spark: SparkSession, cmd: ConformanceConfig[T], dao: MenasDAO): DataFrame = {
-=======
-  protected def conform(inputData: DataFrame, preparationResult: PreparationResult)
-                       (implicit spark: SparkSession, cmd: ConformanceConfig, dao: MenasDAO): DataFrame = {
->>>>>>> d5a8f1fc
     val recordIdGenerationStrategy = getRecordIdGenerationStrategyFromConfig(conf)
 
     implicit val featureSwitcher: FeatureSwitches = conformanceReader.readFeatureSwitches()
@@ -118,11 +106,7 @@
                                          preparationResult: PreparationResult,
                                          menasCredentials: MenasCredentials)
                                         (implicit spark: SparkSession,
-<<<<<<< HEAD
                                          cmd: ConformanceConfig[T],
-=======
-                                         cmd: ConformanceConfig,
->>>>>>> d5a8f1fc
                                          fsUtils: FileSystemVersionUtils): Unit = {
     val cmdLineArgs: String = args.mkString(" ")
 
