/*
 * Copyright 2018 ABSA Group Limited
 *
 * Licensed under the Apache License, Version 2.0 (the "License");
 * you may not use this file except in compliance with the License.
 * You may obtain a copy of the License at
 *     http://www.apache.org/licenses/LICENSE-2.0
 *
 * Unless required by applicable law or agreed to in writing, software
 * distributed under the License is distributed on an "AS IS" BASIS,
 * WITHOUT WARRANTIES OR CONDITIONS OF ANY KIND, either express or implied.
 * See the License for the specific language governing permissions and
 * limitations under the License.
 */

package za.co.absa.enceladus.conformance

import java.io.{PrintWriter, StringWriter}

import org.apache.hadoop.conf.Configuration
import org.apache.hadoop.fs.FileSystem
import org.apache.spark.sql.{DataFrame, SparkSession}
import za.co.absa.atum.AtumImplicits._
import za.co.absa.atum.core.Atum
import za.co.absa.enceladus.common.RecordIdGeneration._
import za.co.absa.enceladus.common.config.{CommonConfConstants, JobConfigParser, PathConfig}
import za.co.absa.enceladus.common.plugin.menas.MenasPlugin
import za.co.absa.enceladus.common.{CommonJobExecution, Constants, RecordIdGeneration}
import za.co.absa.enceladus.conformance.config.{ConformanceConfig, ConformanceConfigParser}
import za.co.absa.enceladus.conformance.interpreter.rules.ValidationException
import za.co.absa.enceladus.conformance.interpreter.{DynamicInterpreter, FeatureSwitches}
import za.co.absa.enceladus.dao.MenasDAO
import za.co.absa.enceladus.dao.auth.MenasCredentials
import za.co.absa.enceladus.model.Dataset
import za.co.absa.enceladus.standardization_conformance.config.StandardizationConformanceConfig
import za.co.absa.enceladus.utils.config.{ConfigReader, PathWithFs}
import za.co.absa.enceladus.utils.fs.HadoopFsUtils
import za.co.absa.enceladus.utils.modules.SourcePhase
import za.co.absa.enceladus.common.performance.PerformanceMetricTools
import za.co.absa.enceladus.utils.schema.SchemaUtils

import scala.util.control.NonFatal
import scala.util.{Failure, Success, Try}

trait ConformanceExecution extends CommonJobExecution {
  private val conformanceReader = new ConformancePropertiesProvider
  private val sourceId = SourcePhase.Conformance

  protected def prepareConformance[T](preparationResult: PreparationResult)
                                     (implicit dao: MenasDAO,
                                      cmd: ConformanceConfigParser[T],
                                      spark: SparkSession): Unit = {

    val stdFsUtils = HadoopFsUtils.getOrCreate(preparationResult.pathCfg.standardization.fileSystem)

    val stdDirSize = stdFsUtils.getDirectorySize(preparationResult.pathCfg.standardization.path)
    preparationResult.performance.startMeasurement(stdDirSize)

    // reinitialize Control Framework in case of combined job
    if (cmd.isInstanceOf[StandardizationConformanceConfig]) {
      spark.disableControlMeasuresTracking()
    }

    // Enable Control Framework
    // InputPath is standardizationPath in the combined job
    spark.enableControlMeasuresTracking(Option(s"${preparationResult.pathCfg.standardization.path}/_INFO"), None)
      .setControlMeasuresWorkflow(sourceId.toString)

    // Enable control framework performance optimization for pipeline-like jobs
    Atum.setAllowUnpersistOldDatasets(true)

    // Enable Menas plugin for Control Framework
    MenasPlugin.enableMenas(
      configReader.config,
      cmd.datasetName,
      cmd.datasetVersion,
      cmd.reportDate,
      preparationResult.reportVersion)
  }

  override def getPathConfig[T](cmd: JobConfigParser[T], dataset: Dataset, reportVersion: Int)
                               (implicit hadoopConf: Configuration): PathConfig = {
    val initialConfig = super.getPathConfig(cmd, dataset, reportVersion)
    cmd.asInstanceOf[ConformanceConfig].publishPathOverride match {
      case None => initialConfig
      case Some(providedPublishPath) => initialConfig.copy(publish = PathWithFs.fromPath(providedPublishPath))
    }
  }

  override def validatePaths(pathConfig: PathConfig): Unit = {
    log.info(s"standardization path: ${pathConfig.standardization.path}")
    log.info(s"publish path: ${pathConfig.publish.path}")
    validateInputPath(pathConfig.standardization)
    validateIfOutputPathAlreadyExists(pathConfig.publish)
  }

  protected def readConformanceInputData(pathCfg: PathConfig)(implicit spark: SparkSession): DataFrame = {
    spark.read.parquet(pathCfg.standardization.path)
  }

  protected def conform[T](inputData: DataFrame, preparationResult: PreparationResult)
                          (implicit spark: SparkSession, cmd: ConformanceConfigParser[T], dao: MenasDAO): DataFrame = {
    val recordIdGenerationStrategy = getRecordIdGenerationStrategyFromConfig(configReader.config)

    implicit val featureSwitcher: FeatureSwitches = conformanceReader.readFeatureSwitches()
    implicit val stdFs: FileSystem = preparationResult.pathCfg.standardization.fileSystem

    Try {
      handleControlInfoValidation()
      DynamicInterpreter().interpret(preparationResult.dataset, inputData)
    } match {
      case Failure(e: ValidationException) =>
        spark.setControlMeasurementError(sourceId.toString, e.getMessage, e.techDetails)
        throw e
      case Failure(NonFatal(e)) =>
        val sw = new StringWriter
        e.printStackTrace(new PrintWriter(sw))
        spark.setControlMeasurementError(sourceId.toString, e.getMessage, sw.toString)
        throw e
      case Success(conformedDF) =>
        if (SchemaUtils.fieldExists(Constants.EnceladusRecordId, conformedDF.schema)) {
          conformedDF // no new id regeneration
        } else {
          RecordIdGeneration.addRecordIdColumnByStrategy(conformedDF, Constants.EnceladusRecordId, recordIdGenerationStrategy)
        }
    }
  }

  protected def processConformanceResult[T](args: Array[String],
                                            result: DataFrame,
                                            preparationResult: PreparationResult,
                                            menasCredentials: MenasCredentials)
                                           (implicit spark: SparkSession,
                                            cmd: ConformanceConfigParser[T],
                                            configReader: ConfigReader): Unit = {
    val cmdLineArgs: String = args.mkString(" ")
    val stdFs = preparationResult.pathCfg.standardization.fileSystem
    val publishFs = preparationResult.pathCfg.publish.fileSystem

    PerformanceMetricTools.addJobInfoToAtumMetadata(
      "conform",
      preparationResult.pathCfg.standardization,
      preparationResult.pathCfg.publish.path,
      menasCredentials.username, cmdLineArgs
    )

    val withPartCols = addInfoColumns(result, cmd.reportDate, preparationResult.reportVersion)

    val recordCount: Long = result.lastCheckpointRowCount match {
      case None => withPartCols.count
      case Some(p) => p
    }
    if (recordCount == 0) {
      handleEmptyOutput(SourcePhase.Conformance)
    }

    val minBlockSize = configReader.getLongOption(CommonConfConstants.minPartitionSizeKey)
    val maxBlockSize = configReader.getLongOption(CommonConfConstants.maxPartitionSizeKey)
<<<<<<< HEAD
    val withRepartitioning = repartitionDataFrame(result, minBlockSize, maxBlockSize)
=======
    val withRepartitioning = repartitionDataFrame(withPartCols, minBlockSize, maxBlockSize)
>>>>>>> fbfde4ca

    withRepartitioning.write.parquet(preparationResult.pathCfg.publish.path)

    val publishDirSize = HadoopFsUtils.getOrCreate(publishFs).getDirectorySize(preparationResult.pathCfg.publish.path)
    preparationResult.performance.finishMeasurement(publishDirSize, recordCount)
    PerformanceMetricTools.addPerformanceMetricsToAtumMetadata(
      spark,
      "conform",
      preparationResult.pathCfg.standardization,
      preparationResult.pathCfg.publish,
      menasCredentials.username, cmdLineArgs
    )

    withRepartitioning.writeInfoFile(preparationResult.pathCfg.publish.path)(publishFs)
    writePerformanceMetrics(preparationResult.performance, cmd)

    if (conformanceReader.isAutocleanStdFolderEnabled()) {
      HadoopFsUtils.getOrCreate(stdFs).deleteDirectoryRecursively(preparationResult.pathCfg.standardization.path)
    }
    log.info(s"$sourceId finished successfully")
  }
}<|MERGE_RESOLUTION|>--- conflicted
+++ resolved
@@ -156,11 +156,7 @@
 
     val minBlockSize = configReader.getLongOption(CommonConfConstants.minPartitionSizeKey)
     val maxBlockSize = configReader.getLongOption(CommonConfConstants.maxPartitionSizeKey)
-<<<<<<< HEAD
-    val withRepartitioning = repartitionDataFrame(result, minBlockSize, maxBlockSize)
-=======
     val withRepartitioning = repartitionDataFrame(withPartCols, minBlockSize, maxBlockSize)
->>>>>>> fbfde4ca
 
     withRepartitioning.write.parquet(preparationResult.pathCfg.publish.path)
 
