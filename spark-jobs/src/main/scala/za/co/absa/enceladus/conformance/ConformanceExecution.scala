--- conflicted
+++ resolved
@@ -59,12 +59,6 @@
     val stdDirSize = stdFsUtils.getDirectorySize(preparationResult.pathCfg.standardization.path)
     preparationResult.performance.startMeasurement(stdDirSize)
 
-<<<<<<< HEAD
-=======
-    log.info(s"standardization path: ${preparationResult.pathCfg.standardization.path}")
-    log.info(s"publish path: ${preparationResult.pathCfg.publish.path}")
-
->>>>>>> 34aefbbb
     // Enable Control Framework
     import za.co.absa.atum.AtumImplicits.SparkSessionWrapper
 
@@ -98,17 +92,11 @@
     }
   }
 
-<<<<<<< HEAD
   override def validatePaths(fsUtils: FileSystemVersionUtils, pathConfig: PathConfig): Unit = {
     log.info(s"standardization path: ${pathConfig.standardizationPath}")
     log.info(s"publish path: ${pathConfig.publishPath}")
     validateInputPath(fsUtils, pathConfig.standardizationPath)
     validateIfOutputPathAlreadyExists(fsUtils, pathConfig.publishPath)
-=======
-  override def validateOutputPath(pathConfig: PathConfig): Unit = {
-    // Conformance output is validated in the publish FS
-    validateIfPathAlreadyExists(pathConfig.publish)
->>>>>>> 34aefbbb
   }
 
   protected def readConformanceInputData(pathCfg: PathConfig)(implicit spark: SparkSession): DataFrame = {
