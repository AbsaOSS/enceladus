/*
 * Copyright 2018 ABSA Group Limited
 *
 * Licensed under the Apache License, Version 2.0 (the "License");
 * you may not use this file except in compliance with the License.
 * You may obtain a copy of the License at
 *     http://www.apache.org/licenses/LICENSE-2.0
 *
 * Unless required by applicable law or agreed to in writing, software
 * distributed under the License is distributed on an "AS IS" BASIS,
 * WITHOUT WARRANTIES OR CONDITIONS OF ANY KIND, either express or implied.
 * See the License for the specific language governing permissions and
 * limitations under the License.
 */

package za.co.absa.enceladus.conformance

import java.io.{PrintWriter, StringWriter}

import org.apache.spark.sql.functions.{lit, to_date}
import org.apache.spark.sql.{DataFrame, SparkSession}
import za.co.absa.atum.AtumImplicits
import za.co.absa.atum.AtumImplicits._
import za.co.absa.atum.core.Atum
import za.co.absa.enceladus.common.Constants.{InfoDateColumn, InfoDateColumnString, InfoVersionColumn, ReportDateFormat}
import za.co.absa.enceladus.common.RecordIdGeneration._
import za.co.absa.enceladus.common.config.{JobConfigParser, PathConfig}
import za.co.absa.enceladus.common.plugin.menas.MenasPlugin
import za.co.absa.enceladus.common.{CommonJobExecution, Constants, RecordIdGeneration}
import za.co.absa.enceladus.conformance.config.{ConformanceConfig, ConformanceParser}
import za.co.absa.enceladus.conformance.interpreter.rules.ValidationException
import za.co.absa.enceladus.conformance.interpreter.{DynamicInterpreter, FeatureSwitches}
import za.co.absa.enceladus.dao.MenasDAO
import za.co.absa.enceladus.dao.auth.MenasCredentials
import za.co.absa.enceladus.model.Dataset
import za.co.absa.enceladus.utils.fs.FileSystemVersionUtils
import za.co.absa.enceladus.utils.implicits.DataFrameImplicits.DataFrameEnhancements
import za.co.absa.enceladus.utils.modules.SourcePhase
import za.co.absa.enceladus.utils.performance.PerformanceMetricTools
import za.co.absa.enceladus.utils.schema.SchemaUtils

import scala.util.control.NonFatal
import scala.util.{Failure, Success, Try}

trait ConformanceExecution extends CommonJobExecution {
<<<<<<< HEAD
  private val propertiesProvider = new PropertiesProvider
=======
  private val conformanceReader = new ConformancePropertiesProvider
>>>>>>> f925efe1
  private val sourceId = SourcePhase.Conformance

  protected def prepareConformance[T](preparationResult: PreparationResult)
                                     (implicit dao: MenasDAO,
                                      cmd: ConformanceParser[T],
                                      fsUtils: FileSystemVersionUtils,
                                      spark: SparkSession
                                     ): Unit = {
    // Enable Control Framework
    import za.co.absa.atum.AtumImplicits.SparkSessionWrapper

    val inputPath = preparationResult.pathCfg.standardizationPath.getOrElse(preparationResult.pathCfg.inputPath)
    spark.enableControlMeasuresTracking(s"$inputPath/_INFO")
      .setControlMeasuresWorkflow(sourceId.toString)

    // Enable control framework performance optimization for pipeline-like jobs
    Atum.setAllowUnpersistOldDatasets(true)

    // Enable Menas plugin for Control Framework
    MenasPlugin.enableMenas(
      conf,
      cmd.datasetName,
      cmd.datasetVersion,
      cmd.reportDate,
      preparationResult.reportVersion)
  }

  protected def readConformanceInputData(pathCfg: PathConfig)(implicit spark: SparkSession): DataFrame = {
    spark.read.parquet(pathCfg.inputPath)
  }

  protected def conform[T](inputData: DataFrame, preparationResult: PreparationResult)
                       (implicit spark: SparkSession, cmd: ConformanceParser[T], dao: MenasDAO): DataFrame = {
    val recordIdGenerationStrategy = getRecordIdGenerationStrategyFromConfig(conf)

    implicit val featureSwitcher: FeatureSwitches = propertiesProvider.readFeatureSwitches()

    Try {
      handleControlInfoValidation()
      DynamicInterpreter.interpret(preparationResult.dataset, inputData)
    } match {
      case Failure(e: ValidationException) =>
        AtumImplicits.SparkSessionWrapper(spark).setControlMeasurementError(sourceId.toString, e.getMessage, e.techDetails)
        throw e
      case Failure(NonFatal(e)) =>
        val sw = new StringWriter
        e.printStackTrace(new PrintWriter(sw))
        AtumImplicits.SparkSessionWrapper(spark).setControlMeasurementError(sourceId.toString, e.getMessage, sw.toString)
        throw e
      case Success(conformedDF) =>
        if (SchemaUtils.fieldExists(Constants.EnceladusRecordId, conformedDF.schema)) {
          conformedDF // no new id regeneration
        } else {
          RecordIdGeneration.addRecordIdColumnByStrategy(conformedDF, Constants.EnceladusRecordId, recordIdGenerationStrategy)
        }
    }
  }

  protected def processConformanceResult[T](args: Array[String],
                                         result: DataFrame,
                                         preparationResult: PreparationResult,
                                         menasCredentials: MenasCredentials)
                                        (implicit spark: SparkSession,
                                         cmd: ConformanceParser[T],
                                         fsUtils: FileSystemVersionUtils): Unit = {
    val cmdLineArgs: String = args.mkString(" ")

    val standardizationPath = preparationResult.pathCfg.standardizationPath.getOrElse(preparationResult.pathCfg.inputPath)
    PerformanceMetricTools.addJobInfoToAtumMetadata(
      "conform",
      standardizationPath,
      preparationResult.pathCfg.outputPath,
      menasCredentials.username, cmdLineArgs
    )

    val withPartCols = result
      .withColumnIfDoesNotExist(InfoDateColumn, to_date(lit(cmd.reportDate), ReportDateFormat))
      .withColumnIfDoesNotExist(InfoDateColumnString, lit(cmd.reportDate))
      .withColumnIfDoesNotExist(InfoVersionColumn, lit(preparationResult.reportVersion))

    val recordCount = result.lastCheckpointRowCount match {
      case None => withPartCols.count
      case Some(p) => p
    }
    if (recordCount == 0) {
      handleEmptyOutput(SourcePhase.Conformance)
    }

    // ensure the whole path but version exists
    fsUtils.createAllButLastSubDir(preparationResult.pathCfg.outputPath)

    withPartCols.write.parquet(preparationResult.pathCfg.outputPath)

    val publishDirSize = fsUtils.getDirectorySize(preparationResult.pathCfg.outputPath)
    preparationResult.performance.finishMeasurement(publishDirSize, recordCount)
    PerformanceMetricTools.addPerformanceMetricsToAtumMetadata(
      spark,
      "conform",
      standardizationPath,
      preparationResult.pathCfg.outputPath,
      menasCredentials.username, cmdLineArgs
    )

    withPartCols.writeInfoFile(preparationResult.pathCfg.outputPath)
    writePerformanceMetrics(preparationResult.performance, cmd)

    if (propertiesProvider.isAutocleanStdFolderEnabled()) {
      fsUtils.deleteDirectoryRecursively(standardizationPath)
    }
    log.info(s"$sourceId finished successfully")
  }

  override protected def getPathCfg[T](cmd: JobConfigParser[T], conformance: Dataset, reportVersion: Int): PathConfig = {
    val confCmd = cmd.asInstanceOf[ConformanceParser[T]]
    PathConfig(
      outputPath = buildPublishPath(confCmd, conformance, reportVersion),
      inputPath = getStandardizationPath(cmd, reportVersion)
    )
  }

  def buildPublishPath[T](cmd: ConformanceParser[T],
                          ds: Dataset,
                          reportVersion: Int): String = {
    val infoDateCol: String = InfoDateColumn
    val infoVersionCol: String = InfoVersionColumn

    (cmd.publishPathOverride, cmd.folderPrefix) match {
      case (None, None) =>
        s"${ds.hdfsPublishPath}/$infoDateCol=${cmd.reportDate}/$infoVersionCol=$reportVersion"
      case (None, Some(folderPrefix)) =>
        s"${ds.hdfsPublishPath}/$folderPrefix/$infoDateCol=${cmd.reportDate}/$infoVersionCol=$reportVersion"
      case (Some(publishPathOverride), _) =>
        publishPathOverride
    }
  }
}<|MERGE_RESOLUTION|>--- conflicted
+++ resolved
@@ -43,11 +43,7 @@
 import scala.util.{Failure, Success, Try}
 
 trait ConformanceExecution extends CommonJobExecution {
-<<<<<<< HEAD
-  private val propertiesProvider = new PropertiesProvider
-=======
   private val conformanceReader = new ConformancePropertiesProvider
->>>>>>> f925efe1
   private val sourceId = SourcePhase.Conformance
 
   protected def prepareConformance[T](preparationResult: PreparationResult)
@@ -59,8 +55,7 @@
     // Enable Control Framework
     import za.co.absa.atum.AtumImplicits.SparkSessionWrapper
 
-    val inputPath = preparationResult.pathCfg.standardizationPath.getOrElse(preparationResult.pathCfg.inputPath)
-    spark.enableControlMeasuresTracking(s"$inputPath/_INFO")
+    spark.enableControlMeasuresTracking(s"${preparationResult.pathCfg.inputPath}/_INFO")
       .setControlMeasuresWorkflow(sourceId.toString)
 
     // Enable control framework performance optimization for pipeline-like jobs
@@ -79,11 +74,11 @@
     spark.read.parquet(pathCfg.inputPath)
   }
 
-  protected def conform[T](inputData: DataFrame, preparationResult: PreparationResult)
-                       (implicit spark: SparkSession, cmd: ConformanceParser[T], dao: MenasDAO): DataFrame = {
+  protected def conform(inputData: DataFrame, preparationResult: PreparationResult)
+                       (implicit spark: SparkSession, cmd: ConformanceConfig, dao: MenasDAO): DataFrame = {
     val recordIdGenerationStrategy = getRecordIdGenerationStrategyFromConfig(conf)
 
-    implicit val featureSwitcher: FeatureSwitches = propertiesProvider.readFeatureSwitches()
+    implicit val featureSwitcher: FeatureSwitches = conformanceReader.readFeatureSwitches()
 
     Try {
       handleControlInfoValidation()
@@ -106,19 +101,18 @@
     }
   }
 
-  protected def processConformanceResult[T](args: Array[String],
+  protected def processConformanceResult(args: Array[String],
                                          result: DataFrame,
                                          preparationResult: PreparationResult,
                                          menasCredentials: MenasCredentials)
                                         (implicit spark: SparkSession,
-                                         cmd: ConformanceParser[T],
+                                         cmd: ConformanceConfig,
                                          fsUtils: FileSystemVersionUtils): Unit = {
     val cmdLineArgs: String = args.mkString(" ")
 
-    val standardizationPath = preparationResult.pathCfg.standardizationPath.getOrElse(preparationResult.pathCfg.inputPath)
     PerformanceMetricTools.addJobInfoToAtumMetadata(
       "conform",
-      standardizationPath,
+      preparationResult.pathCfg.inputPath,
       preparationResult.pathCfg.outputPath,
       menasCredentials.username, cmdLineArgs
     )
@@ -146,7 +140,7 @@
     PerformanceMetricTools.addPerformanceMetricsToAtumMetadata(
       spark,
       "conform",
-      standardizationPath,
+      preparationResult.pathCfg.inputPath,
       preparationResult.pathCfg.outputPath,
       menasCredentials.username, cmdLineArgs
     )
@@ -154,8 +148,8 @@
     withPartCols.writeInfoFile(preparationResult.pathCfg.outputPath)
     writePerformanceMetrics(preparationResult.performance, cmd)
 
-    if (propertiesProvider.isAutocleanStdFolderEnabled()) {
-      fsUtils.deleteDirectoryRecursively(standardizationPath)
+    if (conformanceReader.isAutocleanStdFolderEnabled()) {
+      fsUtils.deleteDirectoryRecursively(preparationResult.pathCfg.inputPath)
     }
     log.info(s"$sourceId finished successfully")
   }
