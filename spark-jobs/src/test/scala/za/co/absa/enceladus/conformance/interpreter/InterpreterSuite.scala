--- conflicted
+++ resolved
@@ -20,12 +20,7 @@
 import org.mockito.Mockito.{mock, when => mockWhen}
 import org.scalatest.{BeforeAndAfterAll, FunSuite}
 import za.co.absa.atum.model.ControlMeasure
-<<<<<<< HEAD
-import za.co.absa.enceladus.common.JobCmdConfig
-import za.co.absa.enceladus.conformance.{ConformanceCmdConfig, ConformanceConfig}
-=======
 import za.co.absa.enceladus.conformance.config.ConformanceConfigInstance
->>>>>>> 01fff21c
 import za.co.absa.enceladus.conformance.datasource.DataSource
 import za.co.absa.enceladus.dao.MenasDAO
 import za.co.absa.enceladus.conformance.samples._
@@ -54,11 +49,7 @@
     spark.sessionState.conf.setConfString("co.za.absa.enceladus.confTest", "hello :)")
 
     implicit val dao: MenasDAO = mock(classOf[MenasDAO])
-<<<<<<< HEAD
-    implicit val progArgs: ConformanceCmdConfig = ConformanceCmdConfig(
-=======
     implicit val progArgs: ConformanceConfigInstance = ConformanceConfigInstance(
->>>>>>> 01fff21c
       experimentalMappingRule = Option(useExperimentalMappingRule),reportDate = "2017-11-01")
     val enableCF = true
     val isCatalystWorkaroundEnabled = true
@@ -114,11 +105,7 @@
     spark.enableControlMeasuresTracking("src/test/testData/_tradeData/2017/11/01/_INFO", "src/test/testData/_tradeOutput/_INFO")
 
     implicit val dao: MenasDAO = mock(classOf[MenasDAO])
-<<<<<<< HEAD
-    implicit val progArgs: ConformanceCmdConfig = ConformanceCmdConfig(
-=======
     implicit val progArgs: ConformanceConfigInstance = ConformanceConfigInstance(
->>>>>>> 01fff21c
       experimentalMappingRule = Option(useExperimentalMappingRule),
       reportDate = "2017-11-01")
     val enableCF = true
