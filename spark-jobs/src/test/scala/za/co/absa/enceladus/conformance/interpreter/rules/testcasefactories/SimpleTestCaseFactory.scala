/*
 * Copyright 2018 ABSA Group Limited
 *
 * Licensed under the Apache License, Version 2.0 (the "License");
 * you may not use this file except in compliance with the License.
 * You may obtain a copy of the License at
 *     http://www.apache.org/licenses/LICENSE-2.0
 *
 * Unless required by applicable law or agreed to in writing, software
 * distributed under the License is distributed on an "AS IS" BASIS,
 * WITHOUT WARRANTIES OR CONDITIONS OF ANY KIND, either express or implied.
 * See the License for the specific language governing permissions and
 * limitations under the License.
 */

package za.co.absa.enceladus.conformance.interpreter.rules.testcasefactories

import org.apache.hadoop.fs.{FileSystem, Path}
import org.apache.spark.sql.types._
import org.apache.spark.sql.{DataFrame, SaveMode, SparkSession}
import org.mockito.Mockito.{mock, when => mockWhen}
<<<<<<< HEAD
import za.co.absa.enceladus.common.JobCmdConfig
import za.co.absa.enceladus.conformance.ConformanceCmdConfig
=======
import za.co.absa.enceladus.conformance.config.ConformanceConfigInstance
>>>>>>> 01fff21c
import za.co.absa.enceladus.conformance.interpreter.{Always, FeatureSwitches, Never}
import za.co.absa.enceladus.dao.MenasDAO
import za.co.absa.enceladus.model.conformanceRule.{ConformanceRule, MappingConformanceRule}
import za.co.absa.enceladus.model.test.factories.{DatasetFactory, MappingTableFactory}
import za.co.absa.enceladus.model.{Dataset, DefaultValue, MappingTable}
import za.co.absa.enceladus.utils.fs.FileSystemVersionUtils


object SimpleTestCaseFactory {
  private val reportDate = "2017-11-01"
  private val testCaseName = "SimpleTestCase"
  private val emptyMappingTableName = "empty_mapping_table"
  private val nonExistentMappingTableName = "non_existent_mapping_table"
  private val simpleMappingTableName = "simple_mapping_table"
  private val simpleMappingTableWithDefaultName = "simple_mapping_table_def"

  // These are conformance rules available for this example.
  // Currently, only 4 mapping rules are available.
  // * A mapping rule that points to an empty directory.
  // * A mapping rule that points to a path that does not exists.
  // * A simple mapping rule (1 -> a, 2 -> b)
  // * A simple mapping rule with a default value (1 -> a, 2 -> b, * -> z)
  // But the intent is to extend available conformance rules.
  val emptyTableMappingRule: MappingConformanceRule = DatasetFactory.getDummyMappingRule(
    outputColumn = "conformedIntNum",
    controlCheckpoint = false,
    mappingTable = emptyMappingTableName,
    attributeMappings = Map[String, String](),
    targetAttribute = "targetNum")

  val nonExistentTableMappingRule: MappingConformanceRule = DatasetFactory.getDummyMappingRule(
    outputColumn = "conformedIntNum",
    controlCheckpoint = false,
    mappingTable = nonExistentMappingTableName,
    attributeMappings = Map[String, String](),
    targetAttribute = "targetNum")

  val simpleMappingRule: MappingConformanceRule = DatasetFactory.getDummyMappingRule(
    outputColumn = "conformedIntNum",
    controlCheckpoint = false,
    mappingTable = simpleMappingTableName,
    attributeMappings = Map[String, String]("key" -> "int_num"),
    targetAttribute = "val")

  val simpleMappingRuleWithDefaultValue: MappingConformanceRule = DatasetFactory.getDummyMappingRule(
    outputColumn = "conformedIntNum",
    controlCheckpoint = false,
    mappingTable = simpleMappingTableWithDefaultName,
    attributeMappings = Map[String, String]("key" -> "int_num"),
    targetAttribute = "val")

  private val emptyMT = MappingTableFactory.getDummyMappingTable(name = emptyMappingTableName,
    hdfsPath = "src/test/testData/emptyMT")

  private val nonExistentMT = MappingTableFactory.getDummyMappingTable(name = nonExistentMappingTableName,
    hdfsPath = "src/test/testData/nonExistentMT")

  private val simpleMT = MappingTableFactory.getDummyMappingTable(name = simpleMappingTableName,
    schemaName = simpleMappingTableName,
    hdfsPath = "simpleMT")

  private val simpleDefaultMT = MappingTableFactory.getDummyMappingTable(name = simpleMappingTableWithDefaultName,
    schemaName = simpleMappingTableWithDefaultName,
    hdfsPath = "simpleMT",
    defaultMappingValue = List(DefaultValue("*", "\"z\"")))

  private val simpleMappingTableSchema = StructType(
    Array(
      StructField("key", IntegerType),
      StructField("val", StringType)
    ))

  private val testCaseDataset = DatasetFactory.getDummyDataset(name = testCaseName,
    schemaName = testCaseName,
    conformance = Nil)

  private val testCaseSchema = StructType(
    Array(
      StructField("id", LongType),
      StructField("int_num", IntegerType),
      StructField("long_num", LongType),
      StructField("str_val", StringType)
    ))

  private val testCaseDataJson: Seq[String] = Seq(
    """{ "id": 1, "int_num": 1, "long_num": 1, "str_val": "1" }""",
    """{ "id": 2, "int_num": 2, "long_num": 2, "str_val": "10" }""",
    """{ "id": 3, "int_num": 2, "long_num": 3, "str_val": "100" }""",
    """{ "id": 4, "int_num": 3, "long_num": 2, "str_val": "1000" }""",
    """{ "id": 5, "int_num": 3, "long_num": 3, "str_val": "10000" }"""
  )
}

/**
  * This class contains a factory for creating simple dataset definitions and data to be conformed.
  *
  * Users of this factory can specify which conformance rules to include to the dataset definition to be created.
  */
class SimpleTestCaseFactory(implicit spark: SparkSession) {

  import SimpleTestCaseFactory._
  import spark.implicits._

  private val fs = FileSystem.get(spark.sparkContext.hadoopConfiguration)
  private val fsUtils = new FileSystemVersionUtils(spark.sparkContext.hadoopConfiguration)
  private val tempDir = fsUtils.getLocalTemporaryDirectory("test_case_factory")

  /**
    * This method returns all objects necessary to run a dynamic conformance job.
    * You can customize conformance features used and a list of conformance rules to apply.
    *
    * @param experimentalMappingRule       If true, the experimental mapping rule will be used.
    * @param conformanceRules              Zero or more conformance rules to be applied as the part of conformance.
    * @param enableMappingRuleBroadcasting Specify if the broadcasting strategy will be used for the mapping rule.
    * @return A dataframe, a dataset, a Menas DAO, a Cmd Config and feature switches prepared to run conformance interpreter
    */
  def getTestCase(experimentalMappingRule: Boolean,
                  enableMappingRuleBroadcasting: Boolean,
<<<<<<< HEAD
                  conformanceRules: ConformanceRule*): (DataFrame, Dataset, MenasDAO, ConformanceCmdConfig, FeatureSwitches) = {
    val inputDf = spark.read.schema(testCaseSchema).json(testCaseDataJson.toDS)
    val dataset = getDataSetWithConformanceRules(testCaseDataset, conformanceRules: _*)
    val cmdConfig = ConformanceCmdConfig(reportDate = reportDate)
=======
                  conformanceRules: ConformanceRule*): (DataFrame, Dataset, MenasDAO, ConformanceConfigInstance, FeatureSwitches) = {
    val inputDf = spark.read.schema(testCaseSchema).json(testCaseDataJson.toDS)
    val dataset = getDataSetWithConformanceRules(testCaseDataset, conformanceRules: _*)
    val cmdConfig = ConformanceConfigInstance(reportDate = reportDate)
>>>>>>> 01fff21c

    val dao = mock(classOf[MenasDAO])
    mockWhen(dao.getDataset(testCaseName, 1)) thenReturn testCaseDataset
    mockWhen(dao.getMappingTable(emptyMappingTableName, 1)) thenReturn fixPathsInMappingTable(emptyMT)
    mockWhen(dao.getMappingTable(nonExistentMappingTableName, 1)) thenReturn fixPathsInMappingTable(nonExistentMT)
    mockWhen(dao.getMappingTable(simpleMappingTableName, 1)) thenReturn fixPathsInMappingTable(simpleMT)
    mockWhen(dao.getMappingTable(simpleMappingTableWithDefaultName, 1)) thenReturn fixPathsInMappingTable(simpleDefaultMT)
    mockWhen(dao.getSchema(simpleMappingTableName, 1)) thenReturn simpleMappingTableSchema

    val featureSwitches: FeatureSwitches = FeatureSwitches()
      .setExperimentalMappingRuleEnabled(experimentalMappingRule)
      .setCatalystWorkaroundEnabled(true)
      .setControlFrameworkEnabled(false)
      .setBroadcastStrategyMode(if (enableMappingRuleBroadcasting) Always else Never)

    (inputDf, dataset, dao, cmdConfig, featureSwitches)
  }

  /**
    * This method should be invoked before all tests in a test suite so that mapping tables are created.
    */
  def createMappingTables(): Unit = {
    createEmptyMappingTable()
    createSimpleMappingTable()
  }

  /**
    * This method should be invoked after all tests in a test suite so that mapping tables are deleted.
    */
  def deleteMappingTables(): Unit = {
    fsUtils.deleteDirectoryRecursively(tempDir)
  }

  private def createEmptyMappingTable(): Unit =
    fs.mkdirs(new Path(s"$tempDir/${emptyMT.hdfsPath}/reportDate=$reportDate"))

  private def createSimpleMappingTable(): Unit = {
    val pathName = s"$tempDir/${simpleMT.hdfsPath}/reportDate=$reportDate"
    fs.mkdirs(new Path(pathName))
    val simpleMappingTableDf = List(1 -> "a", 2 -> "b").toDF("key", "val")
    createTempMappingTable(pathName, simpleMappingTableDf)
  }

  /**
    * Arranges conformance rules according to the order they are provided in the argument list.
    * Updates the 'Order' field.
    *
    * @param dataset          An original dataset definition
    * @param conformanceRules A list of conformance rules to be used for the dataset
    * @return A dataset with conformance rules ordered according to the argument list.
    */
  private def getDataSetWithConformanceRules(dataset: Dataset, conformanceRules: ConformanceRule*): Dataset = {
    val updatedRules = conformanceRules
      .zipWithIndex
      .map { case (rule, idx) => rule.withUpdatedOrder(idx) }
      .toList
    dataset.copy(conformance = updatedRules)
  }

  private def createTempMappingTable(path: String, mappingTableDf: DataFrame): Unit = {
    mappingTableDf
      .write
      .mode(SaveMode.Overwrite)
      .parquet(path)
  }

  private def fixPathsInMappingTable(mt: MappingTable): MappingTable = {
    val newPath = s"$tempDir/${mt.hdfsPath}"
    mt.copy(hdfsPath = newPath)
  }
}<|MERGE_RESOLUTION|>--- conflicted
+++ resolved
@@ -19,12 +19,7 @@
 import org.apache.spark.sql.types._
 import org.apache.spark.sql.{DataFrame, SaveMode, SparkSession}
 import org.mockito.Mockito.{mock, when => mockWhen}
-<<<<<<< HEAD
-import za.co.absa.enceladus.common.JobCmdConfig
-import za.co.absa.enceladus.conformance.ConformanceCmdConfig
-=======
 import za.co.absa.enceladus.conformance.config.ConformanceConfigInstance
->>>>>>> 01fff21c
 import za.co.absa.enceladus.conformance.interpreter.{Always, FeatureSwitches, Never}
 import za.co.absa.enceladus.dao.MenasDAO
 import za.co.absa.enceladus.model.conformanceRule.{ConformanceRule, MappingConformanceRule}
@@ -143,17 +138,10 @@
     */
   def getTestCase(experimentalMappingRule: Boolean,
                   enableMappingRuleBroadcasting: Boolean,
-<<<<<<< HEAD
-                  conformanceRules: ConformanceRule*): (DataFrame, Dataset, MenasDAO, ConformanceCmdConfig, FeatureSwitches) = {
-    val inputDf = spark.read.schema(testCaseSchema).json(testCaseDataJson.toDS)
-    val dataset = getDataSetWithConformanceRules(testCaseDataset, conformanceRules: _*)
-    val cmdConfig = ConformanceCmdConfig(reportDate = reportDate)
-=======
                   conformanceRules: ConformanceRule*): (DataFrame, Dataset, MenasDAO, ConformanceConfigInstance, FeatureSwitches) = {
     val inputDf = spark.read.schema(testCaseSchema).json(testCaseDataJson.toDS)
     val dataset = getDataSetWithConformanceRules(testCaseDataset, conformanceRules: _*)
     val cmdConfig = ConformanceConfigInstance(reportDate = reportDate)
->>>>>>> 01fff21c
 
     val dao = mock(classOf[MenasDAO])
     mockWhen(dao.getDataset(testCaseName, 1)) thenReturn testCaseDataset
