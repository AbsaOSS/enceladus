--- conflicted
+++ resolved
@@ -42,7 +42,6 @@
     "CommonExecution" should s"fail on invalid properties ($caseName)" in {
       implicit val dao: MenasDAO = mock[MenasDAO]
       implicit val cmd: StandardizationConfig = StandardizationConfig(datasetName = "DatasetA")
-<<<<<<< HEAD
       implicit val fsUtils: FileSystemVersionUtils = new FileSystemVersionUtils(spark.sparkContext.hadoopConfiguration)
 
       val dataset = Dataset("DatasetA", 1, None, "", "", "SchemaA", 1, conformance = Nil,
@@ -50,20 +49,6 @@
       Mockito.when(dao.getDataset("DatasetA", 1, validateProperties = true)).thenReturn(dataset)
 
       val commonJob = new CommonJobExecutionTest
-=======
-
-      val dataset = Dataset("DatasetA", 1, None, "", "", "SchemaA", 1, conformance = Nil,
-        properties = Some(Map("prop1" -> "value1")), propertiesValidation = mockedPropertiesValidation) // (not) validated props
-      Mockito.when(dao.getDataset("DatasetA", 1, true)).thenReturn(dataset)
-      doNothing.when(dao).authenticate()
-
-      val commonJob = new CommonJobExecution {
-        def testRun: PreparationResult = {
-          prepareJob()(dao, cmd, spark)
-        }
-        override protected def validatePaths(pathConfig: PathConfig): Unit = {}
-      }
->>>>>>> 50c384c4
 
       val exceptionMessage = intercept[IllegalStateException](commonJob.testRun).getMessage
       expectedMessageSubstrings.foreach { subMsg =>
