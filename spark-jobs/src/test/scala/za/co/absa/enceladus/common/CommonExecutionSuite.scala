/*
 * Copyright 2018 ABSA Group Limited
 *
 * Licensed under the Apache License, Version 2.0 (the "License");
 * you may not use this file except in compliance with the License.
 * You may obtain a copy of the License at
 *     http://www.apache.org/licenses/LICENSE-2.0
 *
 * Unless required by applicable law or agreed to in writing, software
 * distributed under the License is distributed on an "AS IS" BASIS,
 * WITHOUT WARRANTIES OR CONDITIONS OF ANY KIND, either express or implied.
 * See the License for the specific language governing permissions and
 * limitations under the License.
 */

package za.co.absa.enceladus.common

<<<<<<< HEAD
import org.apache.spark.SparkConf
import org.apache.spark.sql.types.{StringType, StructType}
import org.apache.spark.sql.{DataFrame, SparkSession}
=======
import org.apache.spark.sql.types.{StringType, StructType}
>>>>>>> 0c9bf731
import org.mockito.Mockito
import org.mockito.scalatest.MockitoSugar
import org.scalatest.flatspec.AnyFlatSpec
import org.scalatest.matchers.should.Matchers
import za.co.absa.enceladus.common.config.PathConfig
import za.co.absa.enceladus.dao.MenasDAO
import za.co.absa.enceladus.model.{Dataset, Validation}
import za.co.absa.enceladus.standardization.config.StandardizationConfig
import za.co.absa.enceladus.utils.testUtils.TZNormalizedSparkTestBase
import za.co.absa.enceladus.utils.validation.ValidationLevel
import za.co.absa.spark.partition.sizing.DataFramePartitioner.DataFrameFunctions

class CommonExecutionSuite extends AnyFlatSpec with Matchers with TZNormalizedSparkTestBase with MockitoSugar {

  private class CommonJobExecutionTest extends CommonJobExecution {
    def testRun(implicit dao: MenasDAO, cmd: StandardizationConfig): PreparationResult = {
      prepareJob()
    }

    override protected def validatePaths(pathConfig: PathConfig): Unit = {}

    override def repartitionDataFrame(df: DataFrame, minBlockSize: Option[Long], maxBlockSize: Option[Long])
                                     (implicit spark: SparkSession): DataFrame =
      super.repartitionDataFrame(df, minBlockSize, maxBlockSize)
  }

  Seq(
    ("failed validation", Some(Validation(Map("propX" -> List("Mandatory propX is missing")))), Seq("Dataset validation failed", "Mandatory propX is missing")),
    ("missing validation", None, Seq("Dataset validation was not retrieved correctly"))
  ).foreach { case (caseName, mockedPropertiesValidation, expectedMessageSubstrings) =>

    "CommonExecution" should s"fail on invalid properties ($caseName)" in {
      implicit val dao: MenasDAO = mock[MenasDAO]
      implicit val cmd: StandardizationConfig = StandardizationConfig(datasetName = "DatasetA")

      val dataset = Dataset("DatasetA", 1, None, "", "", "SchemaA", 1, conformance = Nil,
        properties = Some(Map("prop1" -> "value1")), propertiesValidation = mockedPropertiesValidation) // (not) validated props
      Mockito.when(dao.getDataset("DatasetA", 1, ValidationLevel.ForRun)).thenReturn(dataset)
      doNothing.when(dao).authenticate()

      val commonJob = new CommonJobExecutionTest

      val exceptionMessage = intercept[IllegalStateException](commonJob.testRun).getMessage
      expectedMessageSubstrings.foreach { subMsg =>
        exceptionMessage should include(subMsg)
      }
    }
  }

  "repartitionDataFrame" should "pass on empty data" in {
    val schema = new StructType()
      .add("not_important", StringType, nullable = true)
    // reading the data from empty directory to get 0 partitions, even creating a DatFrame from an empty sequence gives 1 partition
    val df = spark.read.schema(schema).parquet("src/test/resources/data/empty")
    df.rdd.getNumPartitions shouldBe 0 // ensure there are 0 partitions for the test
    val commonJob = new CommonJobExecutionTest
<<<<<<< HEAD
    val result = commonJob.repartitionDataFrame(df, Option(1), Option(2))
=======
    val result = df.repartitionByPlanSize(Option(1), Option(2))
>>>>>>> 0c9bf731
    result shouldBe df
  }

}<|MERGE_RESOLUTION|>--- conflicted
+++ resolved
@@ -15,13 +15,7 @@
 
 package za.co.absa.enceladus.common
 
-<<<<<<< HEAD
-import org.apache.spark.SparkConf
 import org.apache.spark.sql.types.{StringType, StructType}
-import org.apache.spark.sql.{DataFrame, SparkSession}
-=======
-import org.apache.spark.sql.types.{StringType, StructType}
->>>>>>> 0c9bf731
 import org.mockito.Mockito
 import org.mockito.scalatest.MockitoSugar
 import org.scalatest.flatspec.AnyFlatSpec
@@ -40,12 +34,7 @@
     def testRun(implicit dao: MenasDAO, cmd: StandardizationConfig): PreparationResult = {
       prepareJob()
     }
-
     override protected def validatePaths(pathConfig: PathConfig): Unit = {}
-
-    override def repartitionDataFrame(df: DataFrame, minBlockSize: Option[Long], maxBlockSize: Option[Long])
-                                     (implicit spark: SparkSession): DataFrame =
-      super.repartitionDataFrame(df, minBlockSize, maxBlockSize)
   }
 
   Seq(
@@ -78,11 +67,7 @@
     val df = spark.read.schema(schema).parquet("src/test/resources/data/empty")
     df.rdd.getNumPartitions shouldBe 0 // ensure there are 0 partitions for the test
     val commonJob = new CommonJobExecutionTest
-<<<<<<< HEAD
-    val result = commonJob.repartitionDataFrame(df, Option(1), Option(2))
-=======
     val result = df.repartitionByPlanSize(Option(1), Option(2))
->>>>>>> 0c9bf731
     result shouldBe df
   }
 
