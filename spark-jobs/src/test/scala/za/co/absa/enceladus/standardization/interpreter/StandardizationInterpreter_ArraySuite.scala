--- conflicted
+++ resolved
@@ -160,8 +160,7 @@
     assertSmallDatasetEquality(stdDF, expectedDF)
   }
 
-  //todo incorrect stdCastError values - Issue #1756
-  ignore("Array of floats with minus sign changed and default defined") {
+  test("Array of floats with minus sign changed and default defined") {
     val seq  = Seq(
       Array("1.1", "2.2","3.3"),
       Array("~7.7", "-13.13"),
@@ -170,19 +169,6 @@
     val src = seq.toDF(fieldName)
     val desiredSchema = generateDesiredSchema(FloatType, s""""${MetadataKeys.DefaultValue}": "3.14", "${MetadataKeys.MinusSign}": "~" """)
 
-<<<<<<< HEAD
-    val expectedData =
-      """+------------------+---------------------------------------------------------------------------------------------------------------------------------------------------------------------+
-        ||arrayField        |errCol                                                                                                                                                               |
-        |+------------------+---------------------------------------------------------------------------------------------------------------------------------------------------------------------+
-        ||[1.1, 2.2, 3.3]   |[]                                                                                                                                                                   |
-        ||[-7.7, 3.14]      |[{stdCastError, E00000, Standardization Error - Type cast, arrayField[*], [-13.13], []}]                                                                             |
-        ||[3.14, null, 3.14]|[{stdCastError, E00000, Standardization Error - Type cast, arrayField[*], [A], []}, {stdCastError, E00000, Standardization Error - Type cast, arrayField[*], [], []}]|
-        |+------------------+---------------------------------------------------------------------------------------------------------------------------------------------------------------------+
-        |
-        |""".stripMargin.replace("\r\n", "\n")
-=======
->>>>>>> 995aa94a
     val expectedSchema = ErrorMessageFactory.attachErrColToSchemaPrint(
       "root\n"+
         " |-- arrayField: array (nullable = true)\n" +
