/*
 * Copyright 2018 ABSA Group Limited
 *
 * Licensed under the Apache License, Version 2.0 (the "License");
 * you may not use this file except in compliance with the License.
 * You may obtain a copy of the License at
 *     http://www.apache.org/licenses/LICENSE-2.0
 *
 * Unless required by applicable law or agreed to in writing, software
 * distributed under the License is distributed on an "AS IS" BASIS,
 * WITHOUT WARRANTIES OR CONDITIONS OF ANY KIND, either express or implied.
 * See the License for the specific language governing permissions and
 * limitations under the License.
 */

package za.co.absa.enceladus.standardization.fixtures

import java.io.File
import java.nio.charset.{Charset, StandardCharsets}

import org.apache.spark.sql.DataFrame
import org.apache.spark.sql.types.{IntegerType, StringType, StructField, StructType}
import org.scalatest.mockito.MockitoSugar
import org.slf4j.Logger
import za.co.absa.enceladus.dao.MenasDAO
import za.co.absa.enceladus.model.Dataset
<<<<<<< HEAD
import za.co.absa.enceladus.standardization.{StandardizationCmdConfig, StandardizationCmdConfigT, StandardizationReader}
=======
import za.co.absa.enceladus.standardization.StandardizationReader
import za.co.absa.enceladus.standardization.config.StandardizationConfigInstance
>>>>>>> 01fff21c
import za.co.absa.enceladus.utils.testUtils.SparkTestBase

trait CsvFileFixture extends MockitoSugar with TempFileFixture with SparkTestBase {
  private implicit val dao: MenasDAO = mock[MenasDAO]
  private implicit val log: Logger = mock[Logger]
  private val standardizationReader = new StandardizationReader(log)

  type FixtureParam = String
  private val tmpFilePrefix = "special-characters"
  protected val tmpFileSuffix = ".csv"
  protected val csvCharset: Charset = StandardCharsets.ISO_8859_1

  protected val schemaSeq = Seq(
    StructField("A1", StringType, nullable = true),
    StructField("A2", StringType, nullable = true),
    StructField("A3", StringType, nullable = true),
    StructField("A4", IntegerType, nullable = true),
    StructField("A5", IntegerType, nullable = true))

  protected val schemaWithoutCorruptRecord: StructType = StructType(schemaSeq)
  protected val schemaWithCorruptRecord: StructType = StructType(schemaSeq ++ Seq(StructField("_corrupt_record",
    StringType, nullable = true)))

  protected val dataSet: Dataset = Dataset("SpecialChars", 1, None, "", "", "SpecialChars", 1, conformance = Nil)
  protected val argumentsBase: FixtureParam =
    "--dataset-name SpecialChars --dataset-version 1 --report-date 2019-07-23 --report-version 1 " +
    "--menas-auth-keytab src/test/resources/user.keytab.example " +
    "--raw-format csv --header false "

  /** Creates a dataframe from an input file name path and command line arguments to Standardization */
  def getTestCsvDataFrame(tmpFileName: String,
                          args: Array[String],
                          checkMaxColumns: Boolean = false,
                          dataSet: Dataset,
                          schema: StructType
                         ): DataFrame = {
<<<<<<< HEAD
    val cmd = StandardizationCmdConfigT.getCmdLineArguments(args)
=======
    val cmd: StandardizationConfigInstance = StandardizationConfigInstance.getFromArguments(args)
>>>>>>> 01fff21c
    val csvReader = if (checkMaxColumns) {
      standardizationReader.getFormatSpecificReader(cmd, dataSet, schema.fields.length)
    } else {
      standardizationReader.getFormatSpecificReader(cmd, dataSet)
    }
    csvReader
      .schema(schema)
      .load(tmpFileName)
  }

  /**
   * Creates a temporary csv file according to the fixed schema and returns the full path to it
   *
   * @param content      Contents to put to the file
   * @return The full path to the temporary csv file
   */
  def createTempCsvFile(content: String): File = {
    createTempFile(tmpFilePrefix, tmpFileSuffix, csvCharset, content)
  }
}<|MERGE_RESOLUTION|>--- conflicted
+++ resolved
@@ -24,12 +24,8 @@
 import org.slf4j.Logger
 import za.co.absa.enceladus.dao.MenasDAO
 import za.co.absa.enceladus.model.Dataset
-<<<<<<< HEAD
-import za.co.absa.enceladus.standardization.{StandardizationCmdConfig, StandardizationCmdConfigT, StandardizationReader}
-=======
 import za.co.absa.enceladus.standardization.StandardizationReader
 import za.co.absa.enceladus.standardization.config.StandardizationConfigInstance
->>>>>>> 01fff21c
 import za.co.absa.enceladus.utils.testUtils.SparkTestBase
 
 trait CsvFileFixture extends MockitoSugar with TempFileFixture with SparkTestBase {
@@ -66,11 +62,7 @@
                           dataSet: Dataset,
                           schema: StructType
                          ): DataFrame = {
-<<<<<<< HEAD
-    val cmd = StandardizationCmdConfigT.getCmdLineArguments(args)
-=======
     val cmd: StandardizationConfigInstance = StandardizationConfigInstance.getFromArguments(args)
->>>>>>> 01fff21c
     val csvReader = if (checkMaxColumns) {
       standardizationReader.getFormatSpecificReader(cmd, dataSet, schema.fields.length)
     } else {
