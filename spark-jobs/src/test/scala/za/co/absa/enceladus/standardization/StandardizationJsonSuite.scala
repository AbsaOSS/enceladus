--- conflicted
+++ resolved
@@ -44,11 +44,7 @@
       "--raw-format json").split(" ")
 
     val dataSet = Dataset("SpecialChars", 1, None, "", "", "SpecialChars", 1, conformance = Nil)
-<<<<<<< HEAD
-    val cmd = StandardizationCmdConfigT.getCmdLineArguments(args)
-=======
     val cmd = StandardizationConfigInstance.getFromArguments(args)
->>>>>>> 01fff21c
 
     val csvReader = standardizationReader.getFormatSpecificReader(cmd, dataSet)
 
