/*
 * Copyright 2018 ABSA Group Limited
 *
 * Licensed under the Apache License, Version 2.0 (the "License");
 * you may not use this file except in compliance with the License.
 * You may obtain a copy of the License at
 *     http://www.apache.org/licenses/LICENSE-2.0
 *
 * Unless required by applicable law or agreed to in writing, software
 * distributed under the License is distributed on an "AS IS" BASIS,
 * WITHOUT WARRANTIES OR CONDITIONS OF ANY KIND, either express or implied.
 * See the License for the specific language governing permissions and
 * limitations under the License.
 */
<<<<<<< HEAD
////todo reenable with Hyperdrive API for Scala 2.12 #1712
=======

//todo reenable with Hyperdrive API for Scala 2.12 #1712


>>>>>>> b95bc257
//package za.co.absa.enceladus.conformance.streaming
//
//import org.apache.spark.sql.DataFrame
//import org.scalatest.funsuite.AnyFunSuite
//import za.co.absa.enceladus.conformance.interpreter.fixtures.{MultipleMappingFixture, StreamingFixture}
//
//class HyperConformanceMappingIntegrationSuite extends AnyFunSuite with StreamingFixture with MultipleMappingFixture {
//
//  test("Test streaming multiple mapping") {
//    implicit val infoDateFactory: InfoDateFactory = new InfoDateLiteralFactory("2020-05-23")
//    val df: DataFrame = testHyperConformance(standardizedDf,
//      "result", mappingDS)
//      .orderBy("result.property")
//
//    assertResult(3)(df.count())
//    val conformed = spark.read
//      .textFile("src/test/testData/multipleMapping/conformed_multiple_mapping.json")
//      .collect().mkString("\n")
//    val returned = df.toJSON.collect().mkString("\n")
//    assertResult(returned)(conformed)
//  }
//}<|MERGE_RESOLUTION|>--- conflicted
+++ resolved
@@ -12,14 +12,10 @@
  * See the License for the specific language governing permissions and
  * limitations under the License.
  */
-<<<<<<< HEAD
-////todo reenable with Hyperdrive API for Scala 2.12 #1712
-=======
 
 //todo reenable with Hyperdrive API for Scala 2.12 #1712
 
 
->>>>>>> b95bc257
 //package za.co.absa.enceladus.conformance.streaming
 //
 //import org.apache.spark.sql.DataFrame
