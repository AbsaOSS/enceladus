--- conflicted
+++ resolved
@@ -15,7 +15,6 @@
 
 package za.co.absa.enceladus.conformance.interpreter.fixtures
 
-<<<<<<< HEAD
 import org.apache.commons.configuration2.Configuration
 import org.apache.spark.sql.catalyst.encoders.RowEncoder
 import org.apache.spark.sql.execution.streaming.MemoryStream
@@ -33,7 +32,7 @@
 
 trait StreamingFixture extends AnyFunSuite with SparkTestBase with MockitoSugar {
   implicit val menasBaseUrls: List[String] = List.empty
-  implicit val cmd: ConformanceConfig = ConformanceConfig(reportVersion = Some(1))
+  implicit val cmd: ConformanceConfig = ConformanceConfig(reportVersion = Some(1), reportDate = "2020-03-23")
 
   protected def testHyperConformanceFromConfig(input: DataFrame,
                                                sinkTableName: String,
@@ -107,100 +106,4 @@
     sink.stop()
     frame
   }
-}
-=======
-//package za.co.absa.enceladus.conformance.interpreter.fixtures
-//
-//import org.apache.commons.configuration2.Configuration
-//import org.apache.spark.sql.catalyst.encoders.RowEncoder
-//import org.apache.spark.sql.execution.streaming.MemoryStream
-//import org.apache.spark.sql.{DataFrame, Row}
-//import org.scalatest.funsuite.AnyFunSuite
-//import org.mockito.scalatest.MockitoSugar
-//import za.co.absa.enceladus.conformance.HyperConformance
-//import za.co.absa.enceladus.conformance.HyperConformanceAttributes._
-//import za.co.absa.enceladus.conformance.config.ConformanceConfig
-//import za.co.absa.enceladus.conformance.interpreter.FeatureSwitches
-//import za.co.absa.enceladus.conformance.streaming.InfoDateFactory
-//import za.co.absa.enceladus.dao.MenasDAO
-//import za.co.absa.enceladus.model.Dataset
-//import za.co.absa.enceladus.utils.testUtils.SparkTestBase
-//
-//trait StreamingFixture extends AnyFunSuite with SparkTestBase with MockitoSugar {
-//  implicit val menasBaseUrls: List[String] = List.empty
-//  implicit val cmd: ConformanceConfig = ConformanceConfig(reportVersion = Some(1), reportDate = "2020-03-23")
-//
-//  protected def testHyperConformanceFromConfig(input: DataFrame,
-//                                               sinkTableName: String,
-//                                               dataset: Dataset,
-//                                               reportDate: String)
-//                                              (implicit menasDAO: MenasDAO): DataFrame = {
-//    val configStub: Configuration = mock[Configuration]
-//    when(configStub.containsKey(reportVersionKey)).thenReturn(false)
-//    when(configStub.containsKey(reportDateKey)).thenReturn(true)
-//    when(configStub.getString(reportDateKey)).thenReturn(reportDate)
-//    when(configStub.containsKey(datasetNameKey)).thenReturn(true)
-//    when(configStub.getString(datasetNameKey)).thenReturn("StreamingDataset")
-//    when(configStub.containsKey(datasetVersionKey)).thenReturn(true)
-//    when(configStub.getInt(datasetVersionKey)).thenReturn(1)
-//    when(configStub.containsKey(menasUriKey)).thenReturn(true)
-//    when(configStub.getString(menasUriKey)).thenReturn("https://mymenas.org")
-//    when(configStub.containsKey(menasAuthKeytabKey)).thenReturn(true)
-//    when(configStub.containsKey(menasCredentialsFileKey)).thenReturn(false)
-//    when(configStub.getString(menasAuthKeytabKey)).thenReturn("key1")
-//
-//    val memoryStream = new MemoryStream[Row](1, spark.sqlContext)(RowEncoder(input.schema))
-//    val hyperConformance = HyperConformance(configStub).asInstanceOf[HyperConformance]
-//    val source: DataFrame = memoryStream.toDF()
-//    val conformed: DataFrame = hyperConformance.applyConformanceTransformations(source, dataset)
-//    val sink = conformed
-//      .writeStream
-//      .queryName(sinkTableName)
-//      .outputMode("append")
-//      .format("memory")
-//      .start()
-//
-//    input.collect().foreach(e => {
-//      memoryStream.addData(e)
-//      sink.processAllAvailable()
-//    })
-//
-//    val frame: DataFrame = spark.sql(s"select * from $sinkTableName")
-//
-//    sink.stop()
-//    frame
-//  }
-//
-//  protected def testHyperConformance(input: DataFrame,
-//                                     sinkTableName: String,
-//                                     dataset: Dataset,
-//                                     catalystWorkaround: Boolean = true)
-//                                    (implicit menasDAO: MenasDAO, infoDateFactory: InfoDateFactory): DataFrame = {
-//    implicit val featureSwitches: FeatureSwitches = FeatureSwitches()
-//      .setExperimentalMappingRuleEnabled(false)
-//      .setCatalystWorkaroundEnabled(catalystWorkaround)
-//      .setControlFrameworkEnabled(false)
-//
-//    val memoryStream = new MemoryStream[Row](1, spark.sqlContext)(RowEncoder(input.schema))
-//    val hyperConformance = new HyperConformance()
-//    val source: DataFrame = memoryStream.toDF()
-//    val conformed: DataFrame = hyperConformance.applyConformanceTransformations(source, dataset)
-//    val sink = conformed
-//      .writeStream
-//      .queryName(sinkTableName)
-//      .outputMode("append")
-//      .format("memory")
-//      .start()
-//
-//    input.collect().foreach(e => {
-//      memoryStream.addData(e)
-//      sink.processAllAvailable()
-//    })
-//
-//    val frame: DataFrame = spark.sql(s"select * from $sinkTableName")
-//
-//    sink.stop()
-//    frame
-//  }
-//}
->>>>>>> b95bc257
+}