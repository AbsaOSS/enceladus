/*
 * Copyright 2018 ABSA Group Limited
 *
 * Licensed under the Apache License, Version 2.0 (the "License");
 * you may not use this file except in compliance with the License.
 * You may obtain a copy of the License at
 *     http://www.apache.org/licenses/LICENSE-2.0
 *
 * Unless required by applicable law or agreed to in writing, software
 * distributed under the License is distributed on an "AS IS" BASIS,
 * WITHOUT WARRANTIES OR CONDITIONS OF ANY KIND, either express or implied.
 * See the License for the specific language governing permissions and
 * limitations under the License.
 */

package za.co.absa.enceladus.conformance.interpreter

import org.mockito.Mockito.{mock, when => mockWhen}
import org.scalatest.FunSuite
<<<<<<< HEAD
import za.co.absa.enceladus.common.JobCmdConfig
import za.co.absa.enceladus.conformance.ConformanceCmdConfig
=======
import za.co.absa.enceladus.conformance.config.ConformanceConfigInstance
>>>>>>> 01fff21c
import za.co.absa.enceladus.conformance.datasource.DataSource
import za.co.absa.enceladus.dao.MenasDAO
import za.co.absa.enceladus.model.conformanceRule.MappingConformanceRule
import za.co.absa.enceladus.model.{MappingTable, Dataset => ConfDataset}
import za.co.absa.enceladus.utils.testUtils.{LoggerTestBase, SparkTestBase}

case class MyMappingTable(id: Int, mappedAttr: MyMappingTableInner)
case class MyMappingTableInner(description: String, name: String)
case class MyData(id: Int, toJoin: Int)
case class MyDataConfd(id: Int, toJoin: Int, confMapping: MyMappingTableInner)

class ChorusMockSuite extends FunSuite with SparkTestBase with LoggerTestBase {

  def testChorusMockData(useExperimentalMappingRule: Boolean): Unit = {
    val d = Seq(
      MyData(0, 0),
      MyData(1, 1), MyData(2, 2))

    val mapping = Seq(
      MyMappingTable(0, MyMappingTableInner(null, "whatev")),
      MyMappingTable(1, MyMappingTableInner("something", "somethingelse")))

    val inputDf = spark.createDataFrame(d)
    val mappingDf = spark.createDataFrame(mapping)

<<<<<<< HEAD
    implicit val progArgs: ConformanceCmdConfig = ConformanceCmdConfig(reportDate = "2018-03-23") // here we may need to specify some parameters (for certain rules)
=======
    implicit val progArgs: ConformanceConfigInstance = ConformanceConfigInstance(reportDate = "2018-03-23") // here we may need to specify some parameters (for certain rules)
>>>>>>> 01fff21c
    implicit val dao: MenasDAO = mock(classOf[MenasDAO]) // you may have to hard-code your own implementation here (if not working with menas)
    val enableCF = false
    val isCatalystWorkaroundEnabled = true

    mockWhen(dao.getMappingTable("myMappingTable", 0)) thenReturn MappingTable(name = "myMappingTable", version = 0, hdfsPath = "myMappingTable", schemaName = "whatev", schemaVersion = 0, defaultMappingValue = List())

    DataSource.setData("myMappingTable", mappingDf)

    val conformanceDef = ConfDataset(
      name = "My dummy conformance workflow", // whatever here
      version = 0, // whatever here
      hdfsPath = "/a/b/c",
      hdfsPublishPath = "/publish/a/b/c",

      schemaName = "Not really used here",
      schemaVersion = 9999, //also not used

      conformance = List(
        MappingConformanceRule(order = 1, controlCheckpoint = false, mappingTable = "myMappingTable", mappingTableVersion = 0,
          attributeMappings = Map("id" -> "toJoin"), targetAttribute = "mappedAttr", outputColumn = "confMapping")))

    implicit val featureSwitches: FeatureSwitches = FeatureSwitches()
      .setExperimentalMappingRuleEnabled(useExperimentalMappingRule)
      .setCatalystWorkaroundEnabled(isCatalystWorkaroundEnabled)
      .setControlFrameworkEnabled(enableCF)
      .setBroadcastStrategyMode(Never)

    val confd = DynamicInterpreter.interpret(conformanceDef, inputDf).repartition(2)

    logDataFrameContent(confd)

    confd.write.mode("overwrite").parquet("_testOutput")
    val readAgain = spark.read.parquet("_testOutput")

    assert(readAgain.count === 3)
  }

  test("Test conformance of Chorus mock data") {
    testChorusMockData(useExperimentalMappingRule = false)
  }

  test("Test conformance of Chorus mock data (experimental optimized mapping rule)") {
    testChorusMockData(useExperimentalMappingRule = true)
  }
}<|MERGE_RESOLUTION|>--- conflicted
+++ resolved
@@ -17,12 +17,7 @@
 
 import org.mockito.Mockito.{mock, when => mockWhen}
 import org.scalatest.FunSuite
-<<<<<<< HEAD
-import za.co.absa.enceladus.common.JobCmdConfig
-import za.co.absa.enceladus.conformance.ConformanceCmdConfig
-=======
 import za.co.absa.enceladus.conformance.config.ConformanceConfigInstance
->>>>>>> 01fff21c
 import za.co.absa.enceladus.conformance.datasource.DataSource
 import za.co.absa.enceladus.dao.MenasDAO
 import za.co.absa.enceladus.model.conformanceRule.MappingConformanceRule
@@ -48,11 +43,7 @@
     val inputDf = spark.createDataFrame(d)
     val mappingDf = spark.createDataFrame(mapping)
 
-<<<<<<< HEAD
-    implicit val progArgs: ConformanceCmdConfig = ConformanceCmdConfig(reportDate = "2018-03-23") // here we may need to specify some parameters (for certain rules)
-=======
     implicit val progArgs: ConformanceConfigInstance = ConformanceConfigInstance(reportDate = "2018-03-23") // here we may need to specify some parameters (for certain rules)
->>>>>>> 01fff21c
     implicit val dao: MenasDAO = mock(classOf[MenasDAO]) // you may have to hard-code your own implementation here (if not working with menas)
     val enableCF = false
     val isCatalystWorkaroundEnabled = true
