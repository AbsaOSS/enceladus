/*
 * Copyright 2018 ABSA Group Limited
 *
 * Licensed under the Apache License, Version 2.0 (the "License");
 * you may not use this file except in compliance with the License.
 * You may obtain a copy of the License at
 *     http://www.apache.org/licenses/LICENSE-2.0
 *
 * Unless required by applicable law or agreed to in writing, software
 * distributed under the License is distributed on an "AS IS" BASIS,
 * WITHOUT WARRANTIES OR CONDITIONS OF ANY KIND, either express or implied.
 * See the License for the specific language governing permissions and
 * limitations under the License.
 */

package za.co.absa.enceladus.standardization

import java.nio.charset.StandardCharsets

import org.apache.spark.sql.DataFrame
import org.apache.spark.sql.functions._
import org.apache.spark.sql.types._
import org.scalatest.mockito.MockitoSugar
import org.scalatest.{Outcome, fixture}
import org.slf4j.Logger
import za.co.absa.enceladus.dao.MenasDAO
import za.co.absa.enceladus.model.Dataset
import za.co.absa.enceladus.standardization.config.StandardizationConfigInstance
import za.co.absa.enceladus.standardization.fixtures.TempFileFixture
import za.co.absa.enceladus.standardization.interpreter.StandardizationInterpreter
import za.co.absa.enceladus.utils.error.ErrorMessage
import za.co.absa.enceladus.utils.testUtils.SparkTestBase
import za.co.absa.enceladus.utils.udf.UDFLibrary
import za.co.absa.enceladus.utils.validation.ValidationException

class StandardizationRerunSuite extends fixture.FunSuite with SparkTestBase with TempFileFixture with MockitoSugar {

  import za.co.absa.enceladus.utils.implicits.DataFrameImplicits.DataFrameEnhancements

  private implicit val udfLib: UDFLibrary = new UDFLibrary
  private implicit val dao: MenasDAO = mock[MenasDAO]

  private implicit val log: Logger = mock[Logger]
  private val standardizationReader = new StandardizationReader(log)

  private val tmpDirPrefix = "StdRerunTest"
  private val tmpFilePrefix = "test-input-"
  private val tmpFileSuffix = ".csv"

  private val csvContent: String =
    """101|102|1|2019-05-04|2019-05-04
      |201|202|2|2019-05-05|2019-05-05
      |301|302|1|2019-05-06|2019-05-06
      |401|402|1|2019-05-07|2019-05-07
      |501|502||2019-05-08|2019-05-08"""
      .stripMargin

  private val dataSet = Dataset("SpecialColumns", 1, None, "", "", "SpecialColumns", 1, conformance = Nil)

  type FixtureParam = String

  def withFixture(test: OneArgTest): Outcome = {
    val tmpFile = createTempFile(tmpFilePrefix, tmpFileSuffix, StandardCharsets.UTF_8, csvContent)
    test(tmpFile.getAbsolutePath)
  }

  /** Creates a dataframe from an input file name path and command line arguments to Standardization */
  private def getTestDataFrame(tmpFileName: String, schemaWithStringType: StructType): DataFrame = {
    val args = ("--dataset-name SpecialColumns --dataset-version 1 --report-date 2019-07-23 --report-version 1 " +
      "--menas-auth-keytab src/test/resources/user.keytab.example " +
      "--raw-format csv --header false --delimiter |").split(" ")

<<<<<<< HEAD
    val cmd = StandardizationCmdConfigT.getCmdLineArguments(args)
=======
    val cmd: StandardizationConfigInstance = StandardizationConfigInstance.getFromArguments(args)
>>>>>>> 01fff21c
    standardizationReader
      .getFormatSpecificReader(cmd, dataSet, schemaWithStringType.fields.length)
      .schema(schemaWithStringType)
      .load(tmpFileName)
  }

  test("Test standardizing a CSV without special columns") { tmpFileName =>
    val schema: StructType = StructType(Seq(
      StructField("A1", IntegerType, nullable = true),
      StructField("A2", IntegerType, nullable = true),
      StructField("A3", IntegerType, nullable = true),
      StructField("A4", StringType, nullable = true,
        Metadata.fromJson("""{"pattern": "yyyy-MM-dd"}""")),
      StructField("A5", StringType, nullable = true)
    ))

    val schemaWithStringType: StructType = StructType(Seq(
      StructField("A1", StringType, nullable = true),
      StructField("A2", StringType, nullable = true),
      StructField("A3", StringType, nullable = true),
      StructField("A4", StringType, nullable = true),
      StructField("A5", StringType, nullable = true)
    ))

    val expectedOutput =
      """+---+---+----+----------+----------+------+
        ||A1 |A2 |A3  |A4        |A5        |errCol|
        |+---+---+----+----------+----------+------+
        ||101|102|1   |2019-05-04|2019-05-04|[]    |
        ||201|202|2   |2019-05-05|2019-05-05|[]    |
        ||301|302|1   |2019-05-06|2019-05-06|[]    |
        ||401|402|1   |2019-05-07|2019-05-07|[]    |
        ||501|502|null|2019-05-08|2019-05-08|[]    |
        |+---+---+----+----------+----------+------+
        |
        |""".stripMargin.replace("\r\n", "\n")

    val inputDf = getTestDataFrame(tmpFileName, schemaWithStringType)

    val stdDf = StandardizationInterpreter.standardize(inputDf, schema, "").cache()

    val actualOutput = stdDf.dataAsString(truncate = false)

    assert(actualOutput == expectedOutput)
  }

  test("Test standardizing a CSV with special columns when error column has wrong type") { tmpFileName =>
    val schema: StructType = StructType(Seq(
      StructField("A1", IntegerType, nullable = true),
      StructField(ErrorMessage.errorColumnName, IntegerType, nullable = true),
      StructField("enceladus_info_version", IntegerType, nullable = true),
      StructField("enceladus_info_date", DateType, nullable = true,
        Metadata.fromJson("""{"pattern": "yyyy-MM-dd"}""")),
      StructField("enceladus_info_date_string", StringType, nullable = true)
    ))

    val schemaStr: StructType = StructType(Seq(
      StructField("A1", StringType, nullable = true),
      StructField(ErrorMessage.errorColumnName, StringType, nullable = true),
      StructField("enceladus_info_version", StringType, nullable = true),
      StructField("enceladus_info_date", StringType, nullable = true),
      StructField("enceladus_info_date_string", StringType, nullable = true)
    ))

    val inputDf = getTestDataFrame(tmpFileName, schemaStr)

    assertThrows[ValidationException] {
      StandardizationInterpreter.standardize(inputDf, schema, "").cache()
    }
  }

  test("Test standardizing a CSV with special columns when error column has correct type") { tmpFileName =>
    val schema: StructType = StructType(Seq(
      StructField("A1", IntegerType, nullable = true),
      StructField("A2", IntegerType, nullable = true),
      StructField("enceladus_info_version", IntegerType, nullable = false),
      StructField("enceladus_info_date", DateType, nullable = true,
        Metadata.fromJson("""{"pattern": "yyyy-MM-dd"}""")),
      StructField("enceladus_info_date_string", StringType, nullable = true)
    ))

    val schemaStr: StructType = StructType(Seq(
      StructField("A1", StringType, nullable = true),
      StructField("A2", StringType, nullable = true),
      StructField("enceladus_info_version", StringType, nullable = true),
      StructField("enceladus_info_date", StringType, nullable = true),
      StructField("enceladus_info_date_string", StringType, nullable = true)
    ))

    val inputDf = getTestDataFrame(tmpFileName, schemaStr)
      .withColumn(ErrorMessage.errorColumnName, typedLit(List[ErrorMessage]()))

    val stdDf = StandardizationInterpreter.standardize(inputDf, schema, "").cache()
    val failedRecords = stdDf.filter(size(col(ErrorMessage.errorColumnName)) > 0).count

    assert(stdDf.schema.exists(field => field.name == ErrorMessage.errorColumnName))
    assert(failedRecords == 1)
  }

}<|MERGE_RESOLUTION|>--- conflicted
+++ resolved
@@ -70,11 +70,7 @@
       "--menas-auth-keytab src/test/resources/user.keytab.example " +
       "--raw-format csv --header false --delimiter |").split(" ")
 
-<<<<<<< HEAD
-    val cmd = StandardizationCmdConfigT.getCmdLineArguments(args)
-=======
     val cmd: StandardizationConfigInstance = StandardizationConfigInstance.getFromArguments(args)
->>>>>>> 01fff21c
     standardizationReader
       .getFormatSpecificReader(cmd, dataSet, schemaWithStringType.fields.length)
       .schema(schemaWithStringType)
