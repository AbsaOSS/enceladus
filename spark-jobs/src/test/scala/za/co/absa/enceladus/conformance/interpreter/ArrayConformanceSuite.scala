/*
 * Copyright 2018 ABSA Group Limited
 *
 * Licensed under the Apache License, Version 2.0 (the "License");
 * you may not use this file except in compliance with the License.
 * You may obtain a copy of the License at
 *     http://www.apache.org/licenses/LICENSE-2.0
 *
 * Unless required by applicable law or agreed to in writing, software
 * distributed under the License is distributed on an "AS IS" BASIS,
 * WITHOUT WARRANTIES OR CONDITIONS OF ANY KIND, either express or implied.
 * See the License for the specific language governing permissions and
 * limitations under the License.
 */

package za.co.absa.enceladus.conformance.interpreter

import org.apache.spark.sql.functions._
import org.mockito.Mockito.{mock, when => mockWhen}
import org.scalatest.{BeforeAndAfterAll, FunSuite}
<<<<<<< HEAD
import za.co.absa.enceladus.common.JobCmdConfig
import za.co.absa.enceladus.conformance.ConformanceCmdConfig
=======
import za.co.absa.enceladus.conformance.config.ConformanceConfigInstance
>>>>>>> 01fff21c
import za.co.absa.enceladus.conformance.datasource.DataSource
import za.co.absa.enceladus.dao.MenasDAO
import za.co.absa.enceladus.conformance.samples._
import za.co.absa.enceladus.utils.testUtils.SparkTestBase

class ArrayConformanceSuite extends FunSuite with SparkTestBase with BeforeAndAfterAll {

  import spark.implicits._
  // spark.enableControlFrameworkTracking()

  implicit var dao: MenasDAO = _
<<<<<<< HEAD
  implicit var progArgs: ConformanceCmdConfig = _
=======
  implicit var progArgs: ConformanceConfigInstance = _
>>>>>>> 01fff21c

  private val enableCF = false
  private val isCatalystWorkaroundEnabled = true

  override def beforeAll(): Unit = {

    val mapDF = spark.createDataFrame(MappingsSamples.mapping)

    dao = mock(classOf[MenasDAO])
<<<<<<< HEAD
    progArgs = new ConformanceCmdConfig(reportDate = "2017-11-01")
=======
    progArgs = new ConformanceConfigInstance(reportDate = "2017-11-01")
>>>>>>> 01fff21c

    mockWhen(dao.getMappingTable("mapping", 0)) thenReturn MappingsSamples.mappingTable

    spark.sessionState.conf.setConfString("za.co.absa.myVal", "myConf")

    DataSource.setData("mapping", mapDF)
  }

  def testArrayTypeConformance(useExperimentalMappingRule: Boolean): Unit = {
    val df = spark.createDataFrame(ArraySamples.testData)
    mockWhen(dao.getSchema("test", 0)) thenReturn df.schema
    implicit val featureSwitches: FeatureSwitches = FeatureSwitches()
      .setExperimentalMappingRuleEnabled(useExperimentalMappingRule)
      .setCatalystWorkaroundEnabled(isCatalystWorkaroundEnabled)
      .setControlFrameworkEnabled(enableCF)
      .setBroadcastStrategyMode(Never)

    val conformedDf = DynamicInterpreter.interpret(ArraySamples.conformanceDef,
      df)
    val expected = ArraySamples.conformedData.toArray.sortBy(_.order).toList
    val conformed = conformedDf.as[ConformedOuter].collect().sortBy(_.order).toList
    assertResult(expected)(conformed)

    val numOfErrors = conformedDf
      .select(size(col("errCol"))
        .as("numErrors"))
      .agg(sum(col("numErrors")))
      .collect()(0)(0)
      .toString
      .toInt
    assert(numOfErrors == ArraySamples.totalNumberOfErrors)
  }

  def testConformanceMatchingNull(useExperimentalMappingRule: Boolean): Unit = {
    val df = spark.createDataFrame(NullArraySamples.testData)
    mockWhen(dao.getSchema("test", 0)) thenReturn df.schema
    implicit val featureSwitches: FeatureSwitches = FeatureSwitches()
      .setExperimentalMappingRuleEnabled(useExperimentalMappingRule)
      .setCatalystWorkaroundEnabled(isCatalystWorkaroundEnabled)
      .setControlFrameworkEnabled(enableCF)
      .setBroadcastStrategyMode(Never)

    val conformedDf = DynamicInterpreter.interpret(NullArraySamples.mappingOnlyConformanceDef,
      df)

    val expected = NullArraySamples.conformedData.toArray.sortBy(_.order).toList
    val conformed = conformedDf.as[OuterErr].collect().sortBy(_.order).toList

    assertResult(expected)(conformed)

    val numOfErrors = conformedDf
      .select(size(col("errCol"))
        .as("numErrors"))
      .agg(sum(col("numErrors")))
      .collect()(0)(0)
      .toString
      .toInt

    assert(numOfErrors == NullArraySamples.totalNumberOfErrors)
  }

  def testConformanceMatchingEmptyArrays(useExperimentalMappingRule: Boolean): Unit = {
    import za.co.absa.enceladus.conformance.samples.EmtpyArraySamples

    val df = spark.createDataFrame(EmtpyArraySamples.testData)
    mockWhen(dao.getSchema("test", 0)) thenReturn df.schema
    implicit val featureSwitches: FeatureSwitches = FeatureSwitches()
      .setExperimentalMappingRuleEnabled(useExperimentalMappingRule)
      .setCatalystWorkaroundEnabled(isCatalystWorkaroundEnabled)
      .setControlFrameworkEnabled(enableCF)
      .setBroadcastStrategyMode(Never)

    val conformedDf = DynamicInterpreter.interpret(EmtpyArraySamples.mappingOnlyConformanceDef,
      df)
    val expected = EmtpyArraySamples.conformedData.toArray.sortBy(_.order).toList
    val conformed = conformedDf.as[OuterErr].collect().sortBy(_.order).toList

    assertResult(expected)(conformed)

    val numOfErrors = conformedDf
      .select(size(col("errCol"))
        .as("numErrors"))
      .agg(sum(col("numErrors")))
      .collect()(0)(0)
      .toString
      .toInt

    assert(numOfErrors == EmtpyArraySamples.totalNumberOfErrors)
  }

  test("Testing Array Type conformance") {
    testArrayTypeConformance(useExperimentalMappingRule = false)
  }

  test("Testing Array Type conformance (experimental optimized mapping rule)") {
    testArrayTypeConformance(useExperimentalMappingRule = true)
  }

  test("Conformance should NOT generate errors when matching null") {
    testConformanceMatchingNull(useExperimentalMappingRule = false)
  }

  test("Conformance should NOT generate errors when matching null (experimental optimized mapping rule)") {
    testConformanceMatchingNull(useExperimentalMappingRule = true)
  }

  test("Conformance should NOT generate errors when matching empty arrays") {
    testConformanceMatchingEmptyArrays(useExperimentalMappingRule = false)
  }

  test("Conformance should NOT generate errors when matching empty arrays (experimental optimized mapping rule)") {
    testConformanceMatchingEmptyArrays(useExperimentalMappingRule = true)
  }
}<|MERGE_RESOLUTION|>--- conflicted
+++ resolved
@@ -18,12 +18,7 @@
 import org.apache.spark.sql.functions._
 import org.mockito.Mockito.{mock, when => mockWhen}
 import org.scalatest.{BeforeAndAfterAll, FunSuite}
-<<<<<<< HEAD
-import za.co.absa.enceladus.common.JobCmdConfig
-import za.co.absa.enceladus.conformance.ConformanceCmdConfig
-=======
 import za.co.absa.enceladus.conformance.config.ConformanceConfigInstance
->>>>>>> 01fff21c
 import za.co.absa.enceladus.conformance.datasource.DataSource
 import za.co.absa.enceladus.dao.MenasDAO
 import za.co.absa.enceladus.conformance.samples._
@@ -35,11 +30,7 @@
   // spark.enableControlFrameworkTracking()
 
   implicit var dao: MenasDAO = _
-<<<<<<< HEAD
-  implicit var progArgs: ConformanceCmdConfig = _
-=======
   implicit var progArgs: ConformanceConfigInstance = _
->>>>>>> 01fff21c
 
   private val enableCF = false
   private val isCatalystWorkaroundEnabled = true
@@ -49,11 +40,7 @@
     val mapDF = spark.createDataFrame(MappingsSamples.mapping)
 
     dao = mock(classOf[MenasDAO])
-<<<<<<< HEAD
-    progArgs = new ConformanceCmdConfig(reportDate = "2017-11-01")
-=======
     progArgs = new ConformanceConfigInstance(reportDate = "2017-11-01")
->>>>>>> 01fff21c
 
     mockWhen(dao.getMappingTable("mapping", 0)) thenReturn MappingsSamples.mappingTable
 
