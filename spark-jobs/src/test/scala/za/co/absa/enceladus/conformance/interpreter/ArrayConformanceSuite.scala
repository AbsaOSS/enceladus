--- conflicted
+++ resolved
@@ -59,12 +59,7 @@
       .setControlFrameworkEnabled(enableCF)
       .setBroadcastStrategyMode(Never)
 
-<<<<<<< HEAD
     val conformedDf = DynamicInterpreter.interpret(ArraySamples.conformanceDef, df)
-=======
-    val conformedDf = DynamicInterpreter().interpret(ArraySamples.conformanceDef,
-      df)
->>>>>>> 34aefbbb
     val expected = ArraySamples.conformedData.toArray.sortBy(_.order).toList
     val conformed = conformedDf.as[ConformedOuter].collect().sortBy(_.order).toList
     assertResult(expected)(conformed)
