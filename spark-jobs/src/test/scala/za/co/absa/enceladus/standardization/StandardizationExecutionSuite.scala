/*
 * Copyright 2018 ABSA Group Limited
 *
 * Licensed under the Apache License, Version 2.0 (the "License");
 * you may not use this file except in compliance with the License.
 * You may obtain a copy of the License at
 *     http://www.apache.org/licenses/LICENSE-2.0
 *
 * Unless required by applicable law or agreed to in writing, software
 * distributed under the License is distributed on an "AS IS" BASIS,
 * WITHOUT WARRANTIES OR CONDITIONS OF ANY KIND, either express or implied.
 * See the License for the specific language governing permissions and
 * limitations under the License.
 */

package za.co.absa.enceladus.standardization

import java.io.File
import java.nio.file.Files
import org.apache.commons.io.FileUtils
import org.apache.hadoop.fs.Path
import org.apache.spark.sql.DataFrame
import org.apache.spark.sql.types.{StringType, StructField, StructType}
import org.mockito.scalatest.MockitoSugar
import org.mockito.{ArgumentMatchers, Mockito}
import org.scalatest.Assertion
import org.scalatest.flatspec.AnyFlatSpec
import org.scalatest.matchers.should.Matchers
import org.slf4j.{Logger, LoggerFactory}
import za.co.absa.atum.AtumImplicits._
import za.co.absa.atum.model.{ControlMeasure, RunStatus}
import za.co.absa.atum.persistence.ControlMeasuresParser
<<<<<<< HEAD
=======
import za.co.absa.atum.utils.InfoFile
import za.co.absa.atum.utils.controlmeasure.ControlMeasureUtils.JsonType
>>>>>>> 27c67502
import za.co.absa.atum.utils.controlmeasure.{ControlMeasureBuilder, ControlMeasureUtils}
import za.co.absa.enceladus.common.config.PathConfig
import za.co.absa.enceladus.common.performance.PerformanceMeasurer
import za.co.absa.enceladus.dao.MenasDAO
import za.co.absa.enceladus.dao.auth.MenasPlainCredentials
import za.co.absa.enceladus.model.test.factories.RunFactory
import za.co.absa.enceladus.model.{Dataset, Run, SplineReference}
import za.co.absa.enceladus.standardization.config.StandardizationConfig
import za.co.absa.enceladus.utils.config.PathWithFs
import za.co.absa.enceladus.utils.fs.FileReader
import za.co.absa.enceladus.utils.testUtils.{HadoopFsTestBase, SparkTestBase}
import za.co.absa.enceladus.utils.types.{Defaults, GlobalDefaults}

import scala.util.control.NonFatal

class StandardizationExecutionSuite extends AnyFlatSpec with Matchers with SparkTestBase with HadoopFsTestBase with MockitoSugar {

  private implicit val defaults: Defaults = GlobalDefaults

  private class StandardizationExecutionTest(tempDir: String, rawPath: String, stdPath: String) extends StandardizationExecution {
    private val dataset = Dataset("DatasetA", 1, None, "", "", "SchemaA", 1, conformance = Nil)
    private       val pathCfg: PathConfig = PathConfig(
      PathWithFs(rawPath, fs),
      PathWithFs(s"/$tempDir/some/publish/path/not/used/here", fs),
      PathWithFs(stdPath, fs)
    )
    private val prepResult = PreparationResult(dataset, reportVersion = 1, pathCfg, new PerformanceMeasurer(spark.sparkContext.appName))

    def testRun(testDataset: DataFrame)(implicit dao: MenasDAO, cmd: StandardizationConfig): Assertion = {
      prepareStandardization("some app args".split(' '), MenasPlainCredentials("user", "pass"), prepResult)
      testDataset.write.csv(stdPath)

      // Atum framework initialization is part of the 'prepareStandardization'
      spark.disableControlMeasuresTracking()

      val infoContentJson = FileReader.readFileAsString(s"$stdPath/_INFO")
      val infoControlMeasure = ControlMeasuresParser.fromJson(infoContentJson)

      // key with prefix from test's application.conf
      infoControlMeasure.metadata.additionalInfo should contain ("ds_testing_keyFromDs1" -> "itsValue1")
    }
  }

  private val log: Logger = LoggerFactory.getLogger(this.getClass)

  "StandardizationExecution" should "write dataset properties into info file" in {
    implicit val dao: MenasDAO = mock[MenasDAO]
    implicit val cmd: StandardizationConfig = StandardizationConfig(datasetName = "DatasetA")

    // fallbacking on local fs we can afford to prepare test files locally:
    val tempDir = Files.createTempDirectory("std_exec_temp").toAbsolutePath.toString
    val (rawPath, stdPath) = (s"$tempDir/raw/path", s"$tempDir/std/path")

    import spark.implicits._
    val someDataset = Seq(
      ("id1", "data1"),
      ("id2", "data2")
    ).toDF("id", "data").as("DatasetA")

    // rawPath must exist, _INFO file creation assures so
<<<<<<< HEAD
    val cm = ControlMeasureBuilder.forDF(someDataset)
        .withSourceApplication("test app")
        .withInputPath(rawPath)
        .withReportDate("2020-02-20")
        .withReportVersion(1)
        .withCountry("CZ")
        .withAggregateColumns(List("id", "data"))
        .build
    ControlMeasureUtils.writeControlMeasureInfoFileToHadoopFs(cm, new Path(rawPath))
=======
    val controlMeasure = ControlMeasureBuilder.forDF(someDataset)
      .withSourceApplication("test app")
      .withReportDate("2020-02-20")
      .withReportVersion(1)
      .withCountry("CZ")
      .withAggregateColumns(List("id", "data"))
      .build
    ControlMeasureUtils.writeControlMeasureInfoFileToHadoopFs(controlMeasure, rawPath.toPath, JsonType.Pretty)
>>>>>>> 27c67502

    Mockito.when(dao.storeNewRunObject(ArgumentMatchers.any[Run])).thenReturn(RunFactory.getDummyRun(Some("uniqueId1")))
    Mockito.when(dao.updateRunStatus(ArgumentMatchers.any[String], ArgumentMatchers.any[RunStatus])).thenReturn(RunFactory.getDummyRun(Some("uniqueId1")))
    Mockito.when(dao.getSchema(ArgumentMatchers.any[String], ArgumentMatchers.any[Int])).thenReturn(StructType(Array(
      StructField("id", StringType),
      StructField("data", StringType)
    )))
    Mockito.when(dao.updateControlMeasure(ArgumentMatchers.any[String], ArgumentMatchers.any[ControlMeasure])).thenReturn(RunFactory.getDummyRun(Some("uniqueId1")))
    Mockito.when(dao.updateSplineReference(ArgumentMatchers.any[String], ArgumentMatchers.any[SplineReference])).thenReturn(RunFactory.getDummyRun(Some("uniqueId1")))

    // This property is expected to appear in the _INFO file, prefixed.
    Mockito.when(dao.getDatasetPropertiesForInfoFile("DatasetA", 1)).thenReturn(Map("keyFromDs1" -> "itsValue1"))

    val std = new StandardizationExecutionTest(tempDir, rawPath, stdPath)

    std.testRun(someDataset)
    safeDeleteTestDir(tempDir)
  }

  private def safeDeleteTestDir(path: String): Unit = {
    try {
      FileUtils.deleteDirectory(new File(path))
    } catch {
      case NonFatal(_) => log.warn(s"Unable to delete a test directory $path")
    }
  }

}<|MERGE_RESOLUTION|>--- conflicted
+++ resolved
@@ -30,11 +30,8 @@
 import za.co.absa.atum.AtumImplicits._
 import za.co.absa.atum.model.{ControlMeasure, RunStatus}
 import za.co.absa.atum.persistence.ControlMeasuresParser
-<<<<<<< HEAD
-=======
 import za.co.absa.atum.utils.InfoFile
 import za.co.absa.atum.utils.controlmeasure.ControlMeasureUtils.JsonType
->>>>>>> 27c67502
 import za.co.absa.atum.utils.controlmeasure.{ControlMeasureBuilder, ControlMeasureUtils}
 import za.co.absa.enceladus.common.config.PathConfig
 import za.co.absa.enceladus.common.performance.PerformanceMeasurer
@@ -95,17 +92,6 @@
     ).toDF("id", "data").as("DatasetA")
 
     // rawPath must exist, _INFO file creation assures so
-<<<<<<< HEAD
-    val cm = ControlMeasureBuilder.forDF(someDataset)
-        .withSourceApplication("test app")
-        .withInputPath(rawPath)
-        .withReportDate("2020-02-20")
-        .withReportVersion(1)
-        .withCountry("CZ")
-        .withAggregateColumns(List("id", "data"))
-        .build
-    ControlMeasureUtils.writeControlMeasureInfoFileToHadoopFs(cm, new Path(rawPath))
-=======
     val controlMeasure = ControlMeasureBuilder.forDF(someDataset)
       .withSourceApplication("test app")
       .withReportDate("2020-02-20")
@@ -114,7 +100,6 @@
       .withAggregateColumns(List("id", "data"))
       .build
     ControlMeasureUtils.writeControlMeasureInfoFileToHadoopFs(controlMeasure, rawPath.toPath, JsonType.Pretty)
->>>>>>> 27c67502
 
     Mockito.when(dao.storeNewRunObject(ArgumentMatchers.any[Run])).thenReturn(RunFactory.getDummyRun(Some("uniqueId1")))
     Mockito.when(dao.updateRunStatus(ArgumentMatchers.any[String], ArgumentMatchers.any[RunStatus])).thenReturn(RunFactory.getDummyRun(Some("uniqueId1")))
