--- conflicted
+++ resolved
@@ -49,11 +49,8 @@
 import scala.concurrent.duration.DurationInt
 import scala.util.control.NonFatal
 
-<<<<<<< HEAD
-class StandardizationExecutionSuite extends AnyFlatSpec with Matchers with SparkTestBase with HadoopFsTestBase with MockitoSugar with Eventually{
-=======
-class StandardizationExecutionSuite extends AnyFlatSpec with Matchers with TZNormalizedSparkTestBase with HadoopFsTestBase with MockitoSugar {
->>>>>>> a10e6b5f
+class StandardizationExecutionSuite extends AnyFlatSpec with Matchers with TZNormalizedSparkTestBase with HadoopFsTestBase
+  with MockitoSugar with Eventually{
 
   private implicit val defaults: Defaults = GlobalDefaults
 
