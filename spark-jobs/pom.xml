--- conflicted
+++ resolved
@@ -27,11 +27,7 @@
     <properties>
         <scalastyle.configLocation>${project.parent.basedir}/scalastyle-config.xml</scalastyle.configLocation>
         <hyperdrive.version>4.5.2</hyperdrive.version>
-<<<<<<< HEAD
         <spark.sql.kafka.version>3.0.2</spark.sql.kafka.version>
-=======
-        <spark.sql.kafka.version>2.4.5</spark.sql.kafka.version>
->>>>>>> 0c9bf731
     </properties>
 
     <dependencies>
@@ -90,30 +86,11 @@
         </dependency>
 
         <dependency>
-<<<<<<< HEAD
-            <groupId>org.apache.commons</groupId>
-            <artifactId>commons-configuration2</artifactId>
-            <version>${apache.commons.configuration2.version}</version>
-            <scope>provided</scope>
-        </dependency>
-
-        <dependency>
-=======
->>>>>>> 0c9bf731
             <groupId>za.co.absa.commons</groupId>
             <artifactId>commons_${scala.compat.version}</artifactId>
             <version>${absa.commons.version}</version>
         </dependency>
 
-<<<<<<< HEAD
-        <dependency>
-            <groupId>org.scala-lang</groupId>
-            <artifactId>scala-compiler</artifactId>
-            <version>${scala.version}</version>
-        </dependency>
-
-=======
->>>>>>> 0c9bf731
         <!-- Libraries -->
         <dependency>
             <groupId>com.typesafe</groupId>
@@ -143,7 +120,6 @@
             <version>${spline.agent.version}</version>
         </dependency>
 
-<<<<<<< HEAD
         <dependency>
             <groupId>com.github.mrpowers</groupId>
             <artifactId>spark-fast-tests_${scala.compat.version}</artifactId>
@@ -151,8 +127,6 @@
             <scope>test</scope>
         </dependency>
 
-=======
->>>>>>> 0c9bf731
     </dependencies>
     <build>
         <plugins>
