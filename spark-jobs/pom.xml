<!--
  ~ Copyright 2018 ABSA Group Limited
  ~
  ~ Licensed under the Apache License, Version 2.0 (the "License");
  ~ you may not use this file except in compliance with the License.
  ~ You may obtain a copy of the License at
  ~     http://www.apache.org/licenses/LICENSE-2.0
  ~
  ~ Unless required by applicable law or agreed to in writing, software
  ~ distributed under the License is distributed on an "AS IS" BASIS,
  ~ WITHOUT WARRANTIES OR CONDITIONS OF ANY KIND, either express or implied.
  ~ See the License for the specific language governing permissions and
  ~ limitations under the License.
  -->
<project xmlns="http://maven.apache.org/POM/4.0.0" xmlns:xsi="http://www.w3.org/2001/XMLSchema-instance"
          xsi:schemaLocation="http://maven.apache.org/POM/4.0.0 http://maven.apache.org/maven-v4_0_0.xsd">
    <modelVersion>4.0.0</modelVersion>
    <artifactId>spark-jobs</artifactId>
    <packaging>jar</packaging>

    <parent>
        <groupId>za.co.absa.enceladus</groupId>
        <artifactId>parent</artifactId>
<<<<<<< HEAD
        <version>3.0.0-SNAPSHOT</version>
=======
        <version>2.25.0-SNAPSHOT</version>
>>>>>>> eecab712
    </parent>

    <properties>
        <scalastyle.configLocation>${project.parent.basedir}/scalastyle-config.xml</scalastyle.configLocation>
        <hyperdrive.version>4.0.0</hyperdrive.version>
<<<<<<< HEAD
        <commons.version>0.0.24</commons.version>
=======
>>>>>>> eecab712
        <spark.sql.kafka.version>2.4.5</spark.sql.kafka.version>
    </properties>

    <dependencies>
        <!-- Dependent modules -->
        <dependency>
            <groupId>za.co.absa.enceladus</groupId>
            <artifactId>plugins-builtin</artifactId>
            <version>${project.version}</version>
        </dependency>
        <dependency>
            <groupId>za.co.absa.enceladus</groupId>
            <artifactId>utils</artifactId>
            <version>${project.version}</version>
        </dependency>
        <dependency>
            <groupId>za.co.absa.enceladus</groupId>
            <artifactId>dao</artifactId>
            <version>${project.version}</version>
        </dependency>

        <!-- Atum -->
        <dependency>
            <groupId>za.co.absa</groupId>
            <artifactId>atum_${scala.compat.version}</artifactId>
            <version>${atum.version}</version>
        </dependency>

        <!-- Data formats support -->
        <dependency>
            <groupId>com.databricks</groupId>
            <artifactId>spark-xml_${scala.compat.version}</artifactId>
            <version>${spark.xml.version}</version>
        </dependency>
        <dependency>
            <groupId>za.co.absa</groupId>
            <artifactId>fixed-width_${scala.compat.version}</artifactId>
            <version>0.1.0</version>
        </dependency>
        <dependency>
            <groupId>za.co.absa.cobrix</groupId>
            <artifactId>spark-cobol_${scala.compat.version}</artifactId>
            <version>${cobrix.version}</version>
        </dependency>

        <!-- Hyperdrive -->
        <dependency>
            <groupId>za.co.absa.hyperdrive</groupId>
            <artifactId>api</artifactId>
            <version>${hyperdrive.version}</version>
            <scope>provided</scope>
        </dependency>

<<<<<<< HEAD
=======
        <dependency>
            <groupId>za.co.absa.commons</groupId>
            <artifactId>commons_${scala.compat.version}</artifactId>
            <version>${absa.commons.version}</version>
        </dependency>

>>>>>>> eecab712
        <!-- Libraries -->
        <dependency>
            <groupId>com.typesafe</groupId>
            <artifactId>config</artifactId>
            <version>${typesafe.config.version}</version>
        </dependency>
        <dependency>
            <groupId>com.github.scopt</groupId>
            <artifactId>scopt_${scala.compat.version}</artifactId>
            <version>${scopt.version}</version>
        </dependency>
        <dependency>
            <groupId>org.mongodb</groupId>
            <artifactId>mongo-java-driver</artifactId>
            <version>${mongo.java.driver.version}</version>
        </dependency>
        <dependency>
            <groupId>org.apache.spark</groupId>
            <artifactId>spark-sql-kafka-0-10_${scala.compat.version}</artifactId>
            <version>${spark.sql.kafka.version}</version>
        </dependency>

        <!-- Lineage tracking -->
        <dependency>
            <groupId>za.co.absa.spline.agent.spark</groupId>
            <artifactId>agent-core_${scala.compat.version}</artifactId>
            <version>${spline.agent.version}</version>
        </dependency>

    </dependencies>
    <build>
        <plugins>
            <plugin>
                <groupId>org.scalastyle</groupId>
                <artifactId>scalastyle-maven-plugin</artifactId>
            </plugin>
            <plugin>
                <groupId>org.apache.maven.plugins</groupId>
                <artifactId>maven-shade-plugin</artifactId>
                <version>${maven.shade.plugin.version}</version>
                <executions>
                    <execution>
                        <phase>package</phase>
                        <goals>
                            <goal>shade</goal>
                        </goals>
                    </execution>
                </executions>
                <configuration>
                    <transformers>
                        <transformer implementation="org.apache.maven.plugins.shade.resource.AppendingTransformer">
                            <resource>application.conf</resource>
                        </transformer>
                        <transformer implementation="org.apache.maven.plugins.shade.resource.ServicesResourceTransformer"/>
                    </transformers>
                    <filters>
                        <filter>
                            <artifact>*:*</artifact>
                            <excludes>
                                <exclude>META-INF/*.SF</exclude>
                                <exclude>META-INF/*.DSA</exclude>
                                <exclude>META-INF/*.RSA</exclude>
                            </excludes>
                        </filter>
                    </filters>
                    <artifactSet>
                        <includes>
                            <include>*:*</include>
                        </includes>
                        <excludes>
<!--  org.apache.spark:* should not be excluded. Otherwise, the spark-submit would have to be called with
spark-submit -(remove this)-packages org.apache.spark:spark-sql-kafka-0-10_2.11:2.2.0
-->
                            <exclude>org.apache.hadoop:*</exclude>
                            <exclude>org.scala-lang:scala-actors</exclude>
                            <exclude>org.scala-lang:scala-compiler</exclude>
                            <exclude>org.scala-lang:scala-reflect</exclude>
                            <exclude>org.scala-lang:scala-library</exclude>
                            <exclude>net.jpountz.lz4:*</exclude>
                        </excludes>
                    </artifactSet>
                    <relocations>
                        <!-- This was introduced in #86 Set up Standardization and Conformance Menas auth.
                             If not shaded the following exception will be thrown:
                               Caused by: java.lang.ClassNotFoundException: za.co.absa.atum.model.RunState
	                           at java.net.URLClassLoader.findClass(URLClassLoader.java:382)
	                           ...
	                           at com.fasterxml.jackson.module.scala.deser.EnumerationDeserializer.deserialize(EnumerationDeserializerModule.scala:40)
                               java.lang.NoClassDefFoundError: com/fasterxml/jackson/datatype/jsr310/JavaTimeModule
                        -->
                        <relocation>
                            <pattern>com.fasterxml.jackson</pattern>
                            <shadedPattern>za.co.absa.shaded.com.fasterxml.jackson</shadedPattern>
                        </relocation>
                    </relocations>
                </configuration>
            </plugin>
            <plugin>
                <groupId>net.alchim31.maven</groupId>
                <artifactId>scala-maven-plugin</artifactId>
                <version>${scala.maven.plugin.version}</version>
                <executions>
                    <execution>
                        <goals>
                            <goal>compile</goal>
                            <goal>testCompile</goal>
                        </goals>
                    </execution>
                </executions>
                <configuration>
                    <args>
                        <arg>-Xfatal-warnings</arg>
                        <arg>-unchecked</arg>
                        <arg>-deprecation</arg>
                        <arg>-feature</arg>
                    </args>
                </configuration>
            </plugin>
            <plugin>
                <groupId>org.apache.maven.plugins</groupId>
                <artifactId>maven-jar-plugin</artifactId>
                <version>${maven.jar.plugin.version}</version>
                <configuration>
                    <archive>
                        <manifest>
                            <addDefaultImplementationEntries>true</addDefaultImplementationEntries>
                        </manifest>
                    </archive>
                </configuration>
            </plugin>
        </plugins>
    </build>
</project><|MERGE_RESOLUTION|>--- conflicted
+++ resolved
@@ -21,20 +21,12 @@
     <parent>
         <groupId>za.co.absa.enceladus</groupId>
         <artifactId>parent</artifactId>
-<<<<<<< HEAD
         <version>3.0.0-SNAPSHOT</version>
-=======
-        <version>2.25.0-SNAPSHOT</version>
->>>>>>> eecab712
     </parent>
 
     <properties>
         <scalastyle.configLocation>${project.parent.basedir}/scalastyle-config.xml</scalastyle.configLocation>
         <hyperdrive.version>4.0.0</hyperdrive.version>
-<<<<<<< HEAD
-        <commons.version>0.0.24</commons.version>
-=======
->>>>>>> eecab712
         <spark.sql.kafka.version>2.4.5</spark.sql.kafka.version>
     </properties>
 
@@ -88,15 +80,12 @@
             <scope>provided</scope>
         </dependency>
 
-<<<<<<< HEAD
-=======
         <dependency>
             <groupId>za.co.absa.commons</groupId>
             <artifactId>commons_${scala.compat.version}</artifactId>
             <version>${absa.commons.version}</version>
         </dependency>
 
->>>>>>> eecab712
         <!-- Libraries -->
         <dependency>
             <groupId>com.typesafe</groupId>
