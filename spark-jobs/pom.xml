<!--
  ~ Copyright 2018 ABSA Group Limited
  ~
  ~ Licensed under the Apache License, Version 2.0 (the "License");
  ~ you may not use this file except in compliance with the License.
  ~ You may obtain a copy of the License at
  ~     http://www.apache.org/licenses/LICENSE-2.0
  ~
  ~ Unless required by applicable law or agreed to in writing, software
  ~ distributed under the License is distributed on an "AS IS" BASIS,
  ~ WITHOUT WARRANTIES OR CONDITIONS OF ANY KIND, either express or implied.
  ~ See the License for the specific language governing permissions and
  ~ limitations under the License.
  -->
<project xmlns="http://maven.apache.org/POM/4.0.0" xmlns:xsi="http://www.w3.org/2001/XMLSchema-instance"
          xsi:schemaLocation="http://maven.apache.org/POM/4.0.0 http://maven.apache.org/maven-v4_0_0.xsd">
    <modelVersion>4.0.0</modelVersion>
    <artifactId>spark-jobs</artifactId>
    <packaging>jar</packaging>

    <parent>
        <groupId>za.co.absa.enceladus</groupId>
        <artifactId>parent</artifactId>
        <version>3.0.0-SNAPSHOT</version>
    </parent>

    <properties>
        <scalastyle.configLocation>${project.parent.basedir}/scalastyle-config.xml</scalastyle.configLocation>
<<<<<<< HEAD
        <hyperdrive.version>4.2.1</hyperdrive.version>
        <spark.sql.kafka.version>3.0.2</spark.sql.kafka.version>
=======
        <hyperdrive.version>4.5.2</hyperdrive.version>
        <spark.sql.kafka.version>2.4.5</spark.sql.kafka.version>
>>>>>>> d9a72fc1
    </properties>

    <dependencies>
        <!-- Dependent modules -->
        <dependency>
            <groupId>za.co.absa.enceladus</groupId>
            <artifactId>plugins-builtin</artifactId>
            <version>${project.version}</version>
        </dependency>
        <dependency>
            <groupId>za.co.absa.enceladus</groupId>
            <artifactId>utils</artifactId>
            <version>${project.version}</version>
        </dependency>
        <dependency>
            <groupId>za.co.absa.enceladus</groupId>
            <artifactId>dao</artifactId>
            <version>${project.version}</version>
        </dependency>

        <!-- Atum -->
        <dependency>
            <groupId>za.co.absa</groupId>
            <artifactId>atum_${scala.compat.version}</artifactId>
            <version>${atum.version}</version>
        </dependency>

        <!-- Data formats support -->
        <dependency>
            <groupId>com.databricks</groupId>
            <artifactId>spark-xml_${scala.compat.version}</artifactId>
            <version>${spark.xml.version}</version>
        </dependency>
        <dependency>
            <groupId>za.co.absa</groupId>
            <artifactId>fixed-width_${scala.compat.version}</artifactId>
            <version>${fixed.width.version}</version>
        </dependency>
        <dependency>
            <groupId>za.co.absa.cobrix</groupId>
            <artifactId>spark-cobol_${scala.compat.version}</artifactId>
            <version>${cobrix.version}</version>
        </dependency>

        <!-- Hyperdrive -->
        <dependency>
            <groupId>za.co.absa.hyperdrive</groupId>
            <artifactId>api_${scala.compat.version}</artifactId>
            <version>${hyperdrive.version}</version>
            <scope>provided</scope>
        </dependency>

        <dependency>
            <groupId>org.apache.commons</groupId>
            <artifactId>commons-configuration2</artifactId>
            <version>${apache.commons.configuration2.version}</version>
            <scope>provided</scope>
        </dependency>

        <dependency>
            <groupId>za.co.absa.commons</groupId>
            <artifactId>commons_${scala.compat.version}</artifactId>
            <version>${absa.commons.version}</version>
        </dependency>

        <!-- Libraries -->
        <dependency>
            <groupId>com.typesafe</groupId>
            <artifactId>config</artifactId>
            <version>${typesafe.config.version}</version>
        </dependency>
        <dependency>
            <groupId>com.github.scopt</groupId>
            <artifactId>scopt_${scala.compat.version}</artifactId>
            <version>${scopt.version}</version>
        </dependency>
        <dependency>
            <groupId>org.mongodb</groupId>
            <artifactId>mongo-java-driver</artifactId>
            <version>${mongo.java.driver.version}</version>
        </dependency>
        <dependency>
            <groupId>org.apache.spark</groupId>
            <artifactId>spark-sql-kafka-0-10_${scala.compat.version}</artifactId>
            <version>${spark.sql.kafka.version}</version>
        </dependency>

        <!-- Lineage tracking -->
        <dependency>
            <groupId>za.co.absa.spline.agent.spark</groupId>
            <artifactId>agent-core_${scala.compat.version}</artifactId>
            <version>${spline.agent.version}</version>
        </dependency>

        <dependency>
            <groupId>com.github.mrpowers</groupId>
            <artifactId>spark-fast-tests_${scala.compat.version}</artifactId>
            <version>${spark.fast.tests.version}</version>
            <scope>test</scope>
        </dependency>

    </dependencies>
    <build>
        <plugins>
            <plugin>
                <groupId>org.scalastyle</groupId>
                <artifactId>scalastyle-maven-plugin</artifactId>
            </plugin>
            <plugin>
                <groupId>org.apache.maven.plugins</groupId>
                <artifactId>maven-shade-plugin</artifactId>
                <version>${maven.shade.plugin.version}</version>
                <executions>
                    <execution>
                        <phase>package</phase>
                        <goals>
                            <goal>shade</goal>
                        </goals>
                    </execution>
                </executions>
                <configuration>
                    <transformers>
                        <transformer implementation="org.apache.maven.plugins.shade.resource.AppendingTransformer">
                            <resource>application.conf</resource>
                        </transformer>
                        <transformer implementation="org.apache.maven.plugins.shade.resource.ServicesResourceTransformer"/>
                    </transformers>
                    <filters>
                        <filter>
                            <artifact>*:*</artifact>
                            <excludes>
                                <exclude>META-INF/*.SF</exclude>
                                <exclude>META-INF/*.DSA</exclude>
                                <exclude>META-INF/*.RSA</exclude>
                            </excludes>
                        </filter>
                    </filters>
                    <artifactSet>
                        <includes>
                            <include>*:*</include>
                        </includes>
                        <excludes>
<!--  org.apache.spark:* should not be excluded. Otherwise, the spark-submit would have to be called with
spark-submit -(remove this)-packages org.apache.spark:spark-sql-kafka-0-10_2.11:2.2.0
-->
                            <exclude>org.apache.hadoop:*</exclude>
                            <exclude>org.scala-lang:scala-actors</exclude>
                            <exclude>org.scala-lang:scala-compiler</exclude>
                            <exclude>org.scala-lang:scala-reflect</exclude>
                            <exclude>org.scala-lang:scala-library</exclude>
                            <exclude>net.jpountz.lz4:*</exclude>
                        </excludes>
                    </artifactSet>
                    <relocations>
                        <!-- This was introduced in #86 Set up Standardization and Conformance Menas auth.
                             If not shaded the following exception will be thrown:
                               Caused by: java.lang.ClassNotFoundException: za.co.absa.atum.model.RunState
	                           at java.net.URLClassLoader.findClass(URLClassLoader.java:382)
	                           ...
	                           at com.fasterxml.jackson.module.scala.deser.EnumerationDeserializer.deserialize(EnumerationDeserializerModule.scala:40)
                               java.lang.NoClassDefFoundError: com/fasterxml/jackson/datatype/jsr310/JavaTimeModule
                        -->
                        <relocation>
                            <pattern>com.fasterxml.jackson</pattern>
                            <shadedPattern>za.co.absa.shaded.com.fasterxml.jackson</shadedPattern>
                        </relocation>
                    </relocations>
                </configuration>
            </plugin>
            <plugin>
                <groupId>net.alchim31.maven</groupId>
                <artifactId>scala-maven-plugin</artifactId>
                <version>${scala.maven.plugin.version}</version>
                <executions>
                    <execution>
                        <goals>
                            <goal>compile</goal>
                            <goal>testCompile</goal>
                        </goals>
                    </execution>
                </executions>
                <configuration>
                    <args>
                        <arg>-Xfatal-warnings</arg>
                        <arg>-unchecked</arg>
                        <arg>-deprecation</arg>
                        <arg>-feature</arg>
                    </args>
                </configuration>
            </plugin>
            <plugin>
                <groupId>org.apache.maven.plugins</groupId>
                <artifactId>maven-jar-plugin</artifactId>
                <version>${maven.jar.plugin.version}</version>
                <configuration>
                    <archive>
                        <manifest>
                            <addDefaultImplementationEntries>true</addDefaultImplementationEntries>
                        </manifest>
                    </archive>
                </configuration>
            </plugin>
        </plugins>
    </build>
</project><|MERGE_RESOLUTION|>--- conflicted
+++ resolved
@@ -26,13 +26,8 @@
 
     <properties>
         <scalastyle.configLocation>${project.parent.basedir}/scalastyle-config.xml</scalastyle.configLocation>
-<<<<<<< HEAD
-        <hyperdrive.version>4.2.1</hyperdrive.version>
+        <hyperdrive.version>4.5.2</hyperdrive.version>
         <spark.sql.kafka.version>3.0.2</spark.sql.kafka.version>
-=======
-        <hyperdrive.version>4.5.2</hyperdrive.version>
-        <spark.sql.kafka.version>2.4.5</spark.sql.kafka.version>
->>>>>>> d9a72fc1
     </properties>
 
     <dependencies>
