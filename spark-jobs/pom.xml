<!--
  ~ Copyright 2018 ABSA Group Limited
  ~
  ~ Licensed under the Apache License, Version 2.0 (the "License");
  ~ you may not use this file except in compliance with the License.
  ~ You may obtain a copy of the License at
  ~     http://www.apache.org/licenses/LICENSE-2.0
  ~
  ~ Unless required by applicable law or agreed to in writing, software
  ~ distributed under the License is distributed on an "AS IS" BASIS,
  ~ WITHOUT WARRANTIES OR CONDITIONS OF ANY KIND, either express or implied.
  ~ See the License for the specific language governing permissions and
  ~ limitations under the License.
  -->
<project xmlns="http://maven.apache.org/POM/4.0.0" xmlns:xsi="http://www.w3.org/2001/XMLSchema-instance"
          xsi:schemaLocation="http://maven.apache.org/POM/4.0.0 http://maven.apache.org/maven-v4_0_0.xsd">
    <modelVersion>4.0.0</modelVersion>
    <artifactId>spark-jobs</artifactId>
    <packaging>jar</packaging>

    <parent>
        <groupId>za.co.absa.enceladus</groupId>
        <artifactId>parent</artifactId>
        <version>3.0.0-SNAPSHOT</version>
    </parent>

    <properties>
        <scalastyle.configLocation>${project.parent.basedir}/scalastyle-config.xml</scalastyle.configLocation>
<<<<<<< HEAD
        <hyperdrive.version>4.2.1</hyperdrive.version>
        <commons.version>0.0.25</commons.version>
        <spark.sql.kafka.version>3.0.2</spark.sql.kafka.version>
=======
        <hyperdrive.version>4.0.0</hyperdrive.version>
        <commons.version>0.0.24</commons.version>
        <spark.sql.kafka.version>2.4.5</spark.sql.kafka.version>
>>>>>>> 7f2d6e55
    </properties>

    <dependencies>
        <!-- Dependent modules -->
        <dependency>
            <groupId>za.co.absa.enceladus</groupId>
            <artifactId>plugins-builtin</artifactId>
            <version>${project.version}</version>
        </dependency>
        <dependency>
            <groupId>za.co.absa.enceladus</groupId>
            <artifactId>utils</artifactId>
            <version>${project.version}</version>
        </dependency>
        <dependency>
            <groupId>za.co.absa.enceladus</groupId>
            <artifactId>dao</artifactId>
            <version>${project.version}</version>
        </dependency>

        <!-- Atum -->
        <dependency>
            <groupId>za.co.absa</groupId>
            <artifactId>atum_${scala.compat.version}</artifactId>
            <version>${atum.version}</version>
        </dependency>

        <!-- Data formats support -->
        <dependency>
            <groupId>com.databricks</groupId>
            <artifactId>spark-xml_${scala.compat.version}</artifactId>
            <version>${spark.xml.version}</version>
        </dependency>
        <dependency>
            <groupId>za.co.absa</groupId>
            <artifactId>fixed-width_${scala.compat.version}</artifactId>
            <version>${fixed.width.version}</version>
        </dependency>
        <dependency>
            <groupId>za.co.absa.cobrix</groupId>
            <artifactId>spark-cobol_${scala.compat.version}</artifactId>
            <version>${cobrix.version}</version>
        </dependency>

        <!-- Hyperdrive -->
            <dependency>
            <groupId>za.co.absa.hyperdrive</groupId>
            <artifactId>api_${scala.compat.version}</artifactId>
            <version>${hyperdrive.version}</version>
            <scope>provided</scope>
        </dependency>

<<<<<<< HEAD
        <dependency>
            <groupId>org.apache.commons</groupId>
            <artifactId>commons-configuration2</artifactId>
            <version>${apache.commons.configuration2.version}</version>
            <scope>provided</scope>
        </dependency>

        <dependency>
            <groupId>za.co.absa.commons</groupId>
            <artifactId>commons_${scala.compat.version}</artifactId>
            <version>${commons.version}</version>
        </dependency>

=======
>>>>>>> 7f2d6e55
        <!-- Libraries -->
        <dependency>
            <groupId>com.typesafe</groupId>
            <artifactId>config</artifactId>
            <version>${typesafe.config.version}</version>
        </dependency>
        <dependency>
            <groupId>com.github.scopt</groupId>
            <artifactId>scopt_${scala.compat.version}</artifactId>
            <version>${scopt.version}</version>
        </dependency>
        <dependency>
            <groupId>org.mongodb</groupId>
            <artifactId>mongo-java-driver</artifactId>
            <version>${mongo.java.driver.version}</version>
        </dependency>
        <dependency>
            <groupId>org.apache.spark</groupId>
            <artifactId>spark-sql-kafka-0-10_${scala.compat.version}</artifactId>
            <version>${spark.sql.kafka.version}</version>
        </dependency>

        <!-- Lineage tracking -->
        <!-- todo reenable with Spark3 compatible agent - issue #1713 -->
<!--        <dependency>-->
<!--            <groupId>za.co.absa.spline.agent.spark</groupId>-->
<!--            <artifactId>agent-core_${scala.compat.version}</artifactId>-->
<!--            <version>${spline.version}</version>-->
<!--        </dependency>-->

        <!-- to reuse util's customized NativeIO for hadoop on Windows -->
        <dependency>
<<<<<<< HEAD
            <groupId>za.co.absa.enceladus</groupId>
            <artifactId>utils</artifactId>
            <version>${project.version}</version>
            <classifier>tests</classifier>
            <type>test-jar</type>
            <scope>test</scope>
        </dependency>

        <dependency>
            <groupId>com.github.mrpowers</groupId>
            <artifactId>spark-fast-tests_${scala.compat.version}</artifactId>
            <version>${spark.fast.tests.version}</version>
            <scope>test</scope>
=======
            <groupId>za.co.absa.spline.agent.spark</groupId>
            <artifactId>agent-core_${scala.compat.version}</artifactId>
            <version>${spline.agent.version}</version>
>>>>>>> 7f2d6e55
        </dependency>

    </dependencies>
    <build>
        <plugins>
            <plugin>
                <groupId>org.scalastyle</groupId>
                <artifactId>scalastyle-maven-plugin</artifactId>
            </plugin>
            <plugin>
                <groupId>org.apache.maven.plugins</groupId>
                <artifactId>maven-shade-plugin</artifactId>
                <version>${maven.shade.version}</version>
                <executions>
                    <execution>
                        <phase>package</phase>
                        <goals>
                            <goal>shade</goal>
                        </goals>
                    </execution>
                </executions>
                <configuration>
                    <transformers>
                        <transformer implementation="org.apache.maven.plugins.shade.resource.AppendingTransformer">
                            <resource>application.conf</resource>
                        </transformer>
                        <transformer implementation="org.apache.maven.plugins.shade.resource.ServicesResourceTransformer"/>
                    </transformers>
                    <filters>
                        <filter>
                            <artifact>*:*</artifact>
                            <excludes>
                                <exclude>META-INF/*.SF</exclude>
                                <exclude>META-INF/*.DSA</exclude>
                                <exclude>META-INF/*.RSA</exclude>
                            </excludes>
                        </filter>
                    </filters>
                    <artifactSet>
                        <includes>
                            <include>*:*</include>
                        </includes>
                        <excludes>
<!--  org.apache.spark:* should not be excluded. Otherwise, the spark-submit would have to be called with
spark-submit -(remove this)-packages org.apache.spark:spark-sql-kafka-0-10_2.11:2.2.0
-->
                            <exclude>org.apache.hadoop:*</exclude>
                            <exclude>org.scala-lang:scala-actors</exclude>
                            <exclude>org.scala-lang:scala-compiler</exclude>
                            <exclude>org.scala-lang:scala-reflect</exclude>
                            <exclude>org.scala-lang:scala-library</exclude>
                            <exclude>net.jpountz.lz4:*</exclude>
                        </excludes>
                    </artifactSet>
                    <relocations>
                        <!-- This was introduced in #86 Set up Standardization and Conformance Menas auth.
                             If not shaded the following exception will be thrown:
                               Caused by: java.lang.ClassNotFoundException: za.co.absa.atum.model.RunState
	                           at java.net.URLClassLoader.findClass(URLClassLoader.java:382)
	                           ...
	                           at com.fasterxml.jackson.module.scala.deser.EnumerationDeserializer.deserialize(EnumerationDeserializerModule.scala:40)
                               java.lang.NoClassDefFoundError: com/fasterxml/jackson/datatype/jsr310/JavaTimeModule
                        -->
                        <relocation>
                            <pattern>com.fasterxml.jackson</pattern>
                            <shadedPattern>za.co.absa.shaded.com.fasterxml.jackson</shadedPattern>
                        </relocation>
                    </relocations>
                </configuration>
            </plugin>
            <plugin>
                <groupId>net.alchim31.maven</groupId>
                <artifactId>scala-maven-plugin</artifactId>
                <version>${maven.scala.version}</version>
                <executions>
                    <execution>
                        <goals>
                            <goal>compile</goal>
                            <goal>testCompile</goal>
                        </goals>
                    </execution>
                </executions>
                <configuration>
                    <args>
                        <arg>-Xfatal-warnings</arg>
                        <arg>-unchecked</arg>
                        <arg>-deprecation</arg>
                        <arg>-feature</arg>
                    </args>
                </configuration>
            </plugin>
            <plugin>
                <groupId>org.apache.maven.plugins</groupId>
                <artifactId>maven-jar-plugin</artifactId>
                <version>${maven.jar.plugin.version}</version>
                <configuration>
                    <archive>
                        <manifest>
                            <addDefaultImplementationEntries>true</addDefaultImplementationEntries>
                        </manifest>
                    </archive>
                </configuration>
            </plugin>
        </plugins>
    </build>
</project><|MERGE_RESOLUTION|>--- conflicted
+++ resolved
@@ -26,15 +26,9 @@
 
     <properties>
         <scalastyle.configLocation>${project.parent.basedir}/scalastyle-config.xml</scalastyle.configLocation>
-<<<<<<< HEAD
         <hyperdrive.version>4.2.1</hyperdrive.version>
         <commons.version>0.0.25</commons.version>
         <spark.sql.kafka.version>3.0.2</spark.sql.kafka.version>
-=======
-        <hyperdrive.version>4.0.0</hyperdrive.version>
-        <commons.version>0.0.24</commons.version>
-        <spark.sql.kafka.version>2.4.5</spark.sql.kafka.version>
->>>>>>> 7f2d6e55
     </properties>
 
     <dependencies>
@@ -87,7 +81,7 @@
             <scope>provided</scope>
         </dependency>
 
-<<<<<<< HEAD
+        <!-- todo may be unnecessary? -->
         <dependency>
             <groupId>org.apache.commons</groupId>
             <artifactId>commons-configuration2</artifactId>
@@ -95,14 +89,13 @@
             <scope>provided</scope>
         </dependency>
 
+        <!-- todo may be unnecessary? -->
         <dependency>
             <groupId>za.co.absa.commons</groupId>
             <artifactId>commons_${scala.compat.version}</artifactId>
             <version>${commons.version}</version>
         </dependency>
 
-=======
->>>>>>> 7f2d6e55
         <!-- Libraries -->
         <dependency>
             <groupId>com.typesafe</groupId>
@@ -126,16 +119,14 @@
         </dependency>
 
         <!-- Lineage tracking -->
-        <!-- todo reenable with Spark3 compatible agent - issue #1713 -->
-<!--        <dependency>-->
-<!--            <groupId>za.co.absa.spline.agent.spark</groupId>-->
-<!--            <artifactId>agent-core_${scala.compat.version}</artifactId>-->
-<!--            <version>${spline.version}</version>-->
-<!--        </dependency>-->
+        <dependency>
+            <groupId>za.co.absa.spline.agent.spark</groupId>
+            <artifactId>agent-core_${scala.compat.version}</artifactId>
+            <version>${spline.agent.version}</version>
+        </dependency>
 
         <!-- to reuse util's customized NativeIO for hadoop on Windows -->
         <dependency>
-<<<<<<< HEAD
             <groupId>za.co.absa.enceladus</groupId>
             <artifactId>utils</artifactId>
             <version>${project.version}</version>
@@ -149,11 +140,6 @@
             <artifactId>spark-fast-tests_${scala.compat.version}</artifactId>
             <version>${spark.fast.tests.version}</version>
             <scope>test</scope>
-=======
-            <groupId>za.co.absa.spline.agent.spark</groupId>
-            <artifactId>agent-core_${scala.compat.version}</artifactId>
-            <version>${spline.agent.version}</version>
->>>>>>> 7f2d6e55
         </dependency>
 
     </dependencies>
