--- conflicted
+++ resolved
@@ -27,10 +27,7 @@
     <properties>
         <scalastyle.configLocation>${project.parent.basedir}/scalastyle-config.xml</scalastyle.configLocation>
         <hyperdrive.version>4.0.0</hyperdrive.version>
-<<<<<<< HEAD
         <commons.version>0.0.24</commons.version>
-=======
->>>>>>> 70999f5d
         <spark.sql.kafka.version>2.4.5</spark.sql.kafka.version>
     </properties>
 
