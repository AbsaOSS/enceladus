--- conflicted
+++ resolved
@@ -111,58 +111,9 @@
 
         <!-- Lineage tracking -->
         <dependency>
-<<<<<<< HEAD
             <groupId>za.co.absa.spline.agent.spark</groupId>
             <artifactId>agent-core_${scala.compat.version}</artifactId>
             <version>${spline.agent.version}</version>
-=======
-            <groupId>za.co.absa.spline</groupId>
-            <artifactId>spline-core</artifactId>
-            <version>${spline.version}</version>
-            <exclusions>
-                <exclusion>
-                    <groupId>net.jpountz.lz4</groupId>
-                    <artifactId>lz4</artifactId>
-                </exclusion>
-            </exclusions>
-        </dependency>
-        <dependency>
-            <groupId>za.co.absa.spline</groupId>
-            <artifactId>spline-core-spark-adapter-${spark.compat.version}</artifactId>
-            <version>${spline.version}</version>
-            <exclusions>
-                <exclusion>
-                    <groupId>net.jpountz.lz4</groupId>
-                    <artifactId>lz4</artifactId>
-                </exclusion>
-            </exclusions>
-        </dependency>
-        <dependency>
-            <groupId>za.co.absa.spline</groupId>
-            <artifactId>spline-persistence-mongo</artifactId>
-            <version>${spline.version}</version>
-            <exclusions>
-                <exclusion>
-                    <groupId>net.jpountz.lz4</groupId>
-                    <artifactId>lz4</artifactId>
-                </exclusion>
-            </exclusions>
-        </dependency>
-        <dependency>
-            <groupId>za.co.absa.spline</groupId>
-            <artifactId>spline-persistence-hdfs</artifactId>
-            <version>${spline.version}</version>
-            <exclusions>
-                <exclusion>
-                    <groupId>net.jpountz.lz4</groupId>
-                    <artifactId>lz4</artifactId>
-                </exclusion>
-                <exclusion>
-                    <groupId>org.apache.hadoop</groupId>
-                    <artifactId>hadoop-common</artifactId>
-                </exclusion>
-            </exclusions>
->>>>>>> d1a860ee
         </dependency>
     </dependencies>
     <build>
