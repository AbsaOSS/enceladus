--- conflicted
+++ resolved
@@ -21,11 +21,7 @@
     <parent>
         <groupId>za.co.absa.enceladus</groupId>
         <artifactId>parent</artifactId>
-<<<<<<< HEAD
         <version>2.23.0-SNAPSHOT</version>
-=======
-        <version>2.22.2</version>
->>>>>>> 034fe18e
     </parent>
 
     <properties>
