--- conflicted
+++ resolved
@@ -22,15 +22,12 @@
     <parent>
         <groupId>za.co.absa.enceladus</groupId>
         <artifactId>parent</artifactId>
-<<<<<<< HEAD
         <version>3.0.0-SNAPSHOT</version>
-=======
-        <version>2.25.0-SNAPSHOT</version>
->>>>>>> eecab712
     </parent>
 
     <properties>
         <scalastyle.configLocation>${project.parent.basedir}/scalastyle-config.xml</scalastyle.configLocation>
+        <json4s.version>3.5.3</json4s.version>
         <slf4j.version>1.7.16</slf4j.version>
     </properties>
 
