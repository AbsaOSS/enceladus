--- conflicted
+++ resolved
@@ -27,11 +27,7 @@
 
     <properties>
         <scalastyle.configLocation>${project.parent.basedir}/scalastyle-config.xml</scalastyle.configLocation>
-<<<<<<< HEAD
-        <json4s.version>3.5.3</json4s.version>
-=======
         <slf4j.version>1.7.16</slf4j.version>
->>>>>>> 71cd215e
     </properties>
 
     <dependencies>
