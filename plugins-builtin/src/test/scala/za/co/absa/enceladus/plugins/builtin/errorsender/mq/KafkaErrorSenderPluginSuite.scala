/*
 * Copyright 2018 ABSA Group Limited
 *
 * Licensed under the Apache License, Version 2.0 (the "License");
 * you may not use this file except in compliance with the License.
 * You may obtain a copy of the License at
 *     http://www.apache.org/licenses/LICENSE-2.0
 *
 * Unless required by applicable law or agreed to in writing, software
 * distributed under the License is distributed on an "AS IS" BASIS,
 * WITHOUT WARRANTIES OR CONDITIONS OF ANY KIND, either express or implied.
 * See the License for the specific language governing permissions and
 * limitations under the License.
 */

package za.co.absa.enceladus.plugins.builtin.errorsender.mq

import java.time.Instant
import com.github.tomakehurst.wiremock.WireMockServer
import com.github.tomakehurst.wiremock.client.WireMock._
import com.github.tomakehurst.wiremock.core.WireMockConfiguration
import com.typesafe.config.{ConfigFactory, ConfigValueFactory}
import org.apache.spark.sql.DataFrame
import org.scalatest.flatspec.AnyFlatSpec
import org.scalatest.matchers.should.Matchers
import org.scalatest.BeforeAndAfterAll
import za.co.absa.abris.avro.read.confluent.SchemaManager
import za.co.absa.enceladus.plugins.builtin.common.mq.kafka.{KafkaConnectionParams, KafkaSecurityParams, SchemaRegistrySecurityParams}
import za.co.absa.enceladus.plugins.builtin.errorsender.DceError
import za.co.absa.enceladus.plugins.builtin.errorsender.mq.KafkaErrorSenderPluginSuite.{TestingErrCol, TestingRecord}
import za.co.absa.enceladus.plugins.builtin.errorsender.mq.kafka.KafkaErrorSenderPlugin
import za.co.absa.enceladus.plugins.builtin.errorsender.params.ErrorSenderPluginParams
import za.co.absa.enceladus.utils.modules.SourcePhase
import za.co.absa.enceladus.utils.testUtils.TZNormalizedSparkTestBase


class KafkaErrorSenderPluginSuite extends AnyFlatSpec with TZNormalizedSparkTestBase with Matchers with BeforeAndAfterAll {

  private val port = 6081
  private val wireMockServer = new WireMockServer(WireMockConfiguration.wireMockConfig().port(port))

  override def beforeAll(): Unit = {
    wireMockServer.start()
  }

  override def afterAll(): Unit = {
    wireMockServer.stop()
  }

  val testData = Seq(
    TestingRecord("enceladusId1", java.sql.Date.valueOf("2020-02-20"), Seq(
      TestingErrCol("stdCastError", "E00000", "Standardization Error - Type cast", "sub.field1", Seq("someValue")),
      TestingErrCol("stdNullError", "E00002", "Standardization Error - Null detected in non-nullable attribute", "field2,", Seq("someValue2")),
      TestingErrCol("confNegErr", "E00004", "Conformance Negation Error", "bogusTopic", Seq("someValue4")),
      TestingErrCol("confLitErr", "E00005", "Conformance Literal Error", "bogusTopic", Seq("someValue5"))
    )),
    TestingRecord("enceladusId2", java.sql.Date.valueOf("2020-02-21"), Seq(
      TestingErrCol("confMapError", "E00001", "Conformance Mapping Error", "bogusTopic", Seq("someValue1")),
      TestingErrCol("confCastError", "E00003", "Conformance Cast Error - Null returned by casting conformance rule", "bogusTopic", Seq("someValue3"))
    )),
    TestingRecord("enceladusId2", java.sql.Date.valueOf("2020-02-21"), Seq(
      TestingErrCol("stdTypeError", "E00006", "Standardization Type Error", "field2,", Seq("someValue2")),
      TestingErrCol("stdSchemaError", "E00007", "Standardization Schema Error", "field2,", Seq("someValue2"))
    ))
  )

  import spark.implicits._

  private val testDataDf = testData.toDF
  private val testNow = Instant.now()

  private val defaultPluginParams = ErrorSenderPluginParams(
    "datasetName1", datasetVersion = 1, "2020-03-30", reportVersion = 1, "output/Path1", null,
    "sourceSystem1", Some("http://runUrls1"), runId = Some(1), Some("uniqueRunId"), testNow)

 /* "ErrorSenderPluginParams" should "getIndividualErrors (exploding, filtering by source for Standardization)" in {
    val plugin = KafkaErrorSenderPluginImpl(null, Map(), Map())

    plugin.getIndividualErrors(testDataDf, defaultPluginParams.copy(sourceId = SourcePhase.Standardization))
      .as[DceError].collect.map(entry => (entry.errorType, entry.errorCode)) should contain theSameElementsAs Seq(
      ("stdCastError", "E00000"),
      ("stdNullError", "E00002"),
      ("stdTypeError", "E00006"),
      ("stdSchemaError", "E00007")
    )
  }

  it should "getIndividualErrors (exploding, filtering by source for Conformance)" in {
    val plugin = KafkaErrorSenderPluginImpl(null, Map(), Map())

    plugin.getIndividualErrors(testDataDf, defaultPluginParams.copy(sourceId = SourcePhase.Conformance))
      .as[DceError].collect.map(entry => (entry.errorType, entry.errorCode)) should contain theSameElementsAs Seq(
      ("confMapError", "E00001"),
      ("confCastError", "E00003"),
      ("confNegErr", "E00004"),
      ("confLitErr", "E00005")
    )
  }*/

  val testClientId = "errorId1"
  val testTopicName = "errorTopicName1"
  val testKafkaUrl = "http://example.com:9092"
  val testSecurityProtocol = "SASL_SSL"
  val testSaslMechanism = "GSSAPI"
  val testSchemaRegUrl = "http://example.com:8081"
  val testSchemaRegAuthSource = "USER_INFO"
  val testSchemaRegAuthUserInfo = "svc-account:SVC-P4SSW0RD"

  private val testConfig = ConfigFactory.empty()
    .withValue("kafka.error.client.id", ConfigValueFactory.fromAnyRef(testClientId))
    .withValue("kafka.error.topic.name", ConfigValueFactory.fromAnyRef(testTopicName))
    .withValue("kafka.bootstrap.servers", ConfigValueFactory.fromAnyRef(testKafkaUrl))
    .withValue("kafka.security.protocol", ConfigValueFactory.fromAnyRef(testSecurityProtocol))
    .withValue("kafka.sasl.mechanism", ConfigValueFactory.fromAnyRef(testSaslMechanism))
    .withValue("kafka.schema.registry.url", ConfigValueFactory.fromAnyRef(testSchemaRegUrl))
    .withValue("kafka.schema.registry.basic.auth.credentials.source", ConfigValueFactory.fromAnyRef(testSchemaRegAuthSource))
    .withValue("kafka.schema.registry.basic.auth.user.info", ConfigValueFactory.fromAnyRef(testSchemaRegAuthUserInfo))

  //TODO to be fixed in #2042
 /* it should "correctly create the error plugin from config" in {
    val errorPlugin: KafkaErrorSenderPluginImpl = KafkaErrorSenderPlugin.apply(testConfig)

    errorPlugin.connectionParams shouldBe KafkaConnectionParams(bootstrapServers = testKafkaUrl,
      schemaRegistryUrl = testSchemaRegUrl, clientId = testClientId,
      security = Some(KafkaSecurityParams(testSecurityProtocol, Some(testSaslMechanism))), topicName = testTopicName,
      schemaRegistrySecurityParams = Some(SchemaRegistrySecurityParams(testSchemaRegAuthSource, Some(testSchemaRegAuthUserInfo))))

    errorPlugin.keySchemaRegistryConfig shouldBe Map(
      SchemaManager.PARAM_SCHEMA_REGISTRY_URL -> testSchemaRegUrl,
      SchemaManager.PARAM_SCHEMA_REGISTRY_TOPIC -> testTopicName,
      SchemaManager.PARAM_KEY_SCHEMA_NAMING_STRATEGY -> SchemaManager.SchemaStorageNamingStrategies.TOPIC_NAME,
      SchemaManager.PARAM_SCHEMA_NAME_FOR_RECORD_STRATEGY -> "dataErrorKey",
      SchemaManager.PARAM_SCHEMA_NAMESPACE_FOR_RECORD_STRATEGY -> "za.co.absa.dataquality.errors.avro.key.schema",
      "basic.auth.credentials.source" -> "USER_INFO",
      "basic.auth.user.info" -> "svc-account:SVC-P4SSW0RD"
    )

    errorPlugin.valueSchemaRegistryConfig shouldBe Map(
      SchemaManager.PARAM_SCHEMA_REGISTRY_URL -> testSchemaRegUrl,
      SchemaManager.PARAM_SCHEMA_REGISTRY_TOPIC -> testTopicName,
      SchemaManager.PARAM_VALUE_SCHEMA_NAMING_STRATEGY -> SchemaManager.SchemaStorageNamingStrategies.TOPIC_NAME,
      SchemaManager.PARAM_SCHEMA_NAME_FOR_RECORD_STRATEGY -> "dataError",
<<<<<<< HEAD
      SchemaManager.PARAM_SCHEMA_NAMESPACE_FOR_RECORD_STRATEGY -> "za.co.absa.dataquality.errors.avro.schema")
  }*/
=======
      SchemaManager.PARAM_SCHEMA_NAMESPACE_FOR_RECORD_STRATEGY -> "za.co.absa.dataquality.errors.avro.schema",
      "basic.auth.credentials.source" -> "USER_INFO",
      "basic.auth.user.info" -> "svc-account:SVC-P4SSW0RD"
    )
  }
>>>>>>> ac8a3cfd

  /*it should "skip sending 0 errors to kafka" in {
    val connectionParams = KafkaErrorSenderPlugin.kafkaConnectionParamsFromConfig(testConfig)
    val keySchemaRegistryConfig = KafkaErrorSenderPlugin.avroKeySchemaRegistryConfig(connectionParams)
    val valueSchemaRegistryConfig = KafkaErrorSenderPlugin.avroValueSchemaRegistryConfig(connectionParams)

    var sendErrorsToKafkaWasCalled = false
    val errorKafkaPlugin = new KafkaErrorSenderPluginImpl(connectionParams, keySchemaRegistryConfig, valueSchemaRegistryConfig) {
      override private[mq] def sendErrorsToKafka(df: DataFrame): Unit = {
        sendErrorsToKafkaWasCalled = true
        fail("Sending should have been skipped for 0 errors")
      }
    }

    // onlyConformanceErrorsDataDf should result in 0 std errors
    val onlyConformanceErrorsDataDf =  Seq(testData(1)).toDF
    errorKafkaPlugin.onDataReady(onlyConformanceErrorsDataDf, defaultPluginParams.copy(sourceId = SourcePhase.Standardization).toMap)

    assert(!sendErrorsToKafkaWasCalled, "KafkaErrorSenderPluginImpl.sentErrorToKafka should not be called for 0 errors")
  }*/

  /*it should "fail on incompatible parameters map" in {
    val errorPlugin: KafkaErrorSenderPluginImpl = KafkaErrorSenderPlugin.apply(testConfig)
    val bogusParamMap = Map("bogus" -> "boo")

    val caughtException = the[IllegalArgumentException] thrownBy {
      errorPlugin.onDataReady(testDataDf, bogusParamMap)
    }
    caughtException.getMessage should include ("Incompatible parameter map supplied")
    caughtException.getCause shouldBe a[NoSuchElementException]
  }

  Seq(
    SourcePhase.Standardization -> Seq(
      "Standardization,stdCastError,E00000,Standardization Error - Type cast",
      "Standardization,stdNullError,E00002,Standardization Error - Null detected in non-nullable attribute"
    ),
    SourcePhase.Conformance -> Seq(
      "Conformance,confNegErr,E00004,Conformance Negation Error",
      "Conformance,confLitErr,E00005,Conformance Literal Error"
    )
  ).foreach { case (source, specificErrorParts) =>
    it should s"send $source errors to kafka as confluent_avro" in {

      val configWithMockedRegistry = ConfigFactory.empty()
        .withValue("kafka.error.client.id", ConfigValueFactory.fromAnyRef("errorId1"))
        .withValue("kafka.error.topic.name", ConfigValueFactory.fromAnyRef("errorTopicId1"))
        .withValue("kafka.bootstrap.servers", ConfigValueFactory.fromAnyRef("http://bogus-kafka:9092"))
        .withValue("kafka.schema.registry.url", ConfigValueFactory.fromAnyRef(s"http://localhost:$port"))

      object Expected {
        val keySchema = """{"schema":"{\"type\":\"record\",\"name\":\"dataErrorKey\",\"namespace\":\"za.co.absa.dataquality.errors.avro.key.schema\",\"fields\":[{\"name\":\"sourceSystem\",\"type\":\"string\"}]}"}"""
        val valueSchema = """{"schema" :"{\"type\":\"record\",\"name\":\"dataError\",\"namespace\":\"za.co.absa.dataquality.errors.avro.schema\",\"fields\":[{\"name\":\"sourceSystem\",\"type\":\"string\"},{\"name\":\"sourceSystemId\",\"type\":[\"null\",\"string\"],\"default\":null},{\"name\":\"dataset\",\"type\":[\"null\",\"string\"],\"default\":null},{\"name\":\"ingestionNumber\",\"type\":[\"null\",\"long\"],\"default\":null},{\"name\":\"processingTimestamp\",\"type\":\"long\",\"logicalType\":\"timestamp-millis\"},{\"name\":\"informationDate\",\"type\":[\"null\",\"int\"],\"default\":null,\"logicalType\":\"date\"},{\"name\":\"outputFileName\",\"type\":[\"null\",\"string\"],\"default\":null},{\"name\":\"recordId\",\"type\":\"string\"},{\"name\":\"errorSourceId\",\"type\":\"string\"},{\"name\":\"errorType\",\"type\":\"string\"},{\"name\":\"errorCode\",\"type\":\"string\"},{\"name\":\"errorDescription\",\"type\":\"string\"},{\"name\":\"additionalInfo\",\"type\":{\"type\":\"map\",\"values\":\"string\"}}]}"}"""
      }

      object Aux {
        val keyId = "1"
        val valueId = "2"
        val notFoundBody = """{"error_code":40401,"message":"Subject not found."}"""
      }

      Seq(
        "key" -> (Expected.keySchema, Aux.keyId),
        "value" -> (Expected.valueSchema, Aux.valueId)
      ).foreach { case (item, (schema, id)) =>
        // first,  the key/value is not known
        wireMockServer.stubFor(get(s"/subjects/errorTopicId1-$item/versions/latest")
          .willReturn(notFound().withBody(Aux.notFoundBody)))

        // allows to register the schema in the schema registry, return assigned id
        wireMockServer.stubFor(
          post(urlPathEqualTo(s"/subjects/errorTopicId1-$item/versions"))
            .withRequestBody(equalToJson(schema))
            .willReturn(okJson(s"""{"id":$id}""")))

        // later, when from_confluent_avro is used to decode from avro, serve the "saved" schema from the registry by id
        wireMockServer.stubFor(get(urlPathEqualTo(s"/schemas/ids/$id"))
          .willReturn(okJson(schema)))
      }

      val smallDf = testDataDf.limit(1).toDF()
      val connectionParams = KafkaErrorSenderPlugin.kafkaConnectionParamsFromConfig(configWithMockedRegistry)
      val keySchemaRegistryConfig = KafkaErrorSenderPlugin.avroKeySchemaRegistryConfig(connectionParams)
      val valueSchemaRegistryConfig = KafkaErrorSenderPlugin.avroValueSchemaRegistryConfig(connectionParams)

      val errorKafkaPlugin = new KafkaErrorSenderPluginImpl(connectionParams, keySchemaRegistryConfig, valueSchemaRegistryConfig) {
        override private[mq] def sendErrorsToKafka(df: DataFrame): Unit = {
          import org.apache.spark.sql.functions.col
          import za.co.absa.abris.avro.functions.from_confluent_avro

          // at the point of usage from_confluent_avro, key/value.schema.id must be part of the SR Config:
          val keyConfigWithId = keySchemaRegistryConfig.updated(SchemaManager.PARAM_KEY_SCHEMA_ID, Aux.keyId)
          val valueConfigWithId = valueSchemaRegistryConfig.updated(SchemaManager.PARAM_VALUE_SCHEMA_ID, Aux.valueId)

          val dataKeyStrings = df.select(from_confluent_avro(col("key"), keyConfigWithId)).collect().toSeq.map(_.toString())
          val dataValueStrings = df.select(from_confluent_avro(col("value"), valueConfigWithId)).collect().toSeq.map(_.toString())

          val expectedKeyStrings = Seq("[[sourceSystem1]]", "[[sourceSystem1]]")
          val expectedValueStrings = specificErrorParts.map { specificPart =>
            s"""[[sourceSystem1,null,datasetName1,null,${testNow.toEpochMilli},18312,output/Path1,enceladusId1,$specificPart,Map(runUrl -> http://runUrls1, datasetVersion -> 1, uniqueRunId -> uniqueRunId, datasetName -> datasetName1, reportVersion -> 1, reportDate -> 2020-03-30, runId -> 1)]]"""
          }

          dataKeyStrings should contain theSameElementsAs expectedKeyStrings
          dataValueStrings should contain theSameElementsAs expectedValueStrings
        }
      }

      // commence the confluent_avro processing
      errorKafkaPlugin.onDataReady(smallDf, defaultPluginParams.copy(sourceId = source).toMap)

      // verifying, that all expected schema registry url has been called
      // this is, however, imperfect, because we are not checking count and wiremock is being not reset (problematic)
      Seq(
        "key" -> (Expected.keySchema, Aux.keyId),
        "value" -> (Expected.valueSchema, Aux.valueId)
      ).foreach { case (item, (schema, id)) =>
        wireMockServer.verify(getRequestedFor(urlPathEqualTo(s"/subjects/errorTopicId1-$item/versions/latest")))
        wireMockServer.verify(postRequestedFor(urlPathEqualTo(s"/subjects/errorTopicId1-$item/versions")).withRequestBody(equalToJson(schema)))
        wireMockServer.verify(getRequestedFor(urlPathEqualTo(s"/schemas/ids/$id")))

      }

    }

  }*/

}

object KafkaErrorSenderPluginSuite {

  case class TestingRecord(enceladus_record_id: String, reportDate: java.sql.Date, errCol: Seq[TestingErrCol])

  case class TestingErrCol(errType: String, errCode: String, errMsg: String, errCol: String, rawValues: Seq[String])

}<|MERGE_RESOLUTION|>--- conflicted
+++ resolved
@@ -140,16 +140,13 @@
       SchemaManager.PARAM_SCHEMA_REGISTRY_TOPIC -> testTopicName,
       SchemaManager.PARAM_VALUE_SCHEMA_NAMING_STRATEGY -> SchemaManager.SchemaStorageNamingStrategies.TOPIC_NAME,
       SchemaManager.PARAM_SCHEMA_NAME_FOR_RECORD_STRATEGY -> "dataError",
-<<<<<<< HEAD
-      SchemaManager.PARAM_SCHEMA_NAMESPACE_FOR_RECORD_STRATEGY -> "za.co.absa.dataquality.errors.avro.schema")
-  }*/
-=======
       SchemaManager.PARAM_SCHEMA_NAMESPACE_FOR_RECORD_STRATEGY -> "za.co.absa.dataquality.errors.avro.schema",
       "basic.auth.credentials.source" -> "USER_INFO",
       "basic.auth.user.info" -> "svc-account:SVC-P4SSW0RD"
     )
   }
->>>>>>> ac8a3cfd
+      SchemaManager.PARAM_SCHEMA_NAMESPACE_FOR_RECORD_STRATEGY -> "za.co.absa.dataquality.errors.avro.schema")
+  }*/
 
   /*it should "skip sending 0 errors to kafka" in {
     val connectionParams = KafkaErrorSenderPlugin.kafkaConnectionParamsFromConfig(testConfig)
