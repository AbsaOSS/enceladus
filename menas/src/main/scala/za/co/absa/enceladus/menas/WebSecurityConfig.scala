--- conflicted
+++ resolved
@@ -59,11 +59,7 @@
         .authorizeRequests()
           .antMatchers("/index.html", "/resources/**", "/generic/**",
             "/service/**", "/webjars/**", "/css/**", "/components/**", "/admin/health",
-<<<<<<< HEAD
             "/api/oozie/isEnabled", "/api/user/version", s"/${projectVersion}/**", "/api/configuration/**")
-=======
-            "/api/user/version", s"/$menasVersion/**", "/api/configuration/**", "/lineage/**")
->>>>>>> 34aefbbb
           .permitAll()
         .anyRequest()
           .authenticated()
