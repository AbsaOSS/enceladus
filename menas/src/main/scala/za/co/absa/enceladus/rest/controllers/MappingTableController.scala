--- conflicted
+++ resolved
@@ -35,37 +35,25 @@
   import scala.concurrent.ExecutionContext.Implicits.global
 
   @PostMapping(path = Array("/updateDefaults"))
-<<<<<<< HEAD
-  def updateDefaults(@AuthenticationPrincipal user: UserDetails, @RequestBody upd: MenasObject[Array[DefaultValue]]): CompletableFuture[MappingTable] = {
-    mappingTableService.updateDefaults(user.getUsername, upd.id.name, upd.id.version, upd.value.toList) 
-  }
-
-  @PostMapping(path = Array("/addDefault"))
-  def addDefault(@AuthenticationPrincipal user: UserDetails, @RequestBody newDefault: MenasObject[DefaultValue]): CompletableFuture[MappingTable] = {
-    mappingTableService.addDefault(user.getUsername, newDefault.id.name, newDefault.id.version, newDefault.value)
-=======
   @ResponseStatus(HttpStatus.OK)
   def updateDefaults(@AuthenticationPrincipal user: UserDetails,
-                     @RequestBody upd: MenasObject[Array[DefaultValue]]): CompletableFuture[MappingTable] = {
-    mappingTableService.update(user.getUsername, upd.id.name) { mt =>
-      mt.setDefaultMappingValue(upd.value.toList)
-    }.map {
-      case Some(entity) => entity
-      case None         => throw notFound()
-    }
+    @RequestBody upd: MenasObject[Array[DefaultValue]]): CompletableFuture[MappingTable] = {
+    mappingTableService.updateDefaults(user.getUsername, upd.id.name,
+      upd.id.version, upd.value.toList).map {
+        case Some(entity) => entity
+        case None         => throw notFound()
+      }
   }
 
   @PostMapping(path = Array("/addDefault"))
   @ResponseStatus(HttpStatus.OK)
   def addDefault(@AuthenticationPrincipal user: UserDetails,
-                 @RequestBody newDefault: MenasObject[DefaultValue]): CompletableFuture[MappingTable] = {
-    mappingTableService.update(user.getUsername, newDefault.id.name) { mt =>
-      mt.setDefaultMappingValue(mt.defaultMappingValue :+ newDefault.value)
-    }.map {
-      case Some(entity) => entity
-      case None         => throw notFound()
-    }
->>>>>>> cb5c3fbf
+    @RequestBody newDefault: MenasObject[DefaultValue]): CompletableFuture[MappingTable] = {
+    mappingTableService.addDefault(user.getUsername, newDefault.id.name,
+      newDefault.id.version, newDefault.value).map {
+        case Some(entity) => entity
+        case None         => throw notFound()
+      }
   }
 
 }