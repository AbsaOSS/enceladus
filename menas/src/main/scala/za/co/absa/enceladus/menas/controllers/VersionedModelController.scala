--- conflicted
+++ resolved
@@ -147,7 +147,6 @@
   }
 
   @DeleteMapping(Array("/disable/{name}", "/disable/{name}/{version}"))
-  @PreAuthorize("@authConstants.hasAdminRole(authentication)")
   @ResponseStatus(HttpStatus.OK)
   def disable(@PathVariable name: String,
       @PathVariable version: Optional[String]): CompletableFuture[UpdateResult] = {
@@ -163,26 +162,16 @@
   @PutMapping(Array("/lock/{name}"))
   @PreAuthorize("@authConstants.hasAdminRole(authentication)")
   @ResponseStatus(HttpStatus.OK)
-<<<<<<< HEAD
-  def lock(@PathVariable name: String,
-           @AuthenticationPrincipal principal: UserDetails): CompletableFuture[UpdateResult] = {
-=======
   def lock(@AuthenticationPrincipal principal: UserDetails,
            @PathVariable name: String): CompletableFuture[UpdateResult] = {
->>>>>>> b454a566
     versionedModelService.setLock(name, isLocked = true, principal)
   }
 
   @PutMapping(Array("/unlock/{name}"))
   @PreAuthorize("@authConstants.hasAdminRole(authentication)")
   @ResponseStatus(HttpStatus.OK)
-<<<<<<< HEAD
-  def unlock(@PathVariable name: String,
-             @AuthenticationPrincipal principal: UserDetails): CompletableFuture[UpdateResult] = {
-=======
   def unlock(@AuthenticationPrincipal principal: UserDetails,
              @PathVariable name: String): CompletableFuture[UpdateResult] = {
->>>>>>> b454a566
     versionedModelService.setLock(name, isLocked = false, principal)
   }
 
