--- conflicted
+++ resolved
@@ -20,11 +20,7 @@
 import java.util.concurrent.CompletableFuture
 
 import com.mongodb.client.result.UpdateResult
-<<<<<<< HEAD
-import org.springframework.beans.factory.annotation.Autowired
-=======
 import org.springframework.beans.factory.annotation.{Autowired, Value}
->>>>>>> debb157c
 import org.springframework.http.{HttpStatus, ResponseEntity}
 import org.springframework.security.access.prepost.PreAuthorize
 import org.springframework.security.core.annotation.AuthenticationPrincipal
@@ -94,7 +90,6 @@
 
   @PostMapping(Array("/importItem"))
   @ResponseStatus(HttpStatus.CREATED)
-<<<<<<< HEAD
   @PreAuthorize("@authConstants.hasAdminRole(authentication)")
   override def importSingleEntity(@AuthenticationPrincipal principal: UserDetails,
                                   @RequestBody importObject: ExportableObject[PropertyDefinition]): CompletableFuture[PropertyDefinition] =
@@ -120,33 +115,5 @@
   override def create(@AuthenticationPrincipal principal: UserDetails,
                       @RequestBody item: PropertyDefinition): CompletableFuture[PropertyDefinition] =
     super.create(principal, item)
-=======
-  override def importSingleEntity(@AuthenticationPrincipal principal: UserDetails,
-                                  @RequestBody importObject: ExportableObject[PropertyDefinition]): CompletableFuture[PropertyDefinition] =
-    if (enabled) { super.importSingleEntity(principal, importObject) }
-    else { throw EndpointDisabled("Endpoint Not Found") }
-
-  @RequestMapping(method = Array(RequestMethod.POST, RequestMethod.PUT), path = Array("/edit"))
-  @ResponseStatus(HttpStatus.CREATED)
-  override def edit(@AuthenticationPrincipal user: UserDetails,
-                    @RequestBody item: PropertyDefinition): CompletableFuture[PropertyDefinition] =
-    if (enabled) { super.edit(user, item) }
-    else { throw EndpointDisabled("Endpoint Not Found") }
-
-
-  @DeleteMapping(Array("/disable/{name}", "/disable/{name}/{version}"))
-  @ResponseStatus(HttpStatus.OK)
-  override def disable(@PathVariable name: String,
-                       @PathVariable version: Optional[String]): CompletableFuture[UpdateResult] =
-    if (enabled) { super.disable(name, version) }
-    else { throw EndpointDisabled("Endpoint Not Found") }
-
-  @PostMapping(Array("/create"))
-  @ResponseStatus(HttpStatus.CREATED)
-  override def create(@AuthenticationPrincipal principal: UserDetails,
-                      @RequestBody item: PropertyDefinition): CompletableFuture[PropertyDefinition] =
-    if (enabled) { super.create(principal, item) }
-    else { throw EndpointDisabled("Endpoint Not Found") }
-
->>>>>>> debb157c
+    
 }