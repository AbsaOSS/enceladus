/*
 * Copyright 2018-2019 ABSA Group Limited
 *
 * Licensed under the Apache License, Version 2.0 (the "License");
 * you may not use this file except in compliance with the License.
 * You may obtain a copy of the License at
 *     http://www.apache.org/licenses/LICENSE-2.0
 *
 * Unless required by applicable law or agreed to in writing, software
 * distributed under the License is distributed on an "AS IS" BASIS,
 * WITHOUT WARRANTIES OR CONDITIONS OF ANY KIND, either express or implied.
 * See the License for the specific language governing permissions and
 * limitations under the License.
 */

package za.co.absa.enceladus.menas.services

import org.mongodb.scala.result.UpdateResult
import org.slf4j.LoggerFactory
import org.springframework.security.core.context.SecurityContextHolder
import org.springframework.security.core.userdetails.UserDetails
import za.co.absa.enceladus.model.UsedIn
import za.co.absa.enceladus.model.menas._
import za.co.absa.enceladus.model.versionedModel.{VersionedModel, VersionedSummary}
import za.co.absa.enceladus.menas.exceptions._
import za.co.absa.enceladus.menas.models.Validation
import za.co.absa.enceladus.menas.repositories.VersionedMongoRepository
import za.co.absa.enceladus.model.menas.audit._

import scala.concurrent.Future

import com.mongodb.MongoWriteException

abstract class VersionedModelService[C <: VersionedModel with Product with Auditable[C]](versionedMongoRepository: VersionedMongoRepository[C])
  extends ModelService(versionedMongoRepository) {

  import scala.concurrent.ExecutionContext.Implicits.global

  private[services] val logger = LoggerFactory.getLogger(this.getClass)

  def getLatestVersions(searchQuery: Option[String]): Future[Seq[VersionedSummary]] = {
    versionedMongoRepository.getLatestVersions(searchQuery)
  }

  def getSearchSuggestions(): Future[Seq[String]] = {
    versionedMongoRepository.getDistinctNamesEnabled()
  }

  def getVersion(name: String, version: Int): Future[Option[C]] = {
    versionedMongoRepository.getVersion(name, version)
  }

  def getAllVersions(name: String): Future[Seq[C]] = {
    versionedMongoRepository.getAllVersions(name)
  }

  def getLatestVersion(name: String): Future[Option[C]] = {
    versionedMongoRepository.getLatestVersionValue(name).flatMap({
      case Some(version) => getVersion(name, version)
      case _ => throw NotFoundException()
    })

  }

  def getLatestVersionValue(name: String): Future[Option[Int]] = {
    versionedMongoRepository.getLatestVersionValue(name)
  }

  private[services] def getParents(name: String, fromVersion: Option[Int] = None): Future[Seq[C]] = {
    for {
      versions <- {
        //store all in version ascending order
        val all = versionedMongoRepository.getAllVersions(name, inclDisabled = true).map(_.sortBy(_.version))
        //get those relevant to us
        if (fromVersion.isDefined) all.map(_.filter(_.version <= fromVersion.get)) else all
      }
      res <- {
        //see if this was branched from a different entity
        val topParent = if (versions.isEmpty) {
          None
        } else if (versions.head.parent.isEmpty) {
          None
        } else {
          versions.head.parent
        }
        if (topParent.isDefined) {
          getParents(topParent.get.name, Some(topParent.get.version))
        } else {
          Future.successful(Seq())
        }
      }
    } yield res ++ versions
  }

  def getAuditTrail(name: String): Future[AuditTrail] = {
    val allParents = getParents(name)

    allParents.flatMap({ parents =>
      val msgs = if(parents.size < 2) Seq() else {
        val pairs = parents.sliding(2)
        pairs.map(p => p.head.getAuditMessages(p(1))).toSeq
      }
      if(parents.isEmpty) {
        this.getLatestVersion(name).map({
          case Some(entity) => AuditTrail(msgs.reverse :+ entity.createdMessage)
          case None => throw NotFoundException()
        })
      } else {
        Future(AuditTrail(msgs.reverse :+ parents.head.createdMessage))
      }
    })
  }

  def getUsedIn(name: String, version: Option[Int]): Future[UsedIn]

  private[menas] def getMenasRef(item: C): MenasReference = {
    MenasReference(Some(versionedMongoRepository.collectionBaseName), item.name, item.version)
  }

  private[menas] def create(item: C, username: String): Future[Option[C]] = {
    for {
      validation <- validate(item)
      _ <- if (validation.isValid()) {
        versionedMongoRepository.create(item, username)
<<<<<<< HEAD
=======
          .recover {
            case e: MongoWriteException =>
              throw ValidationException(Validation().withError("name", s"entity with name already exists: '${item.name}'"))
          }
>>>>>>> 5d6ad36c
      } else {
        throw ValidationException(validation)
      }
      detail <- getLatestVersion(item.name)
    } yield detail
  }

  def update(username: String, item: C): Future[Option[C]]

  private[services] def updateFuture(username: String, itemName: String, itemVersion: Int)(transform: C => Future[C]): Future[Option[C]] = {
    for {
      version <- getVersion(itemName, itemVersion)
      transformed <- if (version.isEmpty) {
        Future.failed(NotFoundException(s"Version $itemVersion of $itemName not found"))
      } else {
        transform(version.get)
      }
      update <- versionedMongoRepository.update(username, transformed)
        .recover {
          case e: MongoWriteException =>
            throw ValidationException(Validation().withError("version", s"entity '$itemName' with this version already exists: ${itemVersion + 1}"))
        }
    } yield Some(update)
  }

  private[services] def update(username: String, itemName: String, itemVersion: Int)(transform: C => C): Future[Option[C]] = {
    this.updateFuture(username, itemName, itemVersion){ item: C =>
      Future {
        transform(item)
      }
    }
  }

<<<<<<< HEAD
  def findRefEqual(refNameCol: String, refVersionCol: String, name: String, version: Option[Int]): Future[Seq[MenasReference]] = versionedMongoRepository.findRefEqual(refNameCol, refVersionCol, name, version)
=======
  def findRefEqual(refNameCol: String, refVersionCol: String, name: String, version: Option[Int]): Future[Seq[MenasReference]] = {
    versionedMongoRepository.findRefEqual(refNameCol, refVersionCol, name, version)
  }
>>>>>>> 5d6ad36c

  def disableVersion(name: String, version: Option[Int]): Future[UpdateResult] = {
    val auth = SecurityContextHolder.getContext.getAuthentication
    val principal = auth.getPrincipal.asInstanceOf[UserDetails]

    getUsedIn(name, version).flatMap { usedR =>
      disableVersion(name, version, usedR, principal)
    }
  }

  private def disableVersion(name: String, version: Option[Int], usedIn: UsedIn, principal: UserDetails): Future[UpdateResult] = {
    if (usedIn.nonEmpty) {
      throw EntityInUseException(usedIn)
    } else {
      versionedMongoRepository.disableVersion(name, version, principal.getUsername)
    }
  }

  def validate(item: C): Future[Validation] = {
    validateName(item.name)
  }

  protected[services] def validateName(name: String): Future[Validation] = {
    val validation = Validation()

    if (hasWhitespace(name)) {
      Future.successful(validation.withError("name", s"name contains whitespace: '$name'"))
    } else {
      isUniqueName(name).map { isUnique =>
        if (isUnique) {
          validation
        } else {
          validation.withError("name", s"entity with name already exists: '$name'")
        }
      }
    }
  }

  private def hasWhitespace(name: String): Boolean = !name.matches("""\w+""")

}<|MERGE_RESOLUTION|>--- conflicted
+++ resolved
@@ -72,7 +72,11 @@
         //store all in version ascending order
         val all = versionedMongoRepository.getAllVersions(name, inclDisabled = true).map(_.sortBy(_.version))
         //get those relevant to us
-        if (fromVersion.isDefined) all.map(_.filter(_.version <= fromVersion.get)) else all
+        if (fromVersion.isDefined) {
+          all.map(_.filter(_.version <= fromVersion.get))
+        } else {
+          all
+        }
       }
       res <- {
         //see if this was branched from a different entity
@@ -122,13 +126,10 @@
       validation <- validate(item)
       _ <- if (validation.isValid()) {
         versionedMongoRepository.create(item, username)
-<<<<<<< HEAD
-=======
           .recover {
             case e: MongoWriteException =>
               throw ValidationException(Validation().withError("name", s"entity with name already exists: '${item.name}'"))
           }
->>>>>>> 5d6ad36c
       } else {
         throw ValidationException(validation)
       }
@@ -162,13 +163,9 @@
     }
   }
 
-<<<<<<< HEAD
-  def findRefEqual(refNameCol: String, refVersionCol: String, name: String, version: Option[Int]): Future[Seq[MenasReference]] = versionedMongoRepository.findRefEqual(refNameCol, refVersionCol, name, version)
-=======
   def findRefEqual(refNameCol: String, refVersionCol: String, name: String, version: Option[Int]): Future[Seq[MenasReference]] = {
     versionedMongoRepository.findRefEqual(refNameCol, refVersionCol, name, version)
   }
->>>>>>> 5d6ad36c
 
   def disableVersion(name: String, version: Option[Int]): Future[UpdateResult] = {
     val auth = SecurityContextHolder.getContext.getAuthentication
