/*
 * Copyright 2018 ABSA Group Limited
 *
 * Licensed under the Apache License, Version 2.0 (the "License");
 * you may not use this file except in compliance with the License.
 * You may obtain a copy of the License at
 *     http://www.apache.org/licenses/LICENSE-2.0
 *
 * Unless required by applicable law or agreed to in writing, software
 * distributed under the License is distributed on an "AS IS" BASIS,
 * WITHOUT WARRANTIES OR CONDITIONS OF ANY KIND, either express or implied.
 * See the License for the specific language governing permissions and
 * limitations under the License.
 */

package za.co.absa.enceladus.menas.auth

import org.springframework.beans.factory.annotation.{Autowired, Value}
import org.springframework.security.core.{Authentication, GrantedAuthority}
import org.springframework.stereotype.Component

@Component("authConstants")
class AuthConstants @Autowired()() {
  @Value("${menas.auth.admin.role}")
  private val AdminRole: String = ""

  def hasAdminRole(auth: Authentication): Boolean = {
    auth.getAuthorities.toArray(Array[GrantedAuthority]()).map(auth => auth.getAuthority).contains(AdminRole)
  }
}

<<<<<<< HEAD
  val JwtKey: String = "JWT"
=======
object AuthConstants {
  val JwtCookieKey: String = "JWT"
>>>>>>> 7a99ad18
  val CsrfTokenKey: String = "X-CSRF-TOKEN"
  val RolesKey: String = "Roles"
}<|MERGE_RESOLUTION|>--- conflicted
+++ resolved
@@ -29,12 +29,9 @@
   }
 }
 
-<<<<<<< HEAD
+object AuthConstants {
+
   val JwtKey: String = "JWT"
-=======
-object AuthConstants {
-  val JwtCookieKey: String = "JWT"
->>>>>>> 7a99ad18
   val CsrfTokenKey: String = "X-CSRF-TOKEN"
   val RolesKey: String = "Roles"
 }