--- conflicted
+++ resolved
@@ -44,15 +44,8 @@
     classOf[HDFSFolder],
     classOf[ConformanceRule],
     classOf[Dataset], classOf[DefaultValue], classOf[MappingTable],
-<<<<<<< HEAD
-    classOf[Run], classOf[Schema], classOf[SchemaField], classOf[SplineReference],
-    classOf[UserInfo], classOf[VersionedSummary], classOf[MenasAttachment], classOf[MenasReference]),
-    CodecRegistries.fromCodecs(new ZonedDateTimeAsDocumentCodec()), 
-    DEFAULT_CODEC_REGISTRY)
-=======
     classOf[Run], classOf[Schema], classOf[SchemaField], classOf[SplineReference], classOf[RunSummary],
     classOf[UserInfo], classOf[VersionedSummary], classOf[MenasAttachment], classOf[MenasReference]),
     CodecRegistries.fromCodecs(new ZonedDateTimeAsDocumentCodec()), DEFAULT_CODEC_REGISTRY)
 
->>>>>>> e8fdf2fa
 }