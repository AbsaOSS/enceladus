--- conflicted
+++ resolved
@@ -40,13 +40,9 @@
     Future.successful(UsedIn())
   }
 
-<<<<<<< HEAD
   override def create(newDataset: Dataset, username: String): Future[Option[Dataset]] = {
-=======
-  override def create(newDataset: Dataset, username: String): Future[Dataset] = {
     validateEntityName(newDataset.name,"Dataset")
 
->>>>>>> 44d4fd60
     val dataset = Dataset(
       name = newDataset.name,
       version = 0,
