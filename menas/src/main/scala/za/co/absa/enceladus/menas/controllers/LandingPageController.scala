--- conflicted
+++ resolved
@@ -29,7 +29,7 @@
 import za.co.absa.enceladus.menas.repositories.LandingPageStatisticsMongoRepository
 import za.co.absa.enceladus.menas.repositories.MappingTableMongoRepository
 import za.co.absa.enceladus.menas.repositories.SchemaMongoRepository
-import za.co.absa.enceladus.menas.services.{PropertyDefinitionService, RunService, StatisticsService}
+import za.co.absa.enceladus.menas.services.{RunService, StatisticsService}
 import za.co.absa.enceladus.model.properties.essentiality.{Mandatory, Recommended}
 
 @RestController
@@ -38,10 +38,6 @@
     mappingTableRepository: MappingTableMongoRepository,
     schemaRepository: SchemaMongoRepository,
     runsService: RunService,
-<<<<<<< HEAD
-    propertyDefinitionService: PropertyDefinitionService,
-=======
->>>>>>> c96f779a
     landingPageRepository: LandingPageStatisticsMongoRepository,
     statisticsService: StatisticsService) extends BaseController {
 
@@ -71,30 +67,12 @@
     })
     val todaysStatsfuture = runsService.getTodaysRunsStatistics()
     for {
-<<<<<<< HEAD
-      dsCount <- datasetRepository.distinctCount()
-      mtCount <- mappingTableRepository.distinctCount()
-      schemaCount <- schemaRepository.distinctCount()
-      runCount <- runsService.getCount()
-      propertiesWithMissingCounts <- statisticsService.getPropertiesWithMissingCount()
-      (propertiesCount, totalMissingMandatoryProperties, totalMissingRecommendedProperties) =
-      propertiesWithMissingCounts.foldLeft(0, 0, 0) {(acum, item) =>
-        val (count, mandatoryCount, recommendedCount) = acum
-        item.essentiality match {
-          case Mandatory(_) =>  (count + 1, mandatoryCount + item.missingInDatasetsCount, recommendedCount)
-          case Recommended() => (count + 1, mandatoryCount, recommendedCount + item.missingInDatasetsCount)
-          case _ => (count + 1, mandatoryCount, recommendedCount)
-        }
-      }
-      todaysStats <- runsService.getTodaysRunsStatistics()
-=======
       dsCount <- dsCountFuture
       mtCount <- mappingTableFuture
       schemaCount <- schemaFuture
       runCount <- runFuture
       (propertiesCount, totalMissingMandatoryProperties, totalMissingRecommendedProperties) <- propertiesTotalsFuture
       todaysStats <- todaysStatsfuture
->>>>>>> c96f779a
     } yield LandingPageInformation(dsCount, mtCount, schemaCount, runCount, propertiesCount,
       totalMissingMandatoryProperties, totalMissingRecommendedProperties, todaysStats)
   }
