--- conflicted
+++ resolved
@@ -1,5 +1,5 @@
 /*
- * Copyright 2018-2019 ABSA Group Limited
+ * Copyright 2018 ABSA Group Limited
  *
  * Licensed under the Apache License, Version 2.0 (the "License");
  * you may not use this file except in compliance with the License.
@@ -34,32 +34,6 @@
     datasetService.findDatasetsUsingMappingTable(name, version).map(refs => UsedIn(Some(refs), None))
   }
 
-<<<<<<< HEAD
-  override def create(mt: MappingTable, username: String): Future[MappingTable] = {
-    val mappingTable = MappingTable(name = mt.name, description = mt.description, schemaName = mt.schemaName,
-      schemaVersion = mt.schemaVersion, hdfsPath = mt.hdfsPath)
-
-    super.create(mappingTable, username, s"Mapping Table ${mt.name} created.")
-  }
-  
-  def updateDefaults(username: String, mtName: String, mtVersion: Int, defaultValues: List[DefaultValue]): Future[MappingTable] = {
-    super.update(username, mtName, mtVersion, s"Default values updated.") { latest =>
-       val updated = latest.setDefaultMappingValue(defaultValues)
-       ChangedFieldsUpdateTransformResult(updatedEntity = updated, Seq())
-    }
-  }
-  
-  def addDefault(username: String, mtName: String, mtVersion: Int, defaultValue: DefaultValue): Future[MappingTable] = {
-    super.update(username, mtName, mtVersion, s"Default value for column ${defaultValue.columnName} added.") { latest =>
-      val updated = latest.setDefaultMappingValue(latest.defaultMappingValue :+ defaultValue)
-      ChangedFieldsUpdateTransformResult(updatedEntity = updated, Seq())
-    }
-  }
-
-  override def update(username: String, mt: MappingTable): Future[MappingTable] = {
-    super.update(username, mt.name, mt.version, s"Mapping Table Updated.") { latest =>
-      val updated = latest
-=======
   override def create(mt: MappingTable, username: String): Future[Option[MappingTable]] = {
     val mappingTable = MappingTable(
       name = mt.name,
@@ -68,13 +42,26 @@
       schemaVersion = mt.schemaVersion,
       hdfsPath = mt.hdfsPath
     )
-    super.create(mappingTable, username)
+    super.create(mappingTable, username, s"Mapping Table ${mt.name} created.")
+  }
+  
+  def updateDefaults(username: String, mtName: String, mtVersion: Int, defaultValues: List[DefaultValue]): Future[Option[MappingTable]] = {
+    super.update(username, mtName, mtVersion, s"Default values updated.") { latest =>
+       val updated = latest.setDefaultMappingValue(defaultValues)
+       ChangedFieldsUpdateTransformResult(updatedEntity = updated, Seq())
+    }
+  }
+  
+  def addDefault(username: String, mtName: String, mtVersion: Int, defaultValue: DefaultValue): Future[Option[MappingTable]] = {
+    super.update(username, mtName, mtVersion, s"Default value for column ${defaultValue.columnName} added.") { latest =>
+      val updated = latest.setDefaultMappingValue(latest.defaultMappingValue :+ defaultValue)
+      ChangedFieldsUpdateTransformResult(updatedEntity = updated, Seq())
+    }
   }
 
   override def update(username: String, mt: MappingTable): Future[Option[MappingTable]] = {
-    super.update(username, mt.name) { latest =>
-      latest
->>>>>>> cb5c3fbf
+    super.update(username, mt.name, mt.version, s"Mapping Table Updated.") { latest =>
+      val updated = latest
         .setHDFSPath(mt.hdfsPath)
         .setSchemaName(mt.schemaName)
         .setSchemaVersion(mt.schemaVersion)
