--- conflicted
+++ resolved
@@ -23,14 +23,11 @@
 import za.co.absa.enceladus.model.{Dataset, Schema, UsedIn, Validation}
 import za.co.absa.enceladus.model.conformanceRule.{ConformanceRule, _}
 import za.co.absa.enceladus.model.menas.scheduler.oozie.OozieScheduleInstance
-<<<<<<< HEAD
 import scala.language.reflectiveCalls
 import DatasetService.RuleValidationsAndFields
-=======
 import za.co.absa.enceladus.model.properties.PropertyDefinition
 
 import scala.util.{Failure, Success}
->>>>>>> de057dcc
 
 
 @Service
@@ -41,21 +38,6 @@
 
   import scala.concurrent.ExecutionContext.Implicits.global
 
-<<<<<<< HEAD
-=======
-  // Local class for the representation of validation of conformance rules.
-  final case class RuleValidationsAndFields(validations: Seq[Future[Validation]], fields: Future[Set[String]]) {
-    def update(ruleValidationsAndFields: RuleValidationsAndFields): RuleValidationsAndFields = copy(
-      validations = validations ++ ruleValidationsAndFields.validations,
-      fields = ruleValidationsAndFields.fields
-    )
-
-    def update(fields: Future[Set[String]]): RuleValidationsAndFields = copy(fields = fields)
-
-    def mergeAndGetValidations(): Future[Validation] = Future.fold(validations)(Validation())((v1, v2) => v1.merge(v2))
-  }
-
->>>>>>> de057dcc
   override def update(username: String, dataset: Dataset): Future[Option[Dataset]] = {
     super.updateFuture(username, dataset.name, dataset.version) { latest =>
       updateSchedule(dataset, latest).map({ withSchedule =>
