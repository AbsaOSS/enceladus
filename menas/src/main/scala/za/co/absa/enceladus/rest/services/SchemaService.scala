/*
 * Copyright 2018-2019 ABSA Group Limited
 *
 * Licensed under the Apache License, Version 2.0 (the "License");
 * you may not use this file except in compliance with the License.
 * You may obtain a copy of the License at
 *     http://www.apache.org/licenses/LICENSE-2.0
 *
 * Unless required by applicable law or agreed to in writing, software
 * distributed under the License is distributed on an "AS IS" BASIS,
 * WITHOUT WARRANTIES OR CONDITIONS OF ANY KIND, either express or implied.
 * See the License for the specific language governing permissions and
 * limitations under the License.
 */

package za.co.absa.enceladus.rest.services

import org.springframework.beans.factory.annotation.Autowired
import org.springframework.stereotype.Service
import za.co.absa.enceladus.model.{ Schema, UsedIn }
import za.co.absa.enceladus.rest.repositories.{ DatasetMongoRepository, MappingTableMongoRepository, SchemaMongoRepository }

import scala.concurrent.Future
import org.apache.spark.sql.types.StructType
import za.co.absa.enceladus.rest.utils.converters.SparkMenasSchemaConvertor

@Service
class SchemaService @Autowired() (
  schemaMongoRepository: SchemaMongoRepository,
  auditTrailService:     AuditTrailService,
  mappingTableService:   MappingTableService,
  datasetService:        DatasetService,
  sparkMenasConvertor: SparkMenasSchemaConvertor)
  extends VersionedModelService(schemaMongoRepository, auditTrailService) {

  import scala.concurrent.ExecutionContext.Implicits.global

  override def getUsedIn(name: String, version: Option[Int]): Future[UsedIn] = {
    for {
      usedInD <- datasetService.findRefEqual("schemaName", "schemaVersion", name, version)
      usedInM <- mappingTableService.findRefEqual("schemaName", "schemaVersion", name, version)
    } yield UsedIn(Some(usedInD), Some(usedInM))
  }

<<<<<<< HEAD
  def schemaUpload(username: String, schemaName: String, schemaVersion: Int, fields: StructType): Future[Schema] = {
    super.update(username, schemaName, schemaVersion, "New schema uploaded.")({oldSchema => 
      val updated = oldSchema.copy(fields = sparkMenasConvertor.convertSparkToMenasFields(fields.fields).toList)
      ChangedFieldsUpdateTransformResult(updatedEntity = updated, fields = Seq())      
    })
  }
  
  override def update(username: String, schema: Schema): Future[Schema] = {
    super.update(username, schema.name, schema.version, "Schema updated.") { latest =>
      val updated = latest.setDescription(schema.description).asInstanceOf[Schema]
      ChangedFieldsUpdateTransformResult(updatedEntity = updated, fields = Seq(
          ChangedField("Description", schema.description, latest.description)
      ))
    }
  }

  override def create(newSchema: Schema, username: String): Future[Schema] = {
    val schema = Schema(name = newSchema.name, description = newSchema.description)
    super.create(schema, username, s"Schema ${schema.name} created.")
=======
  override def update(username: String, schema: Schema): Future[Option[Schema]] = {
    super.update(username, schema.name) { latest =>
      latest.setDescription(schema.description).asInstanceOf[Schema]
    }
  }

  override def create(newSchema: Schema, username: String): Future[Option[Schema]] = {
    val schema = Schema(name = newSchema.name,
      description = newSchema.description)
    super.create(schema, username)
>>>>>>> cb5c3fbf
  }

}<|MERGE_RESOLUTION|>--- conflicted
+++ resolved
@@ -1,5 +1,5 @@
 /*
- * Copyright 2018-2019 ABSA Group Limited
+ * Copyright 2018 ABSA Group Limited
  *
  * Licensed under the Apache License, Version 2.0 (the "License");
  * you may not use this file except in compliance with the License.
@@ -17,8 +17,8 @@
 
 import org.springframework.beans.factory.annotation.Autowired
 import org.springframework.stereotype.Service
-import za.co.absa.enceladus.model.{ Schema, UsedIn }
-import za.co.absa.enceladus.rest.repositories.{ DatasetMongoRepository, MappingTableMongoRepository, SchemaMongoRepository }
+import za.co.absa.enceladus.model.{Schema, UsedIn}
+import za.co.absa.enceladus.rest.repositories.{DatasetMongoRepository, MappingTableMongoRepository, SchemaMongoRepository}
 
 import scala.concurrent.Future
 import org.apache.spark.sql.types.StructType
@@ -42,15 +42,14 @@
     } yield UsedIn(Some(usedInD), Some(usedInM))
   }
 
-<<<<<<< HEAD
-  def schemaUpload(username: String, schemaName: String, schemaVersion: Int, fields: StructType): Future[Schema] = {
+  def schemaUpload(username: String, schemaName: String, schemaVersion: Int, fields: StructType): Future[Option[Schema]] = {
     super.update(username, schemaName, schemaVersion, "New schema uploaded.")({oldSchema => 
       val updated = oldSchema.copy(fields = sparkMenasConvertor.convertSparkToMenasFields(fields.fields).toList)
       ChangedFieldsUpdateTransformResult(updatedEntity = updated, fields = Seq())      
     })
   }
   
-  override def update(username: String, schema: Schema): Future[Schema] = {
+  override def update(username: String, schema: Schema): Future[Option[Schema]] = {
     super.update(username, schema.name, schema.version, "Schema updated.") { latest =>
       val updated = latest.setDescription(schema.description).asInstanceOf[Schema]
       ChangedFieldsUpdateTransformResult(updatedEntity = updated, fields = Seq(
@@ -59,21 +58,10 @@
     }
   }
 
-  override def create(newSchema: Schema, username: String): Future[Schema] = {
-    val schema = Schema(name = newSchema.name, description = newSchema.description)
-    super.create(schema, username, s"Schema ${schema.name} created.")
-=======
-  override def update(username: String, schema: Schema): Future[Option[Schema]] = {
-    super.update(username, schema.name) { latest =>
-      latest.setDescription(schema.description).asInstanceOf[Schema]
-    }
-  }
-
   override def create(newSchema: Schema, username: String): Future[Option[Schema]] = {
     val schema = Schema(name = newSchema.name,
       description = newSchema.description)
-    super.create(schema, username)
->>>>>>> cb5c3fbf
+    super.create(schema, username, s"Schema ${schema.name} created.")
   }
 
 }