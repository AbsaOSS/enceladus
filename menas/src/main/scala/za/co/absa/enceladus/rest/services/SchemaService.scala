--- conflicted
+++ resolved
@@ -43,16 +43,11 @@
     }
   }
 
-<<<<<<< HEAD
   override def create(newSchema: Schema, username: String): Future[Option[Schema]] = {
-    val schema = Schema(name = newSchema.name, description = newSchema.description)
-=======
-  override def create(newSchema: Schema, username: String): Future[Schema] = {
     validateEntityName(newSchema.name, "Schema")
 
     val schema = Schema(name = newSchema.name,
       description = newSchema.description)
->>>>>>> 44d4fd60
     super.create(schema, username)
   }
 
