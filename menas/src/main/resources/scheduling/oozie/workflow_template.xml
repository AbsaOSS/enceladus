--- conflicted
+++ resolved
@@ -74,14 +74,7 @@
             <arg>$datasetVersion</arg>
             <arg>-R</arg>
             <arg>${reportDate}</arg>
-<<<<<<< HEAD
-            <arg>-r</arg>
-            <arg>1</arg> <!-- TODO: Figure out version increments or extensible versioning logic -->
             $menasKeytabFile
-=======
-            <arg>--menas-credentials-file</arg>
-            <arg>$menasCredentialsFile</arg>
->>>>>>> dccc026e
         </spark>
         <ok to="End" />
         <error to="Kill" />
