/*
 * Copyright 2018-2019 ABSA Group Limited
 *
 * Licensed under the Apache License, Version 2.0 (the "License");
 * you may not use this file except in compliance with the License.
 * You may obtain a copy of the License at
 *     http://www.apache.org/licenses/LICENSE-2.0
 *
 * Unless required by applicable law or agreed to in writing, software
 * distributed under the License is distributed on an "AS IS" BASIS,
 * WITHOUT WARRANTIES OR CONDITIONS OF ANY KIND, either express or implied.
 * See the License for the specific language governing permissions and
 * limitations under the License.
 */

package za.co.absa.enceladus.menas.integration.repositories

import org.junit.runner.RunWith
import org.springframework.beans.factory.annotation.Autowired
import org.springframework.boot.test.context.SpringBootTest
import org.springframework.test.context.junit4.SpringRunner
import za.co.absa.enceladus.model.conformanceRule.{ConformanceRule, MappingConformanceRule}
import za.co.absa.enceladus.menas.exceptions.EntityAlreadyExistsException
import za.co.absa.enceladus.menas.factories.DatasetFactory
import za.co.absa.enceladus.menas.integration.fixtures.DatasetFixtureService
import za.co.absa.enceladus.menas.repositories.DatasetMongoRepository

@RunWith(classOf[SpringRunner])
@SpringBootTest(webEnvironment = SpringBootTest.WebEnvironment.RANDOM_PORT)
class DatasetRepositoryIntegrationSuite extends BaseRepositoryTest {

  @Autowired
  private val datasetFixture: DatasetFixtureService = null

  @Autowired
  private val datasetMongoRepository: DatasetMongoRepository = null

  before {
    datasetFixture.createCollection()
  }

  after {
    datasetFixture.dropCollection()
  }

  val concatenationConformanceRules = List(
    DatasetFactory.getDummyConcatenationRule(order = 1, inputColumns = Seq()),
    DatasetFactory.getDummyConcatenationRule(order = 2, inputColumns = Seq("ab", "ab.a"))
  )

  val castingConformanceRules = List(
    DatasetFactory.getDummyCastingRule(order = 1, inputColumn = ""),
    DatasetFactory.getDummyCastingRule(order = 2, inputColumn = "ab"),
    DatasetFactory.getDummyCastingRule(order = 3, inputColumn = "a.b")
  )

  val dropConformanceRules = List(DatasetFactory.getDummyDropRule())

  val literalConformanceRules = List(
    DatasetFactory.getDummyLiteralRule(order = 1, value = ""),
    DatasetFactory.getDummyLiteralRule(order = 2, value = "ab"),
    DatasetFactory.getDummyLiteralRule(order = 3, value = "a.b")
  )

  val negationConformanceRules = List(
    DatasetFactory.getDummyNegationRule(order = 1, inputColumn = ""),
    DatasetFactory.getDummyNegationRule(order = 2, inputColumn = "ab"),
    DatasetFactory.getDummyNegationRule(order = 3, inputColumn = "a.b")
  )

  val singleColumnConformanceRules = List(
    DatasetFactory.getDummySingleColumnRule(order = 1, inputColumn = "", inputColumnAlias = ""),
    DatasetFactory.getDummySingleColumnRule(order = 2, inputColumn = "ab", inputColumnAlias = "ab"),
    DatasetFactory.getDummySingleColumnRule(order = 3, inputColumn = "a.b", inputColumnAlias = "a.b")
  )

  val sparkSessionConfConformanceRules = List(
    DatasetFactory.getDummySparkSessionConfRule(order = 1, sparkConfKey = ""),
    DatasetFactory.getDummySparkSessionConfRule(order = 2, sparkConfKey = "ab"),
    DatasetFactory.getDummySparkSessionConfRule(order = 3, sparkConfKey = "a.b")
  )

  val uppercaseConformanceRules = List(
    DatasetFactory.getDummyUppercaseRule(order = 1, inputColumn = ""),
    DatasetFactory.getDummyUppercaseRule(order = 2, inputColumn = "ab"),
    DatasetFactory.getDummyUppercaseRule(order = 3, inputColumn = "a.b")
  )

  val storedMappingConformanceRules = List(
    DatasetFactory.getDummyMappingRule(order = 1, targetAttribute = "",
      attributeMappings = Map()),
    DatasetFactory.getDummyMappingRule(order = 2, targetAttribute = "",
      attributeMappings = Map("" -> "")),
    DatasetFactory.getDummyMappingRule(order = 3, targetAttribute = "ab",
      attributeMappings = Map("ab" -> "ab")),
    DatasetFactory.getDummyMappingRule(order = 4, targetAttribute = "a.b",
      attributeMappings = Map(s"a${MappingConformanceRule.DOT_REPLACEMENT_SYMBOL}b" -> "a.b"))
  )

  val materializedMappingConformanceRules = List(
    DatasetFactory.getDummyMappingRule(order = 1, targetAttribute = "",
      attributeMappings = Map()),
    DatasetFactory.getDummyMappingRule(order = 2, targetAttribute = "",
      attributeMappings = Map("" -> "")),
    DatasetFactory.getDummyMappingRule(order = 3, targetAttribute = "ab",
      attributeMappings = Map("ab" -> "ab")),
    DatasetFactory.getDummyMappingRule(order = 4, targetAttribute = "a.b",
      attributeMappings = Map(s"a.b" -> "a.b"))
  )

  "DatasetMongoRepository::getVersion" should {
    "return None" when {
      "the specified Dataset does not exist" in {
        val actual = await(datasetMongoRepository.getVersion("dataset", 1))

        assert(actual.isEmpty)
      }
      "the specified Dataset is disabled" in {
        val dataset = DatasetFactory.getDummyDataset(name = "dataset", version = 1,
          disabled = true, dateDisabled = Option(DatasetFactory.dummyZonedDateTime), userDisabled = Option("user"))
        datasetFixture.add(dataset)

        val actual = await(datasetMongoRepository.getVersion("dataset", 1))

        assert(actual.isEmpty)
      }
    }

    "return an Option of the specified Dataset" when {
      "it exists in the database without any conformance rules" in {
        testGetVersion(List())
      }
      "they have ConcatenationConformanceRules" in {
        testGetVersion(concatenationConformanceRules)
      }
      "it has CastingConformanceRules" in {
        testGetVersion(castingConformanceRules)
      }
      "it has DropConformanceRules" in {
        testGetVersion(dropConformanceRules)
      }
      "it has LiteralConformanceRules" in {
        testGetVersion(literalConformanceRules)
      }
      "it has NegationConformanceRules" in {
        testGetVersion(negationConformanceRules)
      }
      "it has SingleColumnConformanceRules" in {
        testGetVersion(singleColumnConformanceRules)
      }
      "it has SparkSessionConfConformanceRules" in {
        testGetVersion(sparkSessionConfConformanceRules)
      }
      "it has UppercaseConformanceRules" in {
        testGetVersion(uppercaseConformanceRules)
      }
      "it has MappingConformanceRules" in {
        val storedDataset = DatasetFactory.getDummyDataset(name = "dataset", version = 0,
          conformance = storedMappingConformanceRules)
        datasetFixture.add(storedDataset)

        val actual = await(datasetMongoRepository.getVersion("dataset", 0))

        val expectedDataset = DatasetFactory.getDummyDataset(name = "dataset", version = 0,
          conformance = materializedMappingConformanceRules)
        assert(actual.contains(expectedDataset))
      }
    }
  }

  private def testGetVersion(conformanceRules: List[ConformanceRule]): Unit = {
    val dataset1 = DatasetFactory.getDummyDataset(name = "dataset", version = 1, conformance = conformanceRules)
    val dataset2 = DatasetFactory.getDummyDataset(name = "dataset", version = 2, conformance = conformanceRules)
    datasetFixture.add(dataset1, dataset2)

    val actual = await(datasetMongoRepository.getVersion("dataset", 1))

    assert(actual.isDefined)
    assert(actual.contains(dataset1))
  }

  "DatasetMongoRepository::getAllVersions" should {
    "return an empty Seq" when {
      "the specified Dataset does not exist" in {
        val actual = await(datasetMongoRepository.getAllVersions("dataset"))

        assert(actual.isEmpty)
      }
      "the specified Dataset has all of its versions disabled" in {
        val dataset1 = DatasetFactory.getDummyDataset(name = "dataset", version = 1,
          disabled = true, dateDisabled = Option(DatasetFactory.dummyZonedDateTime), userDisabled = Option("user"))
        val dataset2 = DatasetFactory.getDummyDataset(name = "dataset", version = 2,
          disabled = true, dateDisabled = Option(DatasetFactory.dummyZonedDateTime), userDisabled = Option("user"))
        datasetFixture.add(dataset1, dataset2)

        val actual = await(datasetMongoRepository.getAllVersions("dataset"))

        assert(actual.isEmpty)
      }
    }

    "return only the enabled versions of the specified Dataset" in {
      val dataset1 = DatasetFactory.getDummyDataset(name = "dataset", version = 1)
      val dataset2 = DatasetFactory.getDummyDataset(name = "dataset", version = 2,
        disabled = true, dateDisabled = Option(DatasetFactory.dummyZonedDateTime), userDisabled = Option("user"))
      val dataset3 = DatasetFactory.getDummyDataset(name = "dataset", version = 3,
        disabled = true, dateDisabled = Option(DatasetFactory.dummyZonedDateTime), userDisabled = Option("user"))
      val dataset4 = DatasetFactory.getDummyDataset(name = "dataset", version = 4)
      datasetFixture.add(dataset1, dataset2, dataset3, dataset4)

      val actual = await(datasetMongoRepository.getAllVersions("dataset"))

      val expected = Seq(dataset1, dataset4)
      assert(actual == expected)
    }

    "return all enabled versions of the specified Dataset" when {
      "they exist in the database without any conformance rules" in {
        testGetAllVersions(List())
      }
      "they have ConcatenationConformanceRules" in {
        testGetAllVersions(concatenationConformanceRules)
      }
      "they have CastingConformanceRules" in {
        testGetAllVersions(castingConformanceRules)
      }
      "they have DropConformanceRules" in {
        testGetAllVersions(dropConformanceRules)
      }
      "they have LiteralConformanceRules" in {
        testGetAllVersions(literalConformanceRules)
      }
      "they have NegationConformanceRules" in {
        testGetAllVersions(negationConformanceRules)
      }
      "they have SingleColumnConformanceRules" in {
        testGetAllVersions(singleColumnConformanceRules)
      }
      "they have SparkSessionConfConformanceRules" in {
        testGetAllVersions(sparkSessionConfConformanceRules)
      }
      "they have UppercaseConformanceRules" in {
        testGetAllVersions(uppercaseConformanceRules)
      }
      "they have MappingConformanceRules" in {
        val storedDataset1 = DatasetFactory.getDummyDataset(name = "dataset", version = 1, conformance = storedMappingConformanceRules)
        val storedDataset2 = DatasetFactory.getDummyDataset(name = "dataset", version = 2, conformance = storedMappingConformanceRules,
          disabled = true, dateDisabled = Option(DatasetFactory.dummyZonedDateTime), userDisabled = Option("user"))
        val storedDataset3 = DatasetFactory.getDummyDataset(name = "dataset", version = 3, conformance = storedMappingConformanceRules)
        datasetFixture.add(storedDataset1, storedDataset2, storedDataset3)

        val actual = await(datasetMongoRepository.getAllVersions("dataset"))

        val expectedDataset1 = DatasetFactory.getDummyDataset(name = "dataset", version = 1, conformance = materializedMappingConformanceRules)
        val expectedDataset3 = DatasetFactory.getDummyDataset(name = "dataset", version = 3, conformance = materializedMappingConformanceRules)

        val expected = Seq(expectedDataset1, expectedDataset3)
        assert(actual == expected)
      }
    }
  }

  private def testGetAllVersions(conformanceRules: List[ConformanceRule]): Unit = {
    val dataset1 = DatasetFactory.getDummyDataset(name = "dataset", version = 1, conformance = conformanceRules)
    val dataset2 = DatasetFactory.getDummyDataset(name = "dataset", version = 2, conformance = conformanceRules,
      disabled = true, dateDisabled = Option(DatasetFactory.dummyZonedDateTime), userDisabled = Option("user"))
    val dataset3 = DatasetFactory.getDummyDataset(name = "dataset", version = 3, conformance = conformanceRules)
    datasetFixture.add(dataset1, dataset2, dataset3)

    val actual = await(datasetMongoRepository.getAllVersions("dataset"))

    val expected = Seq(dataset1, dataset3)
    assert(actual == expected)
  }

  "DatasetMongoRepository::create" should {
    "store the specified Dataset in the database" when {
      "it has no conformance rules" in {
        testCreate(List())
      }
      "they have ConcatenationConformanceRules" in {
        testCreate(concatenationConformanceRules)
      }
      "it has CastingConformanceRules" in {
        testCreate(castingConformanceRules)
      }
      "it has DropConformanceRules" in {
        testCreate(dropConformanceRules)
      }
      "it has LiteralConformanceRules" in {
        testCreate(literalConformanceRules)
      }
      "it has NegationConformanceRules" in {
        testCreate(negationConformanceRules)
      }
      "it has SingleColumnConformanceRules" in {
        testCreate(singleColumnConformanceRules)
      }
      "it has SparkSessionConfConformanceRules" in {
        testCreate(sparkSessionConfConformanceRules)
      }
      "it has UppercaseConformanceRules" in {
        testCreate(uppercaseConformanceRules)
      }
      "it has MappingConformanceRules" in {
        testCreate(materializedMappingConformanceRules)
      }
    }

    "allow duplicate entries (this should be prohibited at the service layer)" in {
      val dataset = DatasetFactory.getDummyDataset(name = "dataset", version = 1)

      await(datasetMongoRepository.create(dataset, "user"))
      await(datasetMongoRepository.create(dataset, "user"))
      val actual = await(datasetMongoRepository.getVersion("dataset", 1))

      assert(await(datasetMongoRepository.count()) == 2)
      assert(actual.isDefined)
      val expected = dataset.copy(
        userCreated = "user", dateCreated = actual.get.dateCreated,
        userUpdated = "user", lastUpdated = actual.get.lastUpdated)
      assert(actual.contains(expected))
    }
  }

  private def testCreate(conformanceRules: List[ConformanceRule]): Unit = {
    val dataset = DatasetFactory.getDummyDataset(name = "dataset", version = 1, conformance = conformanceRules)

    await(datasetMongoRepository.create(dataset, "user"))
    val actual = await(datasetMongoRepository.getVersion("dataset", 1))

    assert(actual.isDefined)
    val expected = dataset.copy(
      userCreated = "user", dateCreated = actual.get.dateCreated,
      userUpdated = "user", lastUpdated = actual.get.lastUpdated)
    assert(actual.contains(expected))
  }

  "DatasetMongoRepository::update" should {
    "store the specified Dataset with an incremented version in the database" when {
      "it has no conformance rules" in {
        testUpdate(List())
      }
      "they have ConcatenationConformanceRules" in {
        testUpdate(concatenationConformanceRules)
      }
      "it has CastingConformanceRules" in {
        testUpdate(castingConformanceRules)
      }
      "it has DropConformanceRules" in {
        testUpdate(dropConformanceRules)
      }
      "it has LiteralConformanceRules" in {
        testUpdate(literalConformanceRules)
      }
      "it has NegationConformanceRules" in {
        testUpdate(negationConformanceRules)
      }
      "it has SingleColumnConformanceRules" in {
        testUpdate(singleColumnConformanceRules)
      }
      "it has SparkSessionConfConformanceRules" in {
        testUpdate(sparkSessionConfConformanceRules)
      }
      "it has UppercaseConformanceRules" in {
        testUpdate(uppercaseConformanceRules)
      }
      "it has MappingConformanceRules" in {
        testUpdate(materializedMappingConformanceRules)
      }
    }

    "not allow duplicate entries" in {
      val storedDataset = DatasetFactory.getDummyDataset(name = "dataset", version = 1)
      datasetFixture.add(storedDataset)
      val preUpdateDataset = DatasetFactory.getDummyDataset(name = "dataset", version = 0)

      assertThrows[EntityAlreadyExistsException] {
        await(datasetMongoRepository.update("user", preUpdateDataset))
      }
    }
  }

  private def testUpdate(conformanceRules: List[ConformanceRule]): Unit = {
    val storedDataset = DatasetFactory.getDummyDataset(name = "dataset", version = 1)
    datasetFixture.add(storedDataset)
    val preUpdateDataset = DatasetFactory.getDummyDataset(name = "dataset", version = 1,
      conformance = conformanceRules, parent = Option(DatasetFactory.getDummyDatasetParent()))

    val actualReturned = await(datasetMongoRepository.update("user", preUpdateDataset))

    val expected = preUpdateDataset.copy(userUpdated = "user", lastUpdated = actualReturned.lastUpdated, version = 2)
    assert(actualReturned == expected)

    val actualStored = await(datasetMongoRepository.getVersion("dataset", 2))
    assert(actualStored.isDefined)
    assert(actualStored.contains(expected))
  }

<<<<<<< HEAD
  "DatasetMongoRepository::getDistinctNamesEnabled" should {
    "return an empty Seq" when {
      "no datasets exist" in {
        val actual = await(datasetMongoRepository.getDistinctNamesEnabled)
        assert(actual.isEmpty)
      }

      "only disabled datasets exist" in {
        val dataset1 = DatasetFactory.getDummyDataset(name = "dataset1", version = 1,
          disabled = true, dateDisabled = Option(DatasetFactory.dummyZonedDateTime), userDisabled = Option("user"))
        datasetFixture.add(dataset1)
        val res = await(datasetMongoRepository.getDistinctNamesEnabled)
        assert(res.isEmpty)
      }
    }
    "return Seq with a single name" when {
      "single dataset exists" in {
        val dataset2 = DatasetFactory.getDummyDataset(name = "dataset2", version = 1)
        datasetFixture.add(dataset2)
        val res1 = await(datasetMongoRepository.getDistinctNamesEnabled)
        assert(res1.toSeq == Seq("dataset2"))
      }
      "multiple versions of a dataset exist" in {
        val dataset2 = DatasetFactory.getDummyDataset(name = "dataset2", version = 1)
        val dataset3 = DatasetFactory.getDummyDataset(name = "dataset2", version = 2)
        datasetFixture.add(dataset2, dataset3)
        val res2 = await(datasetMongoRepository.getDistinctNamesEnabled)
        assert(res2.toSeq == Seq("dataset2"))
      }
    }
    "return distinct names" when {
      "multiple datasets exist" in {
        val dataset3 = DatasetFactory.getDummyDataset(name = "dataset2", version = 2)
        val dataset4 = DatasetFactory.getDummyDataset(name = "dataset3", version = 1)
        datasetFixture.add(dataset3, dataset4)
        val res3 = await(datasetMongoRepository.getDistinctNamesEnabled)
        assert(res3.toSeq.sorted == Seq("dataset2", "dataset3"))
      }
    }
  }

  "DatasetMongoRepository::getLatestVersions" should {
    "return an empty Seq" when {
      "no datasets exist and search query is provided" in {
        val actual = await(datasetMongoRepository.getLatestVersions(Some("abc")))
        assert(actual.isEmpty)
      }
      "only disabled dataset exists" in {
        val dataset1 = DatasetFactory.getDummyDataset(name = "dataset1", version = 1,
          disabled = true, dateDisabled = Option(DatasetFactory.dummyZonedDateTime), userDisabled = Option("user"))
        datasetFixture.add(dataset1)
        assert(await(datasetMongoRepository.getLatestVersions(Some("dataset1"))).isEmpty)
      }
    }
    "return seq of versioned summaries matching the search query" when {
      "search query is a perfect match" in {
        val dataset2 = DatasetFactory.getDummyDataset(name = "dataset2", version = 1)
        val dataset3 = DatasetFactory.getDummyDataset(name = "dataset2", version = 2)
        val dataset4 = DatasetFactory.getDummyDataset(name = "dataset3", version = 1)
        val dataset5 = DatasetFactory.getDummyDataset(name = "abc", version = 1)

        datasetFixture.add(dataset2, dataset3, dataset4, dataset5)
        val res1 = await(datasetMongoRepository.getLatestVersions(Some("dataset2")))
        assert(res1.size == 1 && res1.head._id == "dataset2")
      }
      "search query is a partial match" in {
        val dataset2 = DatasetFactory.getDummyDataset(name = "dataset2", version = 1)
        val dataset3 = DatasetFactory.getDummyDataset(name = "dataset2", version = 2)
        val dataset4 = DatasetFactory.getDummyDataset(name = "dataset3", version = 1)
        val dataset5 = DatasetFactory.getDummyDataset(name = "abc", version = 1)

        datasetFixture.add(dataset2, dataset3, dataset4, dataset5)
        val res2 = await(datasetMongoRepository.getLatestVersions(Some("tas")))
        assert(res2.size == 2 && res2.exists(_._id == "dataset2") && res2.exists(_._id == "dataset3"))
      }
    }
    "return all datasets" when {
      "search query is empty" in { 
        val dataset2 = DatasetFactory.getDummyDataset(name = "dataset2", version = 1)
        val dataset3 = DatasetFactory.getDummyDataset(name = "dataset2", version = 2)
        val dataset4 = DatasetFactory.getDummyDataset(name = "dataset3", version = 1)
        val dataset5 = DatasetFactory.getDummyDataset(name = "abc", version = 1)

        datasetFixture.add(dataset2, dataset3, dataset4, dataset5)
        val res3 = await(datasetMongoRepository.getLatestVersions(Some("")))
        assert(res3.exists(_._id == "dataset2") && res3.exists(_._id == "dataset3") && res3.exists(_._id == "abc"))
=======
  "DatasetMongoRepository::distinctCount" should {
    "return 0" when {
      "no datasets exists" in {
        val actual = await(datasetMongoRepository.distinctCount)

        assert(actual == 0)
      }
      "only disabled datasets exist" in {
        val dataset1 = DatasetFactory.getDummyDataset(name = "dataset", version = 1,
          disabled = true, dateDisabled = Option(DatasetFactory.dummyZonedDateTime), userDisabled = Option("user"))
        val dataset2 = DatasetFactory.getDummyDataset(name = "dataset", version = 2,
          disabled = true, dateDisabled = Option(DatasetFactory.dummyZonedDateTime), userDisabled = Option("user"))
        datasetFixture.add(dataset1, dataset2)

        val actual = await(datasetMongoRepository.distinctCount)

        assert(actual == 0)
      }
    }

    "return number of distinct enabled datasets" when {
      "there are datasets" in {
        val dataset1 = DatasetFactory.getDummyDataset(name = "dataset1", version = 1,
          disabled = true, dateDisabled = Option(DatasetFactory.dummyZonedDateTime), userDisabled = Option("user"))
        val dataset2 = DatasetFactory.getDummyDataset(name = "dataset2", version = 1)
        datasetFixture.add(dataset1, dataset2)
        assert(await(datasetMongoRepository.distinctCount) == 1)

        val dataset3 = DatasetFactory.getDummyDataset(name = "dataset2", version = 2)
        datasetFixture.add(dataset3)
        assert(await(datasetMongoRepository.distinctCount) == 1)

        val dataset4 = DatasetFactory.getDummyDataset(name = "dataset3", version = 1)
        datasetFixture.add(dataset4)
        assert(await(datasetMongoRepository.distinctCount) == 2)
>>>>>>> 5b7d4930
      }
    }
  }
}<|MERGE_RESOLUTION|>--- conflicted
+++ resolved
@@ -397,7 +397,6 @@
     assert(actualStored.contains(expected))
   }
 
-<<<<<<< HEAD
   "DatasetMongoRepository::getDistinctNamesEnabled" should {
     "return an empty Seq" when {
       "no datasets exist" in {
@@ -484,7 +483,10 @@
         datasetFixture.add(dataset2, dataset3, dataset4, dataset5)
         val res3 = await(datasetMongoRepository.getLatestVersions(Some("")))
         assert(res3.exists(_._id == "dataset2") && res3.exists(_._id == "dataset3") && res3.exists(_._id == "abc"))
-=======
+      }
+    }
+  }
+
   "DatasetMongoRepository::distinctCount" should {
     "return 0" when {
       "no datasets exists" in {
@@ -520,7 +522,6 @@
         val dataset4 = DatasetFactory.getDummyDataset(name = "dataset3", version = 1)
         datasetFixture.add(dataset4)
         assert(await(datasetMongoRepository.distinctCount) == 2)
->>>>>>> 5b7d4930
       }
     }
   }
