--- conflicted
+++ resolved
@@ -38,19 +38,7 @@
   override def fixtures: List[FixtureService[_]] = List(attachmentFixture)
 
   private val schemaRefCollection = RefCollection.SCHEMA.name().toLowerCase()
-<<<<<<< HEAD
 
-  before {
-    attachmentFixture.createCollection()
-  }
-
-  after {
-    attachmentFixture.dropCollection()
-  }
-
-=======
-
->>>>>>> 5d6ad36c
   "AttachmentMongoRepository::getSchemaByNameAndVersion" should {
     "return None" when {
       "no Attachment exists for the specified name" in {
