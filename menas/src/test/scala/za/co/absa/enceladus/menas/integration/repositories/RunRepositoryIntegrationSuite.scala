/*
 * Copyright 2018-2019 ABSA Group Limited
 *
 * Licensed under the Apache License, Version 2.0 (the "License");
 * you may not use this file except in compliance with the License.
 * You may obtain a copy of the License at
 *     http://www.apache.org/licenses/LICENSE-2.0
 *
 * Unless required by applicable law or agreed to in writing, software
 * distributed under the License is distributed on an "AS IS" BASIS,
 * WITHOUT WARRANTIES OR CONDITIONS OF ANY KIND, either express or implied.
 * See the License for the specific language governing permissions and
 * limitations under the License.
 */

package za.co.absa.enceladus.menas.integration.repositories

import java.time.LocalDate
import java.time.format.DateTimeFormatter

import com.mongodb.MongoWriteException
import org.junit.runner.RunWith
import org.springframework.beans.factory.annotation.Autowired
import org.springframework.boot.test.context.SpringBootTest
import org.springframework.test.context.junit4.SpringRunner
import za.co.absa.atum.model.{RunState, RunStatus}
import za.co.absa.enceladus.menas.factories.RunFactory
import za.co.absa.enceladus.menas.integration.fixtures.{FixtureService, RunFixtureService}
import za.co.absa.enceladus.menas.repositories.RunMongoRepository
import za.co.absa.enceladus.model.Run

@RunWith(classOf[SpringRunner])
@SpringBootTest(webEnvironment = SpringBootTest.WebEnvironment.RANDOM_PORT)
class RunRepositoryIntegrationSuite extends BaseRepositoryTest {

  @Autowired
  private val runFixture: RunFixtureService = null

  @Autowired
  private val runMongoRepository: RunMongoRepository = null

  override def fixtures: List[FixtureService[_]] = List(runFixture)

  private val today = LocalDate.now().format(DateTimeFormatter.ofPattern("dd-MM-yyyy"))

  "RunMongoRepository::getAllLatest" should {
    "return only the latest Run for each Dataset's latest version asynchronously" when {
      "there are Runs" in {
        val dataset1ver1run1 = RunFactory.getDummyRun(dataset = "dataset1", datasetVersion = 1, runId = 1)
        val dataset1ver1run2 = RunFactory.getDummyRun(dataset = "dataset1", datasetVersion = 1, runId = 2)
        runFixture.add(dataset1ver1run1, dataset1ver1run2)
        val dataset1ver2run1 = RunFactory.getDummyRun(dataset = "dataset1", datasetVersion = 2, runId = 1)
        runFixture.add(dataset1ver2run1)
        val dataset2ver1run1 = RunFactory.getDummyRun(dataset = "dataset2", datasetVersion = 1, runId = 1)
        runFixture.add(dataset2ver1run1)

        val actual = await(runMongoRepository.getAllLatest())

        val expected = List(dataset1ver2run1, dataset2ver1run1)
        assert(actual == expected)
      }
    }

    "return and empty List asynchronously" when {
      "there are no Runs" in {
        val actual = await(runMongoRepository.getAllLatest())

        assert(actual.isEmpty)
      }
    }

    "order the results by dataset name (ASC)" in {
      val dataset2ver1run1 = RunFactory.getDummyRun(dataset = "dataset2", datasetVersion = 1, runId = 1)
      runFixture.add(dataset2ver1run1)
      val dataset1ver2run1 = RunFactory.getDummyRun(dataset = "dataset1", datasetVersion = 2, runId = 1)
      runFixture.add(dataset1ver2run1)
      val dataset1ver1run1 = RunFactory.getDummyRun(dataset = "dataset1", datasetVersion = 1, runId = 1)
      val dataset1ver1run2 = RunFactory.getDummyRun(dataset = "dataset1", datasetVersion = 1, runId = 2)
      runFixture.add(dataset1ver1run1, dataset1ver1run2)

      val actual = await(runMongoRepository.getAllLatest())

      val expected = List(dataset1ver2run1, dataset2ver1run1)
      assert(actual == expected)
    }
  }

  "RunMongoRepository::getByStartDate" should {
    val startDate = "28-01-2019"

    "return only the latest run for each dataset's latest version on that startDate asynchronously" when {
      "there are Runs on the specified startDate" in {
        val dataset1ver1run1 = RunFactory.getDummyRun(dataset = "dataset1", datasetVersion = 1, runId = 1, startDateTime = s"$startDate 13:01:12 +0200")
        val dataset1ver1run2 = RunFactory.getDummyRun(dataset = "dataset1", datasetVersion = 1, runId = 2, startDateTime = s"$startDate 14:01:12 +0200")
        runFixture.add(dataset1ver1run1, dataset1ver1run2)
        val dataset1ver2run1 = RunFactory.getDummyRun(dataset = "dataset1", datasetVersion = 2, runId = 1, startDateTime = s"$startDate 15:01:12 +0200")
        runFixture.add(dataset1ver2run1)
        val dataset2ver1run1 = RunFactory.getDummyRun(dataset = "dataset2", datasetVersion = 1, runId = 1, startDateTime = s"$startDate 13:01:12 +0200")
        runFixture.add(dataset2ver1run1)
        val dataset3ver1run1 = RunFactory.getDummyRun(dataset = "dataset3", datasetVersion = 1, runId = 1, startDateTime = "29-01-2019 13:01:12 +0200")
        runFixture.add(dataset3ver1run1)

        val actual = await(runMongoRepository.getByStartDate(startDate))

        val expected = List(dataset1ver2run1, dataset2ver1run1)
        assert(actual == expected)
      }
    }

    "return an empty collection asynchronously" when {
      "there are no Runs for the specified startDate" in {
        val run = RunFactory.getDummyRun(startDateTime = "29-01-2019 13:01:12 +0200")
        runFixture.add(run)

        val actual = await(runMongoRepository.getByStartDate(startDate))

        assert(actual.isEmpty)
      }

      "the specified startDate is not a valid date" in {
        val run = RunFactory.getDummyRun(startDateTime = "29-01-2019 13:01:12 +0200")
        runFixture.add(run)

        val actual = await(runMongoRepository.getByStartDate("startDate"))

        assert(actual.isEmpty)
      }
    }

    "order the results by dataset name (ASC)" in {
      val dataset3ver1run1 = RunFactory.getDummyRun(dataset = "dataset3", datasetVersion = 1, runId = 1, startDateTime = "29-01-2019 13:01:12 +0200")
      runFixture.add(dataset3ver1run1)
      val dataset2ver1run1 = RunFactory.getDummyRun(dataset = "dataset2", datasetVersion = 1, runId = 1, startDateTime = s"$startDate 13:01:12 +0200")
      runFixture.add(dataset2ver1run1)
      val dataset1ver2run1 = RunFactory.getDummyRun(dataset = "dataset1", datasetVersion = 2, runId = 1, startDateTime = s"$startDate 15:01:12 +0200")
      runFixture.add(dataset1ver2run1)
      val dataset1ver1run1 = RunFactory.getDummyRun(dataset = "dataset1", datasetVersion = 1, runId = 1, startDateTime = s"$startDate 13:01:12 +0200")
      val dataset1ver1run2 = RunFactory.getDummyRun(dataset = "dataset1", datasetVersion = 1, runId = 2, startDateTime = s"$startDate 14:01:12 +0200")
      runFixture.add(dataset1ver1run1, dataset1ver1run2)

      val actual = await(runMongoRepository.getByStartDate(startDate))

      val expected = List(dataset1ver2run1, dataset2ver1run1)
      assert(actual == expected)
    }
  }

  "RunMongoRepository::getAllSummaries" should {
    "return all RunSummaries" when {
      "there are Runs in the database" in {
        val dataset1v1run1 = RunFactory.getDummyRun(dataset = "dataset1", datasetVersion = 1, runId = 1,
          runStatus = RunStatus(RunState.failed, Option(RunFactory.getDummyRunError())))
        val dataset1v1run2 = RunFactory.getDummyRun(dataset = "dataset1", datasetVersion = 1, runId = 2,
          runStatus = RunStatus(RunState.running, None))
        val dataset1v2run1 = RunFactory.getDummyRun(dataset = "dataset1", datasetVersion = 2, runId = 1,
          runStatus = RunStatus(RunState.stageSucceeded, None))
        val dataset2v1run1 = RunFactory.getDummyRun(dataset = "dataset2", datasetVersion = 1, runId = 1,
          runStatus = RunStatus(RunState.allSucceeded, None))
        runFixture.add(dataset1v1run1, dataset1v1run2, dataset1v2run1, dataset2v1run1)

        val actual = await(runMongoRepository.getAllSummaries())

        val expected = List(dataset1v1run1, dataset1v1run2, dataset1v2run1, dataset2v1run1).map(RunFactory.toSummary)
        assert(actual == expected)
      }
    }

    "order RunSummaries by Dataset Name (ASC), Dataset Version (ASC), Run ID (ASC)" in {
      val dataset2v1run1 = RunFactory.getDummyRun(dataset = "dataset2", datasetVersion = 1, runId = 1,
        runStatus = RunStatus(RunState.allSucceeded, None))
      runFixture.add(dataset2v1run1)
      val dataset1v2run1 = RunFactory.getDummyRun(dataset = "dataset1", datasetVersion = 2, runId = 1,
        runStatus = RunStatus(RunState.stageSucceeded, None))
      runFixture.add(dataset1v2run1)
      val dataset1v1run2 = RunFactory.getDummyRun(dataset = "dataset1", datasetVersion = 1, runId = 2,
        runStatus = RunStatus(RunState.running, None))
      runFixture.add(dataset1v1run2)
      val dataset1v1run1 = RunFactory.getDummyRun(dataset = "dataset1", datasetVersion = 1, runId = 1,
        runStatus = RunStatus(RunState.failed, Option(RunFactory.getDummyRunError())))
      runFixture.add(dataset1v1run1)

      val actual = await(runMongoRepository.getAllSummaries())

      val expected = List(dataset1v1run1, dataset1v1run2, dataset1v2run1, dataset2v1run1).map(RunFactory.toSummary)
      assert(actual == expected)
    }

    "return an empty collection asynchronously" when {
      "there are no Runs in the database" in {
        val actual = await(runMongoRepository.getAllSummaries())

        assert(actual.isEmpty)
      }
    }
  }

  "RunMongoRepository::getSummariesByDatasetName" should {
    val queriedDatasetName = "dataset1"
    val wrongDatasetName = "dataset2"

    "return all RunSummaries for the specified Dataset Name asynchronously" when {
      "there are Runs with the specified Dataset Name" in {
        val dataset1v1run1 = RunFactory.getDummyRun(dataset = queriedDatasetName, datasetVersion = 1, runId = 1,
          runStatus = RunStatus(RunState.failed, Option(RunFactory.getDummyRunError())))
        val dataset1v1run2 = RunFactory.getDummyRun(dataset = queriedDatasetName, datasetVersion = 1, runId = 2,
          runStatus = RunStatus(RunState.running, None))
        val dataset1v2run1 = RunFactory.getDummyRun(dataset = queriedDatasetName, datasetVersion = 2, runId = 1,
          runStatus = RunStatus(RunState.stageSucceeded, None))

        val dataset2v1run1 = RunFactory.getDummyRun(dataset = wrongDatasetName, datasetVersion = 1, runId = 1,
          runStatus = RunStatus(RunState.allSucceeded, None))
        runFixture.add(dataset1v1run1, dataset1v1run2, dataset1v2run1, dataset2v1run1)

        val actual = await(runMongoRepository.getSummariesByDatasetName(queriedDatasetName))

        val expected = List(dataset1v1run1, dataset1v1run2, dataset1v2run1).map(RunFactory.toSummary)
        assert(actual == expected)
      }
    }

    "order RunSummaries by Dataset Version (ASC), Run ID (ASC)" in {
      val dataset1v2run1 = RunFactory.getDummyRun(dataset = "dataset1", datasetVersion = 2, runId = 1,
        runStatus = RunStatus(RunState.stageSucceeded, None))
      runFixture.add(dataset1v2run1)
      val dataset1v1run2 = RunFactory.getDummyRun(dataset = "dataset1", datasetVersion = 1, runId = 2,
        runStatus = RunStatus(RunState.running, None))
      runFixture.add(dataset1v1run2)
      val dataset1v1run1 = RunFactory.getDummyRun(dataset = "dataset1", datasetVersion = 1, runId = 1,
        runStatus = RunStatus(RunState.failed, Option(RunFactory.getDummyRunError())))
      runFixture.add(dataset1v1run1)

      val actual = await(runMongoRepository.getSummariesByDatasetName(queriedDatasetName))

      val expected = List(dataset1v1run1, dataset1v1run2, dataset1v2run1).map(RunFactory.toSummary)
      assert(actual == expected)
    }

    "return an empty collection asynchronously" when {
      "there are no Runs with the specified Dataset Name" in {
        val run = RunFactory.getDummyRun(dataset = wrongDatasetName, datasetVersion = 1, runId = 1,
          runStatus = RunStatus(RunState.allSucceeded, None))
        runFixture.add(run)

        val actual = await(runMongoRepository.getByStartDate(queriedDatasetName))

        assert(actual.isEmpty)
      }
    }
  }

  "RunMongoRepository::getSummariesByDatasetNameAndVersion" should {
    val queriedDatasetName = "dataset1"
    val wrongDatasetName = "dataset2"

    val queriedDatasetVersion = 1
    val wrongDatasetVersion = 2

    "return all RunSummaries for a specific Dataset Name and Version asynchronously" when {
      "there are Runs with the specified Dataset Name and version" in {
        val dataset1v1run1 = RunFactory.getDummyRun(dataset = queriedDatasetName, datasetVersion = queriedDatasetVersion, runId = 1,
          runStatus = RunStatus(RunState.failed, Option(RunFactory.getDummyRunError())))
        val dataset1v1run2 = RunFactory.getDummyRun(dataset = queriedDatasetName, datasetVersion = queriedDatasetVersion, runId = 2,
          runStatus = RunStatus(RunState.running, None))

        val dataset1v2run1 = RunFactory.getDummyRun(dataset = queriedDatasetName, datasetVersion = wrongDatasetVersion, runId = 1,
          runStatus = RunStatus(RunState.stageSucceeded, None))
        val dataset2v1run1 = RunFactory.getDummyRun(dataset = wrongDatasetName, datasetVersion = queriedDatasetVersion, runId = 1,
          runStatus = RunStatus(RunState.allSucceeded, None))
        runFixture.add(dataset1v1run1, dataset1v1run2, dataset1v2run1, dataset2v1run1)

        val actual = await(runMongoRepository.getSummariesByDatasetNameAndVersion(queriedDatasetName, queriedDatasetVersion))

        val expected = List(dataset1v1run1, dataset1v1run2).map(RunFactory.toSummary)
        assert(actual == expected)
      }
    }

    "order RunSummaries by Run ID (ASC)" in {
      val dataset1v1run2 = RunFactory.getDummyRun(dataset = "dataset1", datasetVersion = 1, runId = 2,
        runStatus = RunStatus(RunState.running, None))
      runFixture.add(dataset1v1run2)
      val dataset1v1run1 = RunFactory.getDummyRun(dataset = "dataset1", datasetVersion = 1, runId = 1,
        runStatus = RunStatus(RunState.failed, Option(RunFactory.getDummyRunError())))
      runFixture.add(dataset1v1run1)

      val actual = await(runMongoRepository.getSummariesByDatasetNameAndVersion(queriedDatasetName, queriedDatasetVersion))

      val expected = List(dataset1v1run1, dataset1v1run2).map(RunFactory.toSummary)
      assert(actual == expected)
    }

    "return an empty collection asynchronously" when {
      "there are no Runs with the specified Dataset Name and Version" in {
        val dataset1v2run1 = RunFactory.getDummyRun(dataset = queriedDatasetName, datasetVersion = wrongDatasetVersion, runId = 1,
          runStatus = RunStatus(RunState.stageSucceeded, None))
        val dataset2v1run1 = RunFactory.getDummyRun(dataset = wrongDatasetName, datasetVersion = queriedDatasetVersion, runId = 1,
          runStatus = RunStatus(RunState.allSucceeded, None))
        runFixture.add(dataset1v2run1, dataset2v1run1)

        val actual = await(runMongoRepository.getSummariesByDatasetNameAndVersion(queriedDatasetName, queriedDatasetVersion))

        assert(actual.isEmpty)
      }
    }
  }

  "RunMongoRepository::getRun" should {
    "return an Option of the Run asynchronously" when {
      "there is a Run of the specified Dataset with the specified runId" in {
        val dataset1run1 = RunFactory.getDummyRun(dataset = "dataset", datasetVersion = 1, runId = 1)
        val dataset1run2 = RunFactory.getDummyRun(dataset = "dataset", datasetVersion = 1, runId = 2)
        val dataset2run2 = RunFactory.getDummyRun(dataset = "dataset", datasetVersion = 2, runId = 2)
        runFixture.add(dataset1run1, dataset1run2, dataset2run2)

        val actual = await(runMongoRepository.getRun("dataset", 1, 2))

        assert(actual.contains(dataset1run2))
      }
    }

    "return None asynchronously" when {
      "there is no Run with the specified datasetName" in {
        setUpSimpleRun()

        val actual = await(runMongoRepository.getRun("DATASET", 1, 1))

        assert(actual.isEmpty)
      }
      "there is no Run with the specified datasetVersion" in {
        setUpSimpleRun()

        val actual = await(runMongoRepository.getRun("dataset", 2, 1))

        assert(actual.isEmpty)
      }
      "there is no Run with the specified runId" in {
        setUpSimpleRun()

        val actual = await(runMongoRepository.getRun("dataset", 1, 2))

        assert(actual.isEmpty)
      }
      "the datasetName is null" in {
        setUpSimpleRun()

        val actual = await(runMongoRepository.getRun(null, 1, 1))

        assert(actual.isEmpty)
      }
    }
  }

  "RunMongoRepository::getLatestRun" should {
    "return an Option of the Run with the highest runId for a specified dataset asynchronously" when {
      "there is a Run of the specified Dataset" in {
        val dataset1run1 = RunFactory.getDummyRun(dataset = "dataset", datasetVersion = 1, runId = 1)
        val dataset1run2 = RunFactory.getDummyRun(dataset = "dataset", datasetVersion = 1, runId = 2)
        val dataset2run2 = RunFactory.getDummyRun(dataset = "dataset", datasetVersion = 2, runId = 2)
        runFixture.add(dataset1run1, dataset1run2, dataset2run2)

        val actual = await(runMongoRepository.getLatestRun("dataset", 1))

        assert(actual.contains(dataset1run2))
      }
    }

    "return None asynchronously" when {
      "there is no Run with the specified datasetName" in {
        setUpSimpleRun()

        val actual = await(runMongoRepository.getLatestRun("DATASET", 1))

        assert(actual.isEmpty)
      }
      "there is no Run with the specified datasetVersion" in {
        setUpSimpleRun()

        val actual = await(runMongoRepository.getLatestRun("dataset", 2))

        assert(actual.isEmpty)
      }
      "the datasetName is null" in {
        setUpSimpleRun()

        val actual = await(runMongoRepository.getLatestRun(null, 1))

        assert(actual.isEmpty)
      }
    }
  }

  "RunMongoRepository::create" should {
    "store the specified Run in the database" in {
      val run = RunFactory.getDummyRun(dataset = "dataset", datasetVersion = 1, runId = 1)

      await(runMongoRepository.create(run))
      val actual = await(runMongoRepository.getRun("dataset", 1, 1))

      assert(actual.contains(run))
    }
    "not allow duplicate entries" in {
      val run = RunFactory.getDummyRun(dataset = "dataset", datasetVersion = 1, runId = 1)

      await(runMongoRepository.create(run))
      assertThrows[MongoWriteException](await(runMongoRepository.create(run)))
    }
  }

  "RunMongoRepository::appendCheckpoint" should {
    val uniqueId = "ed9fd163-f9ac-46f8-9657-a09a4e3fb6e9"

    "add the supplied checkpoint to the end of the present checkpoints and return the updated Run" when {
      "there is a Run with the specified uniqueId" in {
        val checkpoint0 = RunFactory.getDummyCheckpoint(name = "checkpoint0")
        val measure = RunFactory.getDummyControlMeasure(checkpoints = List(checkpoint0))
        val run = RunFactory.getDummyRun(uniqueId = Option(uniqueId), controlMeasure = measure)
        runFixture.add(run)

        val checkpoint1 = RunFactory.getDummyCheckpoint(name = "checkpoint1")

        val actual = await(runMongoRepository.appendCheckpoint(uniqueId, checkpoint1))

        val expectedControlMeasure = run.controlMeasure.copy(checkpoints = List(checkpoint0, checkpoint1))
        val expected = run.copy(controlMeasure = expectedControlMeasure)
        assert(actual.contains(expected))
      }
    }

    "return None" when {
      "there is no Run with the specified uniqueId" in {
        val checkpoint = RunFactory.getDummyCheckpoint()

        val actual = await(runMongoRepository.appendCheckpoint(uniqueId, checkpoint))

        assert(actual.isEmpty)
      }
    }
  }

  "RunMongoRepository::updateControlMeasure" should {
    val uniqueId = "ed9fd163-f9ac-46f8-9657-a09a4e3fb6e9"

    "update the Run's ControlMeasure and return the updated Run" when {
      "there is a Run with the specified uniqueId" in {
        val originalMeasure = RunFactory.getDummyControlMeasure(runUniqueId = Option("eeeeeeee-f9ac-46f8-9657-a09a4e3fb6e9"))
        val run = RunFactory.getDummyRun(uniqueId = Option(uniqueId), controlMeasure = originalMeasure)
        runFixture.add(run)

        val expectedMeasure = RunFactory.getDummyControlMeasure(runUniqueId = Option(uniqueId))

        val actual = await(runMongoRepository.updateControlMeasure(uniqueId, expectedMeasure))

        val expected = run.copy(controlMeasure = expectedMeasure)
        assert(actual.contains(expected))
      }
    }

    "return None" when {
      "there is no Run with the specified uniqueId" in {
        val controlMeasure = RunFactory.getDummyControlMeasure()

        val actual = await(runMongoRepository.updateControlMeasure(uniqueId, controlMeasure))

        assert(actual.isEmpty)
      }
    }
  }

  "RunMongoRepository::updateSplineReference" should {
    val uniqueId = "ed9fd163-f9ac-46f8-9657-a09a4e3fb6e9"

    "update the Run's SplineReference and return the updated Run" when {
      "there is a Run with the specified uniqueId" in {
        val originalSplineRef = RunFactory.getDummySplineReference(sparkApplicationId = null)
        val run = RunFactory.getDummyRun(uniqueId = Option(uniqueId), splineRef = originalSplineRef)
        runFixture.add(run)

        val expectedSplineRef = RunFactory.getDummySplineReference(sparkApplicationId = "application_1512977199009_0007")

        val actual = await(runMongoRepository.updateSplineReference(uniqueId, expectedSplineRef))

        val expected = run.copy(splineRef = expectedSplineRef)
        assert(actual.contains(expected))
      }
    }

    "return None" when {
      "there is no Run with the specified uniqueId" in {
        val splineReference = RunFactory.getDummySplineReference()

        val actual = await(runMongoRepository.updateSplineReference(uniqueId, splineReference))

        assert(actual.isEmpty)
      }
    }
  }

  "RunMongoRepository::updateRunStatus" should {
    val uniqueId = "ed9fd163-f9ac-46f8-9657-a09a4e3fb6e9"

    "update the Run's RunStatus and return the updated Run" when {
      "there is a Run with the specified uniqueId" in {
        val originalStatus = RunFactory.getDummyRunStatus(runState = RunState.running)
        val run = RunFactory.getDummyRun(uniqueId = Option(uniqueId), runStatus = originalStatus)
        runFixture.add(run)

        val expectedStatus = RunFactory.getDummyRunStatus(runState = RunState.allSucceeded)

        val actual = await(runMongoRepository.updateRunStatus(uniqueId, expectedStatus))

        val expected = run.copy(runStatus = expectedStatus)
        assert(actual.contains(expected))
      }
    }

    "return None" when {
      "there is no Run with the specified uniqueId" in {
        val runStatus = RunFactory.getDummyRunStatus()

        val actual = await(runMongoRepository.updateRunStatus(uniqueId, runStatus))

        assert(actual.isEmpty)
      }
    }
  }

  "RunMongoRepository::getTodaysRuns" should {
    "return 0" when {
      "there are no runs" in {
        assert(await(runMongoRepository.getTodaysRuns()) == 0)
      }

      "there are no runs from today" in {
        setUpSimpleRun()
        assert(await(runMongoRepository.getTodaysRuns()) == 0)
      }
    }
    "return number of runs with today's date" when {
      "there are runs from today" in {
        setUpSimpleRun()
        val run1 = RunFactory.getDummyRun(dataset = "dataset1", datasetVersion = 1, runId = 1, startDateTime = today)
        val run2 = RunFactory.getDummyRun(dataset = "dataset2", datasetVersion = 1, runId = 1, startDateTime = today)
        runFixture.add(run1, run2)
        assert(await(runMongoRepository.getTodaysRuns()) == 2)
      }
    }
  }

  "RunMongoRepository::getTodaysSuccessfulRuns" should {
    "return 0" when {
      "there are no runs" in {
        assert(await(runMongoRepository.getTodaysSuccessfulRuns()) == 0)
      }

      "there are no runs from today" in {
        setUpSimpleRun()
        assert(await(runMongoRepository.getTodaysSuccessfulRuns()) == 0)
      }

      "there are no successful runs from today" in {
        setUpSimpleRun()
        val run1 = RunFactory.getDummyRun(dataset = "dataset1",
          datasetVersion = 1,
          runId = 1,
          startDateTime = today,
          runStatus = RunFactory.getDummyRunStatus(RunState.failed))
        runFixture.add(run1)
        assert(await(runMongoRepository.getTodaysSuccessfulRuns()) == 0)
      }
    }
    "return number of runs with today's date" when {
      "there are successful runs from today" in {
        setUpSimpleRun()
        val run1 = RunFactory.getDummyRun(dataset = "dataset1", datasetVersion = 1, runId = 1, startDateTime = today)
        val run2 = RunFactory.getDummyRun(dataset = "dataset2", datasetVersion = 1, runId = 1, startDateTime = today)
        val run3 = RunFactory.getDummyRun(dataset = "dataset3",
          datasetVersion = 1,
          runId = 1,
          startDateTime = today,
          runStatus = RunFactory.getDummyRunStatus(RunState.running))
        runFixture.add(run1, run2, run3)
        assert(await(runMongoRepository.getTodaysSuccessfulRuns()) == 2)
      }
    }
  }

  "RunMongoRepository::getTodaysFailedRuns" should {
    "return 0" when {
      "there are no runs" in {
        assert(await(runMongoRepository.getTodaysFailedRuns()) == 0)
      }

      "there are no runs from today" in {
        setUpSimpleRun()
        assert(await(runMongoRepository.getTodaysFailedRuns()) == 0)
      }

      "there are no failed runs from today" in {
        setUpSimpleRun()
        val run1 = RunFactory.getDummyRun(dataset = "dataset1",
          datasetVersion = 1,
          runId = 1,
          startDateTime = today,
          runStatus = RunFactory.getDummyRunStatus(RunState.running))
        runFixture.add(run1)
        assert(await(runMongoRepository.getTodaysFailedRuns()) == 0)
      }
    }
    "return number of runs with today's date" when {
      "there are failed runs from today" in {
        setUpSimpleRun()
        val run1 = RunFactory.getDummyRun(dataset = "dataset1",
          datasetVersion = 1,
          runId = 1,
          startDateTime = today,
          runStatus = RunFactory.getDummyRunStatus(RunState.failed))
        val run2 = RunFactory.getDummyRun(dataset = "dataset2",
          datasetVersion = 1,
          runId = 1,
          startDateTime = today,
          runStatus = RunFactory.getDummyRunStatus(RunState.failed))
        val run3 = RunFactory.getDummyRun(dataset = "dataset3",
          datasetVersion = 1,
          runId = 1,
          startDateTime = today)
        runFixture.add(run1, run2, run3)
        assert(await(runMongoRepository.getTodaysFailedRuns()) == 2)
      }
    }
  }

  "RunMongoRepository::getTodaysStdSuccessRuns" should {
    "return 0" when {
      "there are no runs" in {
        assert(await(runMongoRepository.getTodaysStdSuccessRuns()) == 0)
      }

      "there are no runs from today" in {
        setUpSimpleRun()
        assert(await(runMongoRepository.getTodaysStdSuccessRuns()) == 0)
      }

      "there are no stdSuccessful runs from today" in {
        setUpSimpleRun()
        val run1 = RunFactory.getDummyRun(dataset = "dataset1", datasetVersion = 1, runId = 1, startDateTime = today)
        runFixture.add(run1)
        assert(await(runMongoRepository.getTodaysStdSuccessRuns()) == 0)
      }
    }
    "return number of runs with today's date" when {
      "there are stdSuccessful runs from today" in {
        setUpSimpleRun()
        val run1 = RunFactory.getDummyRun(dataset = "dataset1",
          datasetVersion = 1,
          runId = 1,
          startDateTime = today,
          runStatus = RunFactory.getDummyRunStatus(RunState.stageSucceeded))
        val run2 = RunFactory.getDummyRun(dataset = "dataset2",
          datasetVersion = 1,
          runId = 1,
          startDateTime = today,
          runStatus = RunFactory.getDummyRunStatus(RunState.stageSucceeded))
        val run3 = RunFactory.getDummyRun(dataset = "dataset3",
          datasetVersion = 1,
          runId = 1,
          startDateTime = today)
        runFixture.add(run1, run2, run3)
        assert(await(runMongoRepository.getTodaysStdSuccessRuns()) == 2)
      }
    }
  }

  "RunMongoRepository::getTodaysRunningRuns" should {
    "return 0" when {
      "there are no runs" in {
        assert(await(runMongoRepository.getTodaysRunningRuns()) == 0)
      }

      "there are no runs from today" in {
        setUpSimpleRun()
        assert(await(runMongoRepository.getTodaysRunningRuns()) == 0)
      }

      "there are no running runs from today" in {
        setUpSimpleRun()
        val run1 = RunFactory.getDummyRun(dataset = "dataset1", datasetVersion = 1, runId = 1, startDateTime = today)
        runFixture.add(run1)
        assert(await(runMongoRepository.getTodaysRunningRuns()) == 0)
      }
    }
    "return number of runs with today's date" when {
      "there are running runs from today" in {
        setUpSimpleRun()
        val run1 = RunFactory.getDummyRun(dataset = "dataset1",
          datasetVersion = 1,
          runId = 1,
          startDateTime = today,
          runStatus = RunFactory.getDummyRunStatus(RunState.running))
        val run2 = RunFactory.getDummyRun(dataset = "dataset2",
          datasetVersion = 1,
          runId = 1,
          startDateTime = today,
          runStatus = RunFactory.getDummyRunStatus(RunState.running))
        val run3 = RunFactory.getDummyRun(dataset = "dataset3",
<<<<<<< HEAD
            datasetVersion = 1,
            runId = 1,
            startDateTime = today)
=======
          datasetVersion = 1,
          runId = 1,
          startDateTime = today)
>>>>>>> 5d6ad36c
        runFixture.add(run1, run2, run3)
        assert(await(runMongoRepository.getTodaysRunningRuns()) == 2)
      }
    }
  }

  "RunMongoRepository::getTodaysSuccessWithErrors" should {
    "return 0" when {
      "there are no runs" in {
        assert(await(runMongoRepository.getTodaysSuccessWithErrors()) == 0)
      }

      "there are no runs from today" in {
        setUpSimpleRun()
        assert(await(runMongoRepository.getTodaysSuccessWithErrors()) == 0)
      }

      "there are no successfull runs with errors from today" in {
        setUpSimpleRun()
        val run1 = RunFactory.getDummyRun(dataset = "dataset1", datasetVersion = 1, runId = 1, startDateTime = today)
        runFixture.add(run1)
        assert(await(runMongoRepository.getTodaysSuccessWithErrors()) == 0)
      }
    }
    "return number of runs with today's date" when {
      "there are successful runs with errors from today" in {
        setUpSimpleRun()
        val run1 = RunFactory.getDummyRun(dataset = "dataset1",
          datasetVersion = 1,
          runId = 1,
          startDateTime = today,
          controlMeasure = RunFactory.getDummyControlMeasure(
            metadata = RunFactory.getDummyMetadata(
              additionalInfo = Map("std_errors_count" -> "5"))))
        val run2 = RunFactory.getDummyRun(dataset = "dataset2",
          datasetVersion = 1,
          runId = 1,
          startDateTime = today)
        runFixture.add(run1, run2)
        assert(await(runMongoRepository.getTodaysSuccessWithErrors()) == 1)
      }
    }
  }

  private def setUpSimpleRun(): Run = {
    val run = RunFactory.getDummyRun(dataset = "dataset", datasetVersion = 1, runId = 1)
    runFixture.add(run)
    run
  }

}<|MERGE_RESOLUTION|>--- conflicted
+++ resolved
@@ -702,15 +702,9 @@
           startDateTime = today,
           runStatus = RunFactory.getDummyRunStatus(RunState.running))
         val run3 = RunFactory.getDummyRun(dataset = "dataset3",
-<<<<<<< HEAD
-            datasetVersion = 1,
-            runId = 1,
-            startDateTime = today)
-=======
           datasetVersion = 1,
           runId = 1,
           startDateTime = today)
->>>>>>> 5d6ad36c
         runFixture.add(run1, run2, run3)
         assert(await(runMongoRepository.getTodaysRunningRuns()) == 2)
       }
