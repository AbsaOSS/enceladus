<!--
  ~ Copyright 2018 ABSA Group Limited
  ~
  ~ Licensed under the Apache License, Version 2.0 (the "License");
  ~ you may not use this file except in compliance with the License.
  ~ You may obtain a copy of the License at
  ~     http://www.apache.org/licenses/LICENSE-2.0
  ~
  ~ Unless required by applicable law or agreed to in writing, software
  ~ distributed under the License is distributed on an "AS IS" BASIS,
  ~ WITHOUT WARRANTIES OR CONDITIONS OF ANY KIND, either express or implied.
  ~ See the License for the specific language governing permissions and
  ~ limitations under the License.
  -->
<project xmlns="http://maven.apache.org/POM/4.0.0" xmlns:xsi="http://www.w3.org/2001/XMLSchema-instance"
         xsi:schemaLocation="http://maven.apache.org/POM/4.0.0 http://maven.apache.org/maven-v4_0_0.xsd">
    <modelVersion>4.0.0</modelVersion>
    <artifactId>menas</artifactId>
    <packaging>war</packaging>

    <parent>
        <groupId>za.co.absa.enceladus</groupId>
        <artifactId>parent</artifactId>
        <version>3.0.0-SNAPSHOT</version>
    </parent>

<<<<<<< HEAD
    <properties>
        <java.version>1.8</java.version>
        <scala.xml.version>1.3.0</scala.xml.version>
        <scalastyle.configLocation>${project.parent.basedir}/scalastyle-config.xml</scalastyle.configLocation>
        <embedded.mongo.version>2.2.0</embedded.mongo.version>
    </properties>

    <dependencies>
        <!-- This will run on tomcat, include scala -->
        <dependency>
            <groupId>org.scala-lang</groupId>
            <artifactId>scala-library</artifactId>
            <version>${scala.version}</version>
        </dependency>
        <dependency>
            <groupId>org.scala-lang.modules</groupId>
            <artifactId>scala-xml_${scala.compat.version}</artifactId>
            <version>${scala.xml.version}</version>
        </dependency>
        <dependency>
            <groupId>org.apache.httpcomponents</groupId>
            <artifactId>httpclient</artifactId>
            <version>${httpclient.version}</version>
        </dependency>
        <!-- Spark -->
        <dependency>
            <groupId>org.apache.spark</groupId>
            <artifactId>spark-core_${scala.compat.version}</artifactId>
            <version>${spark.version}</version>
            <scope>compile</scope>
            <exclusions>
                <exclusion>
                    <groupId>org.slf4j</groupId>
                    <artifactId>slf4j-log4j12</artifactId>
                </exclusion>
                <exclusion>
                    <groupId>javax.validation</groupId>
                    <artifactId>validation-api</artifactId>
                </exclusion>
            </exclusions>
        </dependency>
        <!-- Spark-avro for AvroSchema conversions -->
        <dependency>
            <groupId>org.apache.spark</groupId>
            <artifactId>spark-avro_${scala.compat.version}</artifactId>
            <version>${spark.version}</version>
            <scope>compile</scope>
        </dependency>
        <dependency>
            <groupId>org.apache.spark</groupId>
            <artifactId>spark-sql_${scala.compat.version}</artifactId>
            <version>${spark.version}</version>
            <scope>compile</scope>
            <exclusions>
                <exclusion>
                    <groupId>org.apache.httpcomponents</groupId>
                    <artifactId>httpclient</artifactId>
                </exclusion>
            </exclusions>
        </dependency>
        <dependency>
            <groupId>org.apache.hadoop</groupId>
            <artifactId>hadoop-client</artifactId>
            <version>${hadoop.version}</version>
            <scope>compile</scope>
        </dependency>
        <dependency>
            <groupId>com.fasterxml.jackson.module</groupId>
            <artifactId>jackson-module-scala_${scala.compat.version}</artifactId>
            <version>${jackson.version}</version>
        </dependency>
        <dependency>
            <groupId>com.fasterxml.jackson.datatype</groupId>
            <artifactId>jackson-datatype-jsr310</artifactId>
            <version>${jackson.version}</version>
        </dependency>
        <!-- GSON -->
        <dependency>
            <groupId>com.fasterxml.jackson.core</groupId>
            <artifactId>jackson-databind</artifactId>
            <version>${jackson.version}</version>
        </dependency>
        <dependency>
            <groupId>com.google.code.gson</groupId>
            <artifactId>gson</artifactId>
            <version>${gson.version}</version>
        </dependency>
        <!-- MONGO -->
        <dependency>
            <groupId>org.mongodb.scala</groupId>
            <artifactId>mongo-scala-driver_${scala.compat.version}</artifactId>
            <version>${mongo.scala.driver.version}</version>
        </dependency>
        <dependency>
            <groupId>io.github.cbartosiak</groupId>
            <artifactId>bson-codecs-jsr310</artifactId>
            <version>${bson.codec.jsr310.version}</version>
        </dependency>
        <!-- SPRING -->
        <dependency>
            <groupId>org.springframework.boot</groupId>
            <artifactId>spring-boot-starter-web</artifactId>
            <version>${spring.version}</version>
            <exclusions>
                <exclusion>
                    <groupId>ch.qos.logback</groupId>
                    <artifactId>logback-classic</artifactId>
                </exclusion>
            </exclusions>
        </dependency>
        <dependency>
            <groupId>org.springframework.boot</groupId>
            <artifactId>spring-boot-starter-actuator</artifactId>
            <version>${spring.version}</version>
        </dependency>
        <!-- SECURITY -->
        <dependency>
            <groupId>org.springframework.boot</groupId>
            <artifactId>spring-boot-starter-security</artifactId>
            <version>${spring.version}</version>
        </dependency>
        <dependency>
            <groupId>org.springframework.security</groupId>
            <artifactId>spring-security-ldap</artifactId>
            <version>${spring.ldap.version}</version>
        </dependency>
        <dependency>
            <groupId>org.springframework.security.kerberos</groupId>
            <artifactId>spring-security-kerberos-web</artifactId>
            <version>${spring.kerberos.version}</version>
        </dependency>
        <dependency>
            <groupId>org.springframework.security.kerberos</groupId>
            <artifactId>spring-security-kerberos-client</artifactId>
            <version>${spring.kerberos.version}</version>
        </dependency>
        <dependency>
            <groupId>io.jsonwebtoken</groupId>
            <artifactId>jjwt-api</artifactId>
            <version>${jjwt.version}</version>
        </dependency>
        <dependency>
            <groupId>io.jsonwebtoken</groupId>
            <artifactId>jjwt-impl</artifactId>
            <version>${jjwt.version}</version>
            <scope>runtime</scope>
        </dependency>
        <dependency>
            <groupId>io.jsonwebtoken</groupId>
            <artifactId>jjwt-jackson</artifactId>
            <version>${jjwt.version}</version>
        </dependency>
        <!-- Hadoop -->
        <dependency>
            <groupId>org.apache.htrace</groupId>
            <artifactId>htrace-core</artifactId>
            <version>${htrace.version}</version>
        </dependency>
        <!-- Application -->
        <dependency>
            <groupId>za.co.absa.enceladus</groupId>
            <artifactId>data-model</artifactId>
            <version>${project.version}</version>
        </dependency>
        <dependency>
            <groupId>za.co.absa.enceladus</groupId>
            <artifactId>migrations</artifactId>
            <version>${project.version}</version>
        </dependency>
        <dependency>
            <groupId>za.co.absa.enceladus</groupId>
            <artifactId>utils</artifactId>
            <version>${project.version}</version>
            <exclusions>
                <exclusion>
                    <groupId>org.slf4j</groupId>
                    <artifactId>slf4j-log4j12</artifactId>
                </exclusion>
            </exclusions>
        </dependency>
        <dependency>
            <groupId>org.scala-lang.modules</groupId>
            <artifactId>scala-java8-compat_${scala.compat.version}</artifactId>
            <version>${scala.java8.compat.version}</version>
        </dependency>
        <dependency>
            <groupId>org.apache.oozie</groupId>
            <artifactId>oozie-client</artifactId>
            <version>${oozie.version}</version>
            <exclusions>
                <exclusion>
                    <groupId>org.apache.oozie</groupId>
                    <artifactId>oozie-hadoop-auth</artifactId>
                </exclusion>
            </exclusions>
        </dependency>
        <!-- Data formats -->
        <dependency>
            <groupId>za.co.absa.cobrix</groupId>
            <artifactId>spark-cobol_${scala.compat.version}</artifactId>
            <version>${cobrix.version}</version>
        </dependency>
        <!-- guava 27 for spring & wire mock testing, too -->
        <dependency>
            <groupId>com.google.guava</groupId>
            <artifactId>guava</artifactId>
            <version>${guava.version}</version>
        </dependency>
        <dependency>
            <groupId>za.co.absa</groupId>
            <artifactId>atum-model_${scala.compat.version}</artifactId>
            <version>${atum.version}</version>
        </dependency>
        <!-- Test -->
        <dependency>
            <groupId>org.springframework.boot</groupId>
            <artifactId>spring-boot-starter-test</artifactId>
            <version>${spring.version}</version>
            <scope>test</scope>
        </dependency>
        <!-- WireMock - to act as SchemaRegistry for IntegTest-->
        <dependency>
            <groupId>com.github.tomakehurst</groupId>
            <artifactId>wiremock-jre8</artifactId>
            <version>${wiremock.version}</version>
            <scope>test</scope>
        </dependency>
        <dependency>
            <groupId>de.flapdoodle.embed</groupId>
            <artifactId>de.flapdoodle.embed.mongo</artifactId>
            <version>${embedded.mongo.version}</version>
            <scope>test</scope>
        </dependency>
        <dependency>
            <groupId>io.springfox</groupId>
            <artifactId>springfox-swagger2</artifactId>
            <version>2.9.2</version>
        </dependency>
        <dependency>
            <groupId>io.springfox</groupId>
            <artifactId>springfox-swagger-ui</artifactId>
            <version>2.9.2</version>
        </dependency>
    </dependencies>
=======
>>>>>>> 7f2d6e55
    <build>
        <plugins>
            <plugin>
                <groupId>com.spotify</groupId>
                <artifactId>dockerfile-maven-plugin</artifactId>
                <version>${dockerfile.maven.version}</version>
                <configuration>
                    <repository>${dockerfile.menas.repository}</repository>
                    <tag>${dockerfile.tag}</tag>
                    <buildArgs>
                        <DOCKER_BASE_ARTIFACT>${dockerfile.base.artifact}</DOCKER_BASE_ARTIFACT>
                        <DOCKER_BASE_TAG>${dockerfile.base.tag}</DOCKER_BASE_TAG>
                    </buildArgs>
                </configuration>
            </plugin>
                <plugin>
                <groupId>org.apache.maven.plugins</groupId>
                <artifactId>maven-clean-plugin</artifactId>
                <version>3.1.0</version>
                <configuration>
                    <filesets>
                        <fileset>
                            <directory>${basedir}/ui/dist</directory>
                            <directory>${basedir}/ui/node_modules</directory>
                        </fileset>
                    </filesets>
                </configuration>
            </plugin>
            <plugin>
                <groupId>com.github.eirslett</groupId>
                <artifactId>frontend-maven-plugin</artifactId>
                <version>1.7.6</version>
                <configuration>
                    <installDirectory>target</installDirectory>
                    <workingDirectory>ui</workingDirectory>
                    <nodeVersion>v10.16.0</nodeVersion>
                </configuration>
                <executions>
                    <execution>
                        <id>install node and npm</id>
                        <goals>
                            <goal>install-node-and-npm</goal>
                        </goals>
                    </execution>
                    <execution>
                        <id>install</id>
                        <goals>
                            <goal>npm</goal>
                        </goals>
                        <configuration>
                            <arguments>install</arguments>
                        </configuration>
                    </execution>
                    <execution>
                        <id>sync version to package.json</id>
                        <goals>
                            <goal>npm</goal>
                        </goals>
                        <configuration>
                            <arguments>version ${project.parent.version} --allow-same-version</arguments>
                        </configuration>
                    </execution>
                    <execution>
                        <id>ui5 build</id>
                        <goals>
                            <goal>npm</goal>
                        </goals>
                        <configuration>
                            <arguments>run ui5-build</arguments>
                        </configuration>
                    </execution>
                    <execution>
                        <id>clean node_modules</id>
                        <goals>
                            <goal>npm</goal>
                        </goals>
                        <configuration>
                            <arguments>prune --production</arguments>
                        </configuration>
                    </execution>
                </executions>
            </plugin>

            <plugin>
                <groupId>org.apache.maven.plugins</groupId>
                <artifactId>maven-antrun-plugin</artifactId>
                <version>${maven.ant.plugin.version}</version>
                <executions>
                    <execution>
                        <id>Clean up after generating component preload</id>
                        <phase>generate-resources</phase>
                        <configuration>
                            <target>
                                <delete dir="${project.basedir}/ui/dist/dist"/>
                                <delete dir="${project.basedir}/ui/node"/>
                                <move toDir="${project.basedir}/ui/dist/node_modules">
                                    <fileset dir="${project.basedir}/ui/node_modules/" includes="**/*" />
                                </move>
                            </target>
                        </configuration>
                        <goals>
                            <goal>run</goal>
                        </goals>
                    </execution>
                </executions>
            </plugin>

            <plugin>
                <groupId>org.apache.maven.plugins</groupId>
                <artifactId>maven-war-plugin</artifactId>
                <version>${maven.war.version}</version>
                <configuration>
                    <failOnMissingWebXml>false</failOnMissingWebXml>
                    <webResources>
                        <resource>
                            <directory>ui/dist</directory>
                            <targetPath>/</targetPath>
                            <filtering>false</filtering>
                        </resource>
                    </webResources>
                    <packagingExcludes>META-INF/*.SF, META-INF/*.DSA, META-INF/*.RSA</packagingExcludes>
                    <archive>
                        <manifest>
                            <addDefaultImplementationEntries>true</addDefaultImplementationEntries>
                        </manifest>
                    </archive>
                </configuration>
            </plugin>
        </plugins>
    </build>

</project><|MERGE_RESOLUTION|>--- conflicted
+++ resolved
@@ -24,253 +24,6 @@
         <version>3.0.0-SNAPSHOT</version>
     </parent>
 
-<<<<<<< HEAD
-    <properties>
-        <java.version>1.8</java.version>
-        <scala.xml.version>1.3.0</scala.xml.version>
-        <scalastyle.configLocation>${project.parent.basedir}/scalastyle-config.xml</scalastyle.configLocation>
-        <embedded.mongo.version>2.2.0</embedded.mongo.version>
-    </properties>
-
-    <dependencies>
-        <!-- This will run on tomcat, include scala -->
-        <dependency>
-            <groupId>org.scala-lang</groupId>
-            <artifactId>scala-library</artifactId>
-            <version>${scala.version}</version>
-        </dependency>
-        <dependency>
-            <groupId>org.scala-lang.modules</groupId>
-            <artifactId>scala-xml_${scala.compat.version}</artifactId>
-            <version>${scala.xml.version}</version>
-        </dependency>
-        <dependency>
-            <groupId>org.apache.httpcomponents</groupId>
-            <artifactId>httpclient</artifactId>
-            <version>${httpclient.version}</version>
-        </dependency>
-        <!-- Spark -->
-        <dependency>
-            <groupId>org.apache.spark</groupId>
-            <artifactId>spark-core_${scala.compat.version}</artifactId>
-            <version>${spark.version}</version>
-            <scope>compile</scope>
-            <exclusions>
-                <exclusion>
-                    <groupId>org.slf4j</groupId>
-                    <artifactId>slf4j-log4j12</artifactId>
-                </exclusion>
-                <exclusion>
-                    <groupId>javax.validation</groupId>
-                    <artifactId>validation-api</artifactId>
-                </exclusion>
-            </exclusions>
-        </dependency>
-        <!-- Spark-avro for AvroSchema conversions -->
-        <dependency>
-            <groupId>org.apache.spark</groupId>
-            <artifactId>spark-avro_${scala.compat.version}</artifactId>
-            <version>${spark.version}</version>
-            <scope>compile</scope>
-        </dependency>
-        <dependency>
-            <groupId>org.apache.spark</groupId>
-            <artifactId>spark-sql_${scala.compat.version}</artifactId>
-            <version>${spark.version}</version>
-            <scope>compile</scope>
-            <exclusions>
-                <exclusion>
-                    <groupId>org.apache.httpcomponents</groupId>
-                    <artifactId>httpclient</artifactId>
-                </exclusion>
-            </exclusions>
-        </dependency>
-        <dependency>
-            <groupId>org.apache.hadoop</groupId>
-            <artifactId>hadoop-client</artifactId>
-            <version>${hadoop.version}</version>
-            <scope>compile</scope>
-        </dependency>
-        <dependency>
-            <groupId>com.fasterxml.jackson.module</groupId>
-            <artifactId>jackson-module-scala_${scala.compat.version}</artifactId>
-            <version>${jackson.version}</version>
-        </dependency>
-        <dependency>
-            <groupId>com.fasterxml.jackson.datatype</groupId>
-            <artifactId>jackson-datatype-jsr310</artifactId>
-            <version>${jackson.version}</version>
-        </dependency>
-        <!-- GSON -->
-        <dependency>
-            <groupId>com.fasterxml.jackson.core</groupId>
-            <artifactId>jackson-databind</artifactId>
-            <version>${jackson.version}</version>
-        </dependency>
-        <dependency>
-            <groupId>com.google.code.gson</groupId>
-            <artifactId>gson</artifactId>
-            <version>${gson.version}</version>
-        </dependency>
-        <!-- MONGO -->
-        <dependency>
-            <groupId>org.mongodb.scala</groupId>
-            <artifactId>mongo-scala-driver_${scala.compat.version}</artifactId>
-            <version>${mongo.scala.driver.version}</version>
-        </dependency>
-        <dependency>
-            <groupId>io.github.cbartosiak</groupId>
-            <artifactId>bson-codecs-jsr310</artifactId>
-            <version>${bson.codec.jsr310.version}</version>
-        </dependency>
-        <!-- SPRING -->
-        <dependency>
-            <groupId>org.springframework.boot</groupId>
-            <artifactId>spring-boot-starter-web</artifactId>
-            <version>${spring.version}</version>
-            <exclusions>
-                <exclusion>
-                    <groupId>ch.qos.logback</groupId>
-                    <artifactId>logback-classic</artifactId>
-                </exclusion>
-            </exclusions>
-        </dependency>
-        <dependency>
-            <groupId>org.springframework.boot</groupId>
-            <artifactId>spring-boot-starter-actuator</artifactId>
-            <version>${spring.version}</version>
-        </dependency>
-        <!-- SECURITY -->
-        <dependency>
-            <groupId>org.springframework.boot</groupId>
-            <artifactId>spring-boot-starter-security</artifactId>
-            <version>${spring.version}</version>
-        </dependency>
-        <dependency>
-            <groupId>org.springframework.security</groupId>
-            <artifactId>spring-security-ldap</artifactId>
-            <version>${spring.ldap.version}</version>
-        </dependency>
-        <dependency>
-            <groupId>org.springframework.security.kerberos</groupId>
-            <artifactId>spring-security-kerberos-web</artifactId>
-            <version>${spring.kerberos.version}</version>
-        </dependency>
-        <dependency>
-            <groupId>org.springframework.security.kerberos</groupId>
-            <artifactId>spring-security-kerberos-client</artifactId>
-            <version>${spring.kerberos.version}</version>
-        </dependency>
-        <dependency>
-            <groupId>io.jsonwebtoken</groupId>
-            <artifactId>jjwt-api</artifactId>
-            <version>${jjwt.version}</version>
-        </dependency>
-        <dependency>
-            <groupId>io.jsonwebtoken</groupId>
-            <artifactId>jjwt-impl</artifactId>
-            <version>${jjwt.version}</version>
-            <scope>runtime</scope>
-        </dependency>
-        <dependency>
-            <groupId>io.jsonwebtoken</groupId>
-            <artifactId>jjwt-jackson</artifactId>
-            <version>${jjwt.version}</version>
-        </dependency>
-        <!-- Hadoop -->
-        <dependency>
-            <groupId>org.apache.htrace</groupId>
-            <artifactId>htrace-core</artifactId>
-            <version>${htrace.version}</version>
-        </dependency>
-        <!-- Application -->
-        <dependency>
-            <groupId>za.co.absa.enceladus</groupId>
-            <artifactId>data-model</artifactId>
-            <version>${project.version}</version>
-        </dependency>
-        <dependency>
-            <groupId>za.co.absa.enceladus</groupId>
-            <artifactId>migrations</artifactId>
-            <version>${project.version}</version>
-        </dependency>
-        <dependency>
-            <groupId>za.co.absa.enceladus</groupId>
-            <artifactId>utils</artifactId>
-            <version>${project.version}</version>
-            <exclusions>
-                <exclusion>
-                    <groupId>org.slf4j</groupId>
-                    <artifactId>slf4j-log4j12</artifactId>
-                </exclusion>
-            </exclusions>
-        </dependency>
-        <dependency>
-            <groupId>org.scala-lang.modules</groupId>
-            <artifactId>scala-java8-compat_${scala.compat.version}</artifactId>
-            <version>${scala.java8.compat.version}</version>
-        </dependency>
-        <dependency>
-            <groupId>org.apache.oozie</groupId>
-            <artifactId>oozie-client</artifactId>
-            <version>${oozie.version}</version>
-            <exclusions>
-                <exclusion>
-                    <groupId>org.apache.oozie</groupId>
-                    <artifactId>oozie-hadoop-auth</artifactId>
-                </exclusion>
-            </exclusions>
-        </dependency>
-        <!-- Data formats -->
-        <dependency>
-            <groupId>za.co.absa.cobrix</groupId>
-            <artifactId>spark-cobol_${scala.compat.version}</artifactId>
-            <version>${cobrix.version}</version>
-        </dependency>
-        <!-- guava 27 for spring & wire mock testing, too -->
-        <dependency>
-            <groupId>com.google.guava</groupId>
-            <artifactId>guava</artifactId>
-            <version>${guava.version}</version>
-        </dependency>
-        <dependency>
-            <groupId>za.co.absa</groupId>
-            <artifactId>atum-model_${scala.compat.version}</artifactId>
-            <version>${atum.version}</version>
-        </dependency>
-        <!-- Test -->
-        <dependency>
-            <groupId>org.springframework.boot</groupId>
-            <artifactId>spring-boot-starter-test</artifactId>
-            <version>${spring.version}</version>
-            <scope>test</scope>
-        </dependency>
-        <!-- WireMock - to act as SchemaRegistry for IntegTest-->
-        <dependency>
-            <groupId>com.github.tomakehurst</groupId>
-            <artifactId>wiremock-jre8</artifactId>
-            <version>${wiremock.version}</version>
-            <scope>test</scope>
-        </dependency>
-        <dependency>
-            <groupId>de.flapdoodle.embed</groupId>
-            <artifactId>de.flapdoodle.embed.mongo</artifactId>
-            <version>${embedded.mongo.version}</version>
-            <scope>test</scope>
-        </dependency>
-        <dependency>
-            <groupId>io.springfox</groupId>
-            <artifactId>springfox-swagger2</artifactId>
-            <version>2.9.2</version>
-        </dependency>
-        <dependency>
-            <groupId>io.springfox</groupId>
-            <artifactId>springfox-swagger-ui</artifactId>
-            <version>2.9.2</version>
-        </dependency>
-    </dependencies>
-=======
->>>>>>> 7f2d6e55
     <build>
         <plugins>
             <plugin>
