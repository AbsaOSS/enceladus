/*
 * Copyright 2018-2019 ABSA Group Limited
 *
 * Licensed under the Apache License, Version 2.0 (the "License");
 * you may not use this file except in compliance with the License.
 * You may obtain a copy of the License at
 *     http://www.apache.org/licenses/LICENSE-2.0
 *
 * Unless required by applicable law or agreed to in writing, software
 * distributed under the License is distributed on an "AS IS" BASIS,
 * WITHOUT WARRANTIES OR CONDITIONS OF ANY KIND, either express or implied.
 * See the License for the specific language governing permissions and
 * limitations under the License.
 */

var model = new sap.ui.model.json.JSONModel({
<<<<<<< HEAD
  userInfo : {},
  landingPageInfo: {},
=======
  userInfo: {},
>>>>>>> 65658c85
  schemas: [],
  mappingTables: [],
  currentSchema: {},
  currentMappingTable: {},
  newMappingTable: {},
  newSchema: {},
  menasVersion: "${project.version}",
  appInfo: {
    oozie: {}
  },
  newScheduleDefault: {
    scheduleTiming: {},
    runtimeParams: {
      stdNumExecutors: 2,
      stdExecutorMemory: 2,
      confNumExecutors: 2,
      confExecutorMemory: 2,
      driverCores: 1,
      driverMemory: 2
    },
    rawFormat: {}
  },
  supportedDataFormats: [{
    key: "xml",
    name: "XML"
  }, {
    key: "csv",
    name: "CSV"
  }, {
    key: "parquet",
    name: "Parquet"
  }, {
    key: "fixed-width",
    name: "Fixed Width"
  }, ]
})

model.setSizeLimit(5000)

sap.ui.getCore().setModel(model)<|MERGE_RESOLUTION|>--- conflicted
+++ resolved
@@ -14,12 +14,8 @@
  */
 
 var model = new sap.ui.model.json.JSONModel({
-<<<<<<< HEAD
   userInfo : {},
   landingPageInfo: {},
-=======
-  userInfo: {},
->>>>>>> 65658c85
   schemas: [],
   mappingTables: [],
   currentSchema: {},
