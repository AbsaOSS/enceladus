--- conflicted
+++ resolved
@@ -59,7 +59,6 @@
                 {k: "rel", v: "stylesheet"}
             ]);
 
-<<<<<<< HEAD
             sap.ui.getCore().attachInit(function () {
                 _menasLoadElem("script", "generic/model.js", []);
                 _menasLoadElem("script", "generic/prop.js", []);
@@ -74,6 +73,8 @@
                 _menasLoadElem("script", "components/dataset/conformanceRule/MappingConformanceRule/OutputColumnDialogFactory.js", []);
                 _menasLoadElem("script", "components/dataset/conformanceRule/RuleColumnDialog.js", []);
                 _menasLoadElem("script", "components/dataset/conformanceRule/RuleColumnDialogFactory.js", []);
+                _menasLoadElem("script", "components/mappingTable/filterEdit/FilterEdit.js", []);
+                _menasLoadElem("script", "components/types/DataTypeUtils.js", []);
                 _menasLoadElem("script", "components/SchemaTable.js", []);
                 _menasLoadElem("script", "service/MessageProvider.js", []);
                 _menasLoadElem("script", "service/RestDAO.js", []);
@@ -92,52 +93,12 @@
                 _menasLoadElem("script", "service/SchemaFieldSelector.js", []);
                 _menasLoadElem("script", "service/CheckpointUtils.js", []);
                 _menasLoadElem("script", "service/ResponseUtils.js", []);
+                _menasLoadElem("script", "service/FilterTreeUtils.js", []);
                 _menasLoadElem("script", "components/hdfs/HDFSBrowser.js", []);
                 _menasLoadElem("script", "components/dataset/conformanceRule/ConformanceRuleDialog.js", []);
                 _menasLoadElem("script", "components/dataset/conformanceRule/ConformanceRuleForm.js", []);
                 _menasLoadElem("script", "components/dataset/conformanceRule/ConformanceRuleFormFactory.js", [],
                     function () {
-=======
-          //Load deps which require sap on load
-          sap.ui.getCore().attachInit(function() {
-            _menasLoadElem("script", "generic/model.js", []);
-            _menasLoadElem("script", "generic/prop.js", []);
-            _menasLoadElem("script", "generic/functions.js", []);
-            _menasLoadElem("script", "generic/formatters.js", []);
-            _menasLoadElem("script", "service/ValidationResult.js", []);
-            _menasLoadElem("script", "components/dataset/conformanceRule/ConformanceRule.js", []);
-            _menasLoadElem("script", "components/dataset/conformanceRule/SchemaManager.js", []);
-            _menasLoadElem("script", "components/dataset/conformanceRule/MappingConformanceRule/JoinConditionDialog.js", []);
-            _menasLoadElem("script", "components/dataset/conformanceRule/MappingConformanceRule/JoinConditionDialogFactory.js", []);
-            _menasLoadElem("script", "components/dataset/conformanceRule/MappingConformanceRule/OutputColumnDialog.js", []);
-            _menasLoadElem("script", "components/dataset/conformanceRule/MappingConformanceRule/OutputColumnDialogFactory.js", []);
-            _menasLoadElem("script", "components/dataset/conformanceRule/RuleColumnDialog.js", []);
-            _menasLoadElem("script", "components/dataset/conformanceRule/RuleColumnDialogFactory.js", []);
-            _menasLoadElem("script", "components/mappingTable/filterEdit/FilterEdit.js", []);
-            _menasLoadElem("script", "components/types/DataTypeUtils.js", []);
-            _menasLoadElem("script", "components/SchemaTable.js", []);
-            _menasLoadElem("script", "service/MessageProvider.js", []);
-            _menasLoadElem("script", "service/RestDAO.js", []);
-            _menasLoadElem("script", "service/RunRestDAO.js", []);
-            _menasLoadElem("script", "service/EntityService.js", []);
-            _menasLoadElem("script", "service/GenericService.js", []);
-            _menasLoadElem("script", "service/HdfsService.js", []);
-            _menasLoadElem("script", "service/MonitoringService.js", []);
-            _menasLoadElem("script", "service/RuleService.js", []);
-            _menasLoadElem("script", "service/OozieService.js", []);
-            _menasLoadElem("script", "service/PropertiesService.js", []);
-            _menasLoadElem("script", "service/RunService.js", []);
-            _menasLoadElem("script", "service/EntityDialog.js", []);
-            _menasLoadElem("script", "service/DialogFactory.js", []);
-            _menasLoadElem("script", "service/EntityValidationService.js", []);
-            _menasLoadElem("script", "service/SchemaFieldSelector.js", []);
-            _menasLoadElem("script", "service/CheckpointUtils.js", []);
-            _menasLoadElem("script", "service/ResponseUtils.js", []);
-            _menasLoadElem("script", "service/FilterTreeUtils.js", []);
-            _menasLoadElem("script", "components/dataset/conformanceRule/ConformanceRuleDialog.js", []);
-            _menasLoadElem("script", "components/dataset/conformanceRule/ConformanceRuleForm.js", []);
-            _menasLoadElem("script", "components/dataset/conformanceRule/ConformanceRuleFormFactory.js", [], function() {
->>>>>>> 2ff00a64
 
                         sap.ui.loader.config({
                             async: true,
