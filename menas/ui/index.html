--- conflicted
+++ resolved
@@ -22,24 +22,18 @@
 
     <link rel="icon" href="favicon.ico" type="image/x-icon" />
 
-<<<<<<< HEAD
     <script src="resources/sap-ui-core.js" id="sap-ui-bootstrap"
             data-sap-ui-compatVersion="edge"
             data-sap-ui-preload="async"
             data-sap-ui-libs="sap.m,sap.ui.table,sap.ui.layout,sap.tnt"
             data-sap-ui-bindingSyntax="complex"
             data-sap-ui-theme='sap_belize'></script>
-=======
-<script src="webjars/momentjs/min/moment.min.js"></script>
-<script src="webjars/lodash/lodash.js"></script>
-
-<!-- Included under MIT License used within Apache License, Version 2.0 -->
-<script src="3rdParty/cRonstrue/cronstrue.min.js"></script>
->>>>>>> 688f6851
 
     <script src="node_modules/moment/min/moment.min.js"></script>
     <script src="node_modules/lodash/lodash.js"></script>
-    <script src="node_modules/cronstrue/dist/cronstrue.js"></script>
+
+    <!-- Included under MIT License used within Apache License, Version 2.0 -->
+    <script src="3rdParty/cRonstrue/cronstrue.min.js"></script>
 
     <script>
         function _menasLoadElem(sElemType, sSrc, aAttrs, fnOnLoad) {
