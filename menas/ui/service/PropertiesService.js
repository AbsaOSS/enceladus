/*
 * Copyright 2018 ABSA Group Limited
 *
 * Licensed under the Apache License, Version 2.0 (the "License");
 * you may not use this file except in compliance with the License.
 * You may obtain a copy of the License at
 *     http://www.apache.org/licenses/LICENSE-2.0
 *
 * Unless required by applicable law or agreed to in writing, software
 * distributed under the License is distributed on an "AS IS" BASIS,
 * WITHOUT WARRANTIES OR CONDITIONS OF ANY KIND, either express or implied.
 * See the License for the specific language governing permissions and
 * limitations under the License.
 */

class PropertiesDAO {
  static getProperties() {
    return RestClient.get(`/properties/datasets`);
  }

  static getProperty(propertyName) {
    return RestClient.get(`/properties/datasets/${propertyName}`);
  }
<<<<<<< HEAD

  static getProperty(propertyName) {
    return RestClient.get(`api/properties/datasets/${propertyName}`);
  }
=======
>>>>>>> 0c9bf731
}

const PropertiesService = new function () {

  const model = () => {
    return sap.ui.getCore().getModel();
  }

  this.getProperties = function () {
    return PropertiesDAO.getProperties().then((oData) => {
      const essentialityOrder = {
          "Optional": 2,
          "Recommended": 1,
          "Mandatory": 0
      }
      if(oData && oData.map) {
        oData.map((oProp) => {
          if(oProp && oProp.essentiality){
            oProp.order = essentialityOrder[oProp.essentiality._t];
          }
        });
      }
      model().setProperty("/properties", oData);
    });
  };

}();<|MERGE_RESOLUTION|>--- conflicted
+++ resolved
@@ -21,13 +21,6 @@
   static getProperty(propertyName) {
     return RestClient.get(`/properties/datasets/${propertyName}`);
   }
-<<<<<<< HEAD
-
-  static getProperty(propertyName) {
-    return RestClient.get(`api/properties/datasets/${propertyName}`);
-  }
-=======
->>>>>>> 0c9bf731
 }
 
 const PropertiesService = new function () {
