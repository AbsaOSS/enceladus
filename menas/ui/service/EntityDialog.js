/*
 * Copyright 2018 ABSA Group Limited
 *
 * Licensed under the Apache License, Version 2.0 (the "License");
 * you may not use this file except in compliance with the License.
 * You may obtain a copy of the License at
 *     http://www.apache.org/licenses/LICENSE-2.0
 *
 * Unless required by applicable law or agreed to in writing, software
 * distributed under the License is distributed on an "AS IS" BASIS,
 * WITHOUT WARRANTIES OR CONDITIONS OF ANY KIND, either express or implied.
 * See the License for the specific language governing permissions and
 * limitations under the License.
 */


class EntityDialog {

  constructor(oDialog, entityService, oController) {
    this._oDialog = oDialog;
    this._entityService = entityService;
    this._oController = oController;
  }

  get oDialog() {
    return this._oDialog;
  }

  get entityService() {
    return this._entityService;
  }

  get oController() {
    return this._oController;
  }

  submit() {
    let newEntity = this.oDialog.getModel("entity").oData;
    if (!newEntity.isEdit && newEntity.name && typeof (newEntity.nameUnique) === "undefined") {
      // need to wait for the service call
      setTimeout(this.submit.bind(this), 500);
      return;
    }

    // transforms /selectedSchema to expected fields on backend:
    if (newEntity.selectedSchema) {
      newEntity.schemaName = newEntity.selectedSchema.name;
      newEntity.schemaVersion = newEntity.selectedSchema.version;
    }

    if (this.isValid(newEntity)) {
      // send and update UI
      if (newEntity.isEdit) {
        this.entityService.update(newEntity);
      } else {
        this.entityService.create(newEntity);
      }
      this.cancel(); // close & clean up
    }
  }

  cancel() {
    this.resetValueState();
    this.oDialog.close();
  }

  openSimpleOrHdfsBrowsingDialog(dialog, hdfsPropertyNames) {
    const hdfsPaths = hdfsPropertyNames.map(propertyName => dialog.getModel("entity").getProperty(propertyName));
    const hdfsCheckPromises = hdfsPaths.map(path => HdfsService.getHdfsListEs6Promise(path));

    // each propertyName is checked to be suitable for hdfsBrowser. Should any fail, hdfsBrowser will be disabled (hdfsBrowserEnabled=>false)
    Promise.all(hdfsCheckPromises) // all ok => ok, one fails => fail
      .then(() => {
        console.log(`Successful HDFS listing of '[${hdfsPaths}]' -> HDFS Browser is kept`);
      })
      .catch(() => {
        console.log(`Switching off HDFS Browser in the dialog due to an unsuccessful HDFS listing of '[${hdfsPaths}]'`); // 4xx or 5xx code
        dialog.getModel("entity").setProperty("/hdfsBrowserEnabled", false);
      })
      .finally(() => {
        dialog.open();
      })
  }

  onHdfsBrowserToggle() {
    let enabled = this.oDialog.getModel("entity").getProperty("/hdfsBrowserEnabled");
    this.oDialog.getModel("entity").setProperty("/hdfsBrowserEnabled", !enabled);
  }
}

class DatasetDialog extends EntityDialog {

  static hdfsPropertyNames = ["/hdfsPath", "/hdfsPublishPath"];

  constructor(oDialog, datasetService, schemaService, oController) {
    super(oDialog, datasetService, oController);
    this._schemaService = schemaService;
    oController.byId("newDatasetAddButton").attachPress(this.submit, this);
    oController.byId("newDatasetCancelButton").attachPress(this.cancel, this);
    oController.byId("newDatasetName").attachChange(this.onNameChange, this);

    oController.byId("toggleHdfsBrowser").attachPress(this.onHdfsBrowserToggle, this);

  }

  /**
   * Will create `oProps`'s allowedValues mapped into displayable sequence of objects, e.g.
   * ```["a","b"] -> [{"value":"a", "text": "a"},{"value":"b", "text":"b (suggested value)"}]```
   * @param oProp
   * @returns {undefined} or allowedValues sequence of Select-mappable object: (value, text)*
   */
  preprocessedAllowedValues(oProp) {
    if (Functions.hasValidAllowedValues(oProp.propertyType)) {
      let allowedMap = oProp.propertyType.allowedValues.map(val => {
        if (val == oProp.propertyType.suggestedValue) {
          return {value: val, text: `${val} (suggested value)`}
        } else {
          return {value: val, text: val}
        }
      });

      if (oProp.essentiality._t !== "Mandatory") {
        allowedMap = [{value: "", text: ""}, ...allowedMap] // (ES6 prepending) - ability to undefine the property
      }
      return allowedMap;

    } else {
      return undefined;
    }

  }

  get schemaService() {
    return this._schemaService;
  }

  resetValueState() {
    this.oController.byId("newDatasetName").setValueState(sap.ui.core.ValueState.None);
    this.oController.byId("newDatasetName").setValueStateText("");

    this.oController.byId("schemaVersionSelect").setValueState(sap.ui.core.ValueState.None);
    this.oController.byId("schemaVersionSelect").setValueStateText("");

    // hdfs browser-based
    this.oController.byId("selectedRawHDFSPathLabel").setValueState(sap.ui.core.ValueState.None);
    this.oController.byId("selectedRawHDFSPathLabel").setValueStateText("");

    this.oController.byId("selectedPublishHDFSPathLabel").setValueState(sap.ui.core.ValueState.None);
    this.oController.byId("selectedPublishHDFSPathLabel").setValueStateText("");

    // simple path-based
    this.oController.byId("newDatasetRawSimplePath").setValueState(sap.ui.core.ValueState.None);
    this.oController.byId("newDatasetRawSimplePath").setValueStateText("");

    this.oController.byId("newDatasetPublishSimplePath").setValueState(sap.ui.core.ValueState.None);
    this.oController.byId("newDatasetPublishSimplePath").setValueStateText("");

    //properties
    this.oDialog.getModel("entity").getProperty("/_properties").map(oProp => {
      oProp.validation = "None";
      oProp.validationText = "";
    });
    this.oDialog.getModel("entity").checkUpdate();
  }

  isValidWithDialogSwitch(oDataset, showDialogs) {
    this.resetValueState();

    let hasValidName = EntityValidationService.hasValidName(oDataset, "Dataset",
      this.oController.byId("newDatasetName"));
    let hasValidSchema = EntityValidationService.hasValidSchema(oDataset, "Dataset",
      this.oController.byId("schemaVersionSelect"));

    //here the validation modifies the model's underlying data, trigger a check
    let hasValidProperties = EntityValidationService.hasValidProperties(oDataset._properties, showDialogs);
    this.oDialog.getModel("entity").checkUpdate();

    if (oDataset.hdfsBrowserEnabled) {
      let hasValidRawHDFSPath = EntityValidationService.hasValidHDFSPath(oDataset.hdfsPath,
        "Dataset Raw HDFS path",
        this.oController.byId("selectedRawHDFSPathLabel"));
      let hasValidPublishHDFSPath = EntityValidationService.hasValidHDFSPath(oDataset.hdfsPublishPath,
        "Dataset publish HDFS path",
        this.oController.byId("selectedPublishHDFSPathLabel"));
      let hasExistingRawHDFSPath = showDialogs && hasValidProperties && hasValidRawHDFSPath ?
        this.oController.byId("newDatasetRawHDFSBrowser").validate() : false;
      let hasExistingPublishHDFSPath = showDialogs && hasValidProperties && hasExistingRawHDFSPath && hasValidPublishHDFSPath ?
        this.oController.byId("newDatasetPublishHDFSBrowser").validate() : false;

      return hasValidName && hasValidSchema && hasExistingRawHDFSPath && hasExistingPublishHDFSPath && hasValidProperties;
    } else {

      let hasValidRawSimplePath = EntityValidationService.hasValidSimplePath(oDataset.hdfsPath,
        "Dataset Raw path",
        this.oController.byId("newDatasetRawSimplePath"));
      let hasValidPublishSimplePath = EntityValidationService.hasValidSimplePath(oDataset.hdfsPublishPath,
        "Dataset publish path",
        this.oController.byId("newDatasetPublishSimplePath"));

      return hasValidName && hasValidSchema && hasValidRawSimplePath && hasValidPublishSimplePath && hasValidProperties;
    }
  }

  isValid(oDataset) {
    return this.isValidWithDialogSwitch(oDataset, true);
  }

  onNameChange() {
    let sName = this.oDialog.getModel("entity").getProperty("/name");
    if (GenericService.isValidEntityName(sName)) {
      DatasetService.hasUniqueName(sName, this.oDialog.getModel("entity"));
    } else {
      this.oDialog.getModel("entity").setProperty("/nameUnique", true);
    }
  }

  onSchemaSelect(oEv) {
    let sSchemaId = oEv.getParameter("selectedItem").getKey();
    this.schemaService.getAllVersions(sSchemaId, this.oController.byId("schemaVersionSelect"),
      this.oDialog.getModel("entity"), "/schemaVersion");
  }

  cancel() {
    sap.ui.getCore().getModel().setProperty("/currentSchemaVersions", undefined);
    super.cancel();
  }

  onPropertiesChange() {
    const inputFields = $(".propertyInput").control()
    const fnChangeHandler = function(oEv) {
      const oDataset = this.oDialog.getModel("entity").getProperty("/");
      this.resetValueState();
      this.isValidWithDialogSwitch(oDataset, false);
    }.bind(this);
    inputFields.map((oInpField) => {
      //detach first in case these components are re-used
      oInpField.detachChange(fnChangeHandler);
      oInpField.attachChange(fnChangeHandler);
    });
  }

}

class AddDatasetDialog extends DatasetDialog {

  onPress() {
    const aPropsDef = sap.ui.getCore().getModel().getProperty("/properties");
    const aPropTemplate = aPropsDef.map ? aPropsDef : [];
    const aProps = aPropTemplate.map(oProp => {
      const oPreparedProp = jQuery.extend(true, {}, oProp);
      oPreparedProp.validation = "None";

      oPreparedProp.value = ""; // for Mandatory enums: this & forceSelection="false" on the <Select> results in no preselected value
      oPreparedProp.suggestedValue = oProp.propertyType.suggestedValue;

      // => e.g. [{"value":"a", "text": "a"},{"value":"b", "text":"b (suggested value)"}] or undefined for non-enums
      oPreparedProp.allowedValues = this.preprocessedAllowedValues(oProp);
      return oPreparedProp;
    });

    this.schemaService.getList(this.oDialog).then(() => {
      this.oDialog.setModel(new sap.ui.model.json.JSONModel({
        name: "",
        description: "",
        schemaName: "",
        schemaVersion: "",
        hdfsPath: "/",
        hdfsPublishPath: "/",
        isEdit: false,
        title: "Add",
        _properties: aProps,
        hdfsBrowserEnabled: true
      }), "entity");

      this.openSimpleOrHdfsBrowsingDialog(this.oDialog, DatasetDialog.hdfsPropertyNames)
    });

    //#1571 - This hack is to attach change handlers on inputs generated as a result of the above async data binding
    //Suggested approach described in #1668
    setTimeout(this.onPropertiesChange.bind(this), 1500);
  }

}

class EditDatasetDialog extends DatasetDialog {

  onPress() {
    const aPropsDef = sap.ui.getCore().getModel().getProperty("/properties");
    const aPropTemplate = aPropsDef.map ? aPropsDef : [];

    this.schemaService.getList(this.oDialog).then(() => {
      let current = this.oController._model.getProperty("/currentDataset");

      const aProps = aPropTemplate.map(oProp => {
        const oPreparedProp = jQuery.extend(true, {}, oProp);
        oPreparedProp.validation = "None";
        if (current.properties && current.properties[oPreparedProp.name]) {
          oPreparedProp.value = current.properties[oPreparedProp.name];
        } else {
          oPreparedProp.value = "";
          oPreparedProp.suggestedValue = oProp.propertyType.suggestedValue;
        }

        // => e.g. [{"value":"a", "text": "a"},{"value":"b", "text":"b (suggested value)"}] or undefined for non-enums
        oPreparedProp.allowedValues = this.preprocessedAllowedValues(oProp);

        return oPreparedProp;
      });

      current._properties = aProps;
      current.isEdit = true;
      current.title = "Edit";
      current.hdfsBrowserEnabled = true;
      current.selectedSchema = {name: current.schemaName, version: current.schemaVersion};

      this.schemaService.getAllVersions(current.schemaName, this.oController.byId("schemaVersionSelect"));
      this.oDialog.setModel(new sap.ui.model.json.JSONModel(jQuery.extend(true, {}, current)), "entity");

      this.openSimpleOrHdfsBrowsingDialog(this.oDialog, DatasetDialog.hdfsPropertyNames);

      //#1571 - This hack is to attach change handlers on inputs generated as a result of the above async data binding
      //Suggested approach described in #1668
      setTimeout(this.onPropertiesChange.bind(this), 1500);
    });
  }

}

class SchemaDialog extends EntityDialog {

  constructor(oDialog, schemaService, oController) {
    super(oDialog, schemaService, oController);
    oController.byId("newSchemaAddButton").attachPress(this.submit, this);
    oController.byId("newSchemaCancelButton").attachPress(this.cancel, this);
    oController.byId("newSchemaName").attachChange(this.onNameChange, this);
  }

  resetValueState() {
    this.oController.byId("newSchemaName").setValueState(sap.ui.core.ValueState.None);
    this.oController.byId("newSchemaName").setValueStateText("");
  }

  isValid(oSchema) {
    this.resetValueState();

    let hasValidName = EntityValidationService.hasValidName(oSchema, "Schema",
      this.oController.byId("newSchemaName"));

    return hasValidName;
  }

  onNameChange() {
    let sName = this.oDialog.getModel("entity").getProperty("/name");
    if (GenericService.isValidEntityName(sName)) {
      SchemaService.hasUniqueName(sName, this.oDialog.getModel("entity"))
    } else {
      this.oDialog.getModel("entity").setProperty("/nameUnique", true);
    }
  }

}

class AddSchemaDialog extends SchemaDialog {

  onPress() {
    this.oDialog.setModel(new sap.ui.model.json.JSONModel({
      name: "",
      description: "",
      isEdit: false,
      title: "Add"
    }), "entity");

    this.oDialog.open();
  }

}

class EditSchemaDialog extends SchemaDialog {

  onPress() {
    let current = this.oController._model.getProperty("/currentSchema");
    current.isEdit = true;
    current.title = "Edit";

    this.oDialog.setModel(new sap.ui.model.json.JSONModel(jQuery.extend(true, {}, current)), "entity");
    this.oDialog.open();
  }

}


class MappingTableDialog extends EntityDialog {
  static hdfsPropertyNames = ["/hdfsPath"];

  submit() {
    let updatedFilters = this.oDialog.getModel("filterEdit").getProperty("/editingFilters");

    if (updatedFilters) {
      if (updatedFilters.length > 1) {
        console.error(`Multiple root filters found, aborting: ${JSON.stringify(updatedFilters)}`);
        sap.m.MessageToast.show("Invalid filter update found (multiple roots), no filter update done");
      } else {
        const cleanedFilter = FilterTreeUtils.removeDeletedNodesFromFilterData(updatedFilters[0]);
        const updatedFilter = FilterTreeUtils.removeNiceNamesFromFilterData(cleanedFilter);
        const schemaFilledFilter = this.filterEdit.applyValueTypesFromSchema(updatedFilter);

        this.oDialog.getModel("entity").setProperty("/filter", schemaFilledFilter);
      }
    } // do nothing on empty filter

    super.submit()
  }

  constructor(oDialog, mappingTableService, schemaService, oController) {
    super(oDialog, mappingTableService, oController);
    this._schemaService = schemaService;
    oController.byId("newMappingTableAddButton").attachPress(this.submit, this);
    oController.byId("newMappingTableCancelButton").attachPress(this.cancel, this);
    oController.byId("newMappingTableName").attachChange(this.onNameChange, this);

    this.filterEdit = new FilterEdit(this.oController, "", this._schemaService);
    this.filterEdit.bindFilterEditControls(this.oDialog);

    oController.byId("toggleHdfsBrowser").attachPress(this.onHdfsBrowserToggle, this);
  }

  get schemaService() {
    return this._schemaService;
  }

  resetValueState() {
    this.oController.byId("newMappingTableName").setValueState(sap.ui.core.ValueState.None);
    this.oController.byId("newMappingTableName").setValueStateText("");

    this.oController.byId("schemaVersionSelect").setValueState(sap.ui.core.ValueState.None);
    this.oController.byId("schemaVersionSelect").setValueStateText("");

    // hdfs browser-based
    this.oController.byId("selectedHDFSPathLabel").setValueState(sap.ui.core.ValueState.None);
    this.oController.byId("selectedHDFSPathLabel").setValueStateText("");

    // simple path-based
    this.oController.byId("addMtSimplePath").setValueState(sap.ui.core.ValueState.None);
    this.oController.byId("addMtSimplePath").setValueStateText("");

    this.filterEdit.resetFilterValidation();
  }

  isValid(oMT) {
    this.resetValueState(); // includes reset of filter validation

    let hasValidName = EntityValidationService.hasValidName(oMT, "Mapping Table",
      this.oController.byId("newMappingTableName"));
    let hasValidSchema = EntityValidationService.hasValidSchema(oMT, "Mapping Table",
      this.oController.byId("schemaVersionSelect"));
<<<<<<< HEAD
    let hasValidFilter = this.filterEdit.validateFilterData();
=======
    let hasValidFilter = this.filterEdit.validateFilterData().valid; // validity flag suffices, emptiness irrelevant
>>>>>>> fbfde4ca

    if (oMT.hdfsBrowserEnabled) {
      let hasValidHDFSPath = EntityValidationService.hasValidHDFSPath(oMT.hdfsPath,
        "Mapping Table HDFS path",
        this.oController.byId("selectedHDFSPathLabel"));
      let hasExistingHDFSPath = hasValidHDFSPath ? this.oController.byId("addMtHDFSBrowser").validate() : false;

      return hasValidName && hasValidSchema && hasExistingHDFSPath && hasValidFilter;
    } else {

      let hasValidSimplePath = EntityValidationService.hasValidSimplePath(oMT.hdfsPath,
        "Mapping Table path",
        this.oController.byId("addMtSimplePath"));

      return hasValidName && hasValidSchema && hasValidSimplePath && hasValidFilter;
    }
  }

  onNameChange() {
    let sName = this.oDialog.getModel("entity").getProperty("/name");
    if (GenericService.isValidEntityName(sName)) {
      MappingTableService.hasUniqueName(sName, this.oDialog.getModel("entity"));
    } else {
      this.oDialog.getModel("entity").setProperty("/nameUnique", true);
    }
  }

  // on MTDialog open - base
  onPress() {
    const typeModel = new sap.ui.model.json.JSONModel(DataTypeUtils.dataTypesAsTypes);
    this.oDialog.setModel(typeModel, "suggestedColumnTypes");
  }

  setFilterEditModel(filterData) {
    // "filterEdit>/editingFilters" holds user-changing filter
    const filterModel = new sap.ui.model.json.JSONModel();
    filterModel.setProperty("/editingFilters", filterData);
    this.oDialog.setModel(filterModel, "filterEdit");

    const suggestedSchemaColumnsModel = new sap.ui.model.json.JSONModel();
    this.oDialog.setModel(suggestedSchemaColumnsModel, "suggestedColumns");
  }
}

class AddMappingTableDialog extends MappingTableDialog {

  onPress() {
    super.onPress();

    this.schemaService.getList(this.oDialog).then(() => {
      const emptyDialogModel = new sap.ui.model.json.JSONModel({
        name: "",
        description: "",
        schemaName: "",
        schemaVersion: "",
        hdfsPath: "/",
        isEdit: false,
        title: "Add",
        hdfsBrowserEnabled: true
      });

      this.oDialog.setModel(emptyDialogModel, "entity");
      this.setFilterEditModel([]); // empty filter data for new MT
      this.filterEdit.bindModelToSchemaChange(emptyDialogModel);

      this.openSimpleOrHdfsBrowsingDialog(this.oDialog, MappingTableDialog.hdfsPropertyNames)
    });
  }

}

class EditMappingTableDialog extends MappingTableDialog {

  onPress() {
    super.onPress();

    this.schemaService.getList(this.oDialog).then(() => {
      const current = this.oController._model.getProperty("/currentMappingTable");

      const updatedFilters = [FilterTreeUtils.addNiceNamesToFilterData(this.filterEdit.resetFilterDataValidation(current.filter))];

      current.isEdit = true;
      current.title = "Edit";
      current.hdfsBrowserEnabled = true;
      current.selectedSchema = {name: current.schemaName, version: current.schemaVersion};
      this.schemaService.getAllVersions(current.schemaName, this.oController.byId("schemaVersionSelect"));

      const model = new sap.ui.model.json.JSONModel(jQuery.extend(true, {}, current));
      this.oDialog.setModel(model, "entity");
      this.setFilterEditModel(updatedFilters);
      this.filterEdit.bindModelToSchemaChange(model);

      this.openSimpleOrHdfsBrowsingDialog(this.oDialog, MappingTableDialog.hdfsPropertyNames)
    });
  }

}<|MERGE_RESOLUTION|>--- conflicted
+++ resolved
@@ -453,11 +453,7 @@
       this.oController.byId("newMappingTableName"));
     let hasValidSchema = EntityValidationService.hasValidSchema(oMT, "Mapping Table",
       this.oController.byId("schemaVersionSelect"));
-<<<<<<< HEAD
-    let hasValidFilter = this.filterEdit.validateFilterData();
-=======
     let hasValidFilter = this.filterEdit.validateFilterData().valid; // validity flag suffices, emptiness irrelevant
->>>>>>> fbfde4ca
 
     if (oMT.hdfsBrowserEnabled) {
       let hasValidHDFSPath = EntityValidationService.hasValidHDFSPath(oMT.hdfsPath,
