--- conflicted
+++ resolved
@@ -15,7 +15,6 @@
 
 jQuery.sap.require("sap.m.MessageBox");
 var SchemaService = new function() {
-<<<<<<< HEAD
 	
 	var model = sap.ui.getCore().getModel();
 
@@ -46,78 +45,6 @@
   this.getAuditTrail = function(sId) {
     Functions.ajax("api/schema/detail/" + encodeURI(sId) + "/audit", "GET", {}, function(oData) {
       model.setProperty("/currentSchema/auditTrail", oData)
-=======
-
-  var model = sap.ui.getCore().getModel();
-
-  this.getSchemaList = function(bLoadFirst, bGetAllVersionsOfFirst) {
-    Functions.ajax("api/schema/list", "GET", {}, function(oData) {
-      model.setProperty("/schemas", oData)
-      if(oData.length > 0 && bLoadFirst) {
-        SchemaService.getSchemaVersion(oData[0]._id, oData[0].latestVersion)
-      } else if(bGetAllVersionsOfFirst) {
-        SchemaService.getAllSchemaVersions(oData[0]._id)
-      }
-    }, function() {
-      sap.m.MessageBox.error("Failed to get the list of schemas. Please wait a moment and try reloading the application")
-    })
-  };
-
-  this.getLatestSchemaVersion = function(sId) {
-    Functions.ajax("api/schema/detail/" + encodeURI(sId) + "/latest", "GET", {}, function(oData) {
-      model.setProperty("/currentSchema", oData)
-      SchemaService.getSchemaUsedIn(oData.name, oData.version)
-    }, function() {
-      sap.m.MessageBox.error("Failed to get the detail of the schema. Please wait a moment and try reloading the application")
-      window.location.hash = "#/schema"
-    })
-  };
-
-  this.getSchemaVersion = function(sId, iVersion, sModelPath) {
-    var modelPath;
-    if(sModelPath) modelPath = sModelPath
-    else modelPath = "/currentSchema"
-    Functions.ajax("api/schema/detail/" + encodeURI(sId) + "/" + encodeURI(iVersion), "GET", {}, function(oData) {
-      model.setProperty(modelPath, oData)
-      SchemaService.getSchemaUsedIn(oData.name, oData.version)
-    }, function() {
-      sap.m.MessageBox.error("Failed to get the detail of the schema. Please wait a moment and try reloading the application")
-      window.location.hash = "#/schema"
-    })
-  };
-
-  this.updateSchema = function(sId, iVersion, sDesc) {
-    Functions.ajax("api/schema/edit", "POST", {
-      name: sId,
-      version: iVersion,
-      description: sDesc
-    }, function(oData) {
-      model.setProperty("/currentSchema", oData)
-      SchemaService.getSchemaList();
-    }, function() {
-      sap.m.MessageBox.error("Failed to update the schema. Please wait a moment and try reloading the application")
-    })
-  };
-
-  this.getSchemaUsedIn = function(sId, iVersion) {
-    Functions.ajax("api/schema/usedIn/" + encodeURI(sId) + "/" + encodeURI(iVersion), "GET", {}, function(oData) {
-      model.setProperty("/currentSchema/usedIn", oData)
-    }, function() {
-      sap.m.MessageBox.error("Failed to retreive the 'Used In' section, please try again later.")
-    })
-  };
-
-  this.getAllSchemaVersions = function(sName, oControl, oModel, sProperty) {
-    if(oControl) oControl.setBusy(true);
-    Functions.ajax("api/schema/allVersions/" + encodeURI(sName), "GET", {}, function(oData) {
-      model.setProperty("/currentSchemaVersions", oData);
-      if(oControl) {
-        oControl.setBusy(false);
-      }
-      if (oModel && sProperty) {
-        oModel.setProperty(sProperty, oData[oData.length - 1].version)
-      }
->>>>>>> 65a25dbf
     }, function() {
       sap.m.MessageBox.error("Failed to get the audit trail of the schema. Please wait a moment and/or try reloading the application")
     })    
@@ -148,7 +75,7 @@
 			SchemaService.getSchemaList();
 		}, function() {
 			sap.m.MessageBox.error("Failed to update the schema. Please wait a moment and try reloading the application")
-		})			
+		})
 	};
 	
 	this.getSchemaUsedIn = function(sId, iVersion) {
@@ -159,16 +86,21 @@
 		})			
 	};
 	
-	this.getAllSchemaVersions = function(sName, oControl) {
-		if(oControl) oControl.setBusy(true);
-		Functions.ajax("api/schema/allVersions/" + encodeURI(sName), "GET", {}, function(oData) {
-			model.setProperty("/currentSchemaVersions", oData)
-			if(oControl) oControl.setBusy(false);
-		}, function() {
-			sap.m.MessageBox.error("Failed to retreive all versions of the schema, please try again later.")
-			oControl.setBusy(false);
-		}, oControl)	
-	};
+  this.getAllSchemaVersions = function(sName, oControl, oModel, sProperty) {
+    if(oControl) oControl.setBusy(true);
+    Functions.ajax("api/schema/allVersions/" + encodeURI(sName), "GET", {}, function(oData) {
+      model.setProperty("/currentSchemaVersions", oData);
+      if(oControl) {
+        oControl.setBusy(false);
+      }
+      if (oModel && sProperty) {
+        oModel.setProperty(sProperty, oData[oData.length - 1].version)
+      }
+    }, function() {
+      sap.m.MessageBox.error("Failed to retreive all versions of the schema, please try again later.")
+      oControl.setBusy(false);
+    }, oControl)
+  };
 
   this.disableSchema = function(sId, iVersion) {
     let uri = "api/schema/disable/" + encodeURI(sId);
