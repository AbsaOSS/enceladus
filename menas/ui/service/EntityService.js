/*
 * Copyright 2018-2019 ABSA Group Limited
 *
 * Licensed under the Apache License, Version 2.0 (the "License");
 * you may not use this file except in compliance with the License.
 * You may obtain a copy of the License at
 *     http://www.apache.org/licenses/LICENSE-2.0
 *
 * Unless required by applicable law or agreed to in writing, software
 * distributed under the License is distributed on an "AS IS" BASIS,
 * WITHOUT WARRANTIES OR CONDITIONS OF ANY KIND, either express or implied.
 * See the License for the specific language governing permissions and
 * limitations under the License.
 */

class ModelBinder {

  constructor(model, rootPath) {
    this._model = model;
    this._rootPath = rootPath;
  }

  get model() {
    return this._model;
  }

  get rootPath() {
    return this._rootPath;
  }

  setProperty(data, path = "", overrideRoot = false) {
    let fullPath = `${this.rootPath}${path}`;
    if (overrideRoot) {
      fullPath = path;
    }
    this.model.setProperty(fullPath, data);
  }

}

class EntityService {

  static buildDisableFailureMsg(usedIn, entityType) {
    let err = `Disabling ${entityType} failed. The following entities are dependent on it and should be disabled first. ` +
      "More details can be found in the \"Used In\" tab:\n";

    let sDatasetMsg = EntityService.buildDependenciesErrorMsg(usedIn["datasets"], "Datasets");
    let sMappingTableMsg = EntityService.buildDependenciesErrorMsg(usedIn["mappingTables"], "\nMapping Tables");
    return err + sDatasetMsg + sMappingTableMsg
  }

  static buildDependenciesErrorMsg(collection, header) {
    let message = "";
    let entities = new Set(collection.map(entity => entity.name));
    if (entities.size !== 0) {
      let limit = 10;

      message += `${header}:\n- ${Array.from(entities).slice(0, limit).join("\n- ")}`;
      if (entities.size > limit) {
        message += `\n+ ${entities.size - limit} more...`
      }
    }
    return message;
  }

  static withBusyControl(oControl, promise) {
    if (oControl) {
      oControl.setBusyIndicatorDelay(0);
      oControl.setBusy(true);
    }

    return promise.always(() => {
      oControl.setBusy(false);
    })
  }

  constructor(eventBus, restDAO, messageProvider, modelBinder) {
    this._eventBus = eventBus;
    this._restDAO = restDAO;
    this._messageProvider = messageProvider;
    this._modelBinder = modelBinder
  }

  get eventBus() {
    return this._eventBus;
  }

  get restDAO() {
    return this._restDAO;
  }

  get messageProvider() {
    return this._messageProvider;
  }

  get modelBinder() {
    return this._modelBinder;
  }

  getList(oControl, sModelName, sSearchQuery) {
    const promise = this.restDAO.getList(sSearchQuery).then((oData) => {
      oControl.setModel(new sap.ui.model.json.JSONModel(oData), sModelName);
      return oData
    }).fail(() => {
      sap.m.MessageBox.error(this.messageProvider.failedToGetList())
    });

    return EntityService.withBusyControl(oControl, promise)
  }

  getSearchSuggestions(oModel, sEntityType) {
    return this.restDAO.getSearchSuggestions().then((oData) => {
      if (Array.isArray(oData)) {
        let wrapped = oData.map(s => {
          return {"name": s}
        });
        oModel.setProperty(`/${sEntityType}SearchSuggestions`, wrapped)
        return wrapped
      }
    }).fail(() => {
    })
  }

  getTop() {
    return this.restDAO.getList().then((oData) => {
      if (oData.length > 0) {
        return this.getByNameAndVersion(oData[0]._id, oData[0].latestVersion)
      }
    }).fail(() => {
      sap.m.MessageBox.error(this.messageProvider.failedToGetTop())
    })
  }

  getLatestByName(sName, sHash) {
    return this.restDAO.getLatestByName(sName).then((oData) => {
      this.modelBinder.setProperty(oData);
      return oData
    }).fail(() => {
      sap.m.MessageBox.error(this.messageProvider.failedGetLatestByName())
      window.location.hash = sHash
    })
  }

  getByNameAndVersion(sName, iVersion, sModelPath, sHash) {
    return this.restDAO.getByNameAndVersion(sName, iVersion).then((oData) => {
      this.modelBinder.setProperty(oData, sModelPath, true);
      return oData
    }, () => {
      sap.m.MessageBox.error(this.messageProvider.failedGetByNameAndVersion());
      window.location.hash = sHash
    })
  }

  getAllVersions(sName, oControl, oModel, sProperty) {
    const promise = this.restDAO.getAllVersionsByName(sName).then((oData) => {
      this.modelBinder.setProperty(oData, "Versions");

      if (oModel && sProperty) {
        oModel.setProperty(sProperty, oData[oData.length - 1].version)
      }
      return oData
    }).fail(() => {
      sap.m.MessageBox.error(this.messageProvider.failedToGetAllVersionsByName());
    });

    return EntityService.withBusyControl(oControl, promise)
  }

  getAuditTrail(sName, oControl) {
    const promise = this.restDAO.getAuditTrail(sName).then((oData) => {
      oControl.setModel(new sap.ui.model.json.JSONModel(oData), "auditTrail");
      return oData
    }).fail(() => {
      sap.m.MessageBox.error(this.messageProvider.failedToGetAuditTrail())
    });

    return EntityService.withBusyControl(oControl, promise)
  }

  create(entity) {
    let cleanEntity = this.cleanupEntity(entity);

    return this.restDAO.create(cleanEntity).then((oData) => {
      this.updateMasterPage();
      this.publishCreatedEvent(oData);
      sap.m.MessageToast.show(this.messageProvider.entityCreated());
      return oData
    }).fail(() => {
      sap.m.MessageBox.error(this.messageProvider.failedToCreateEntity())
    })
  }

  update(entity) {
    let cleanEntity = this.cleanupEntity(entity);

    return this.restDAO.update(cleanEntity).then((oData) => {
      this.updateMasterPage();
      this.publishUpdatedEvent(oData);
      sap.m.MessageToast.show(this.messageProvider.entityUpdated());
      return oData;
    }).fail((err) => {
      this.publishUpdateFailedEvent();
      try {
        const errParsed = JSON.parse(err.responseText);
        sap.m.MessageBox.error(`${errParsed.message}\nError id: ${errParsed.id}`);
<<<<<<< HEAD
      } catch(e) {
=======
      } catch (e) {
>>>>>>> b9dcf1aa
        sap.m.MessageBox.error(this.messageProvider.failedToUpdateEntity())
      }
    })
  }

  disable(sName, iVersion, sHash) {
    return this.restDAO.disable(sName, iVersion).then(() => {
      sap.m.MessageToast.show(this.messageProvider.entityDisabled());
      this.updateMasterPage();

      if (window.location.hash !== sHash) {
        window.location.hash = sHash
      } else {
        this.getTop();
      }
    })
  }

}

class DependentEntityService extends EntityService {

  constructor(eventBus, restDAO, messageProvider, modelBinder) {
    super(eventBus, restDAO, messageProvider, modelBinder);
  }

  getByNameAndVersion(sName, iVersion, sModelPath, sHash) {
    return super.getByNameAndVersion(sName, iVersion, sModelPath, sHash).then((oData) => {
      this.getUsedIn(oData.name, oData.version);
      return oData
    })
  }

  getLatestByName(sName, sHash) {
    return super.getLatestByName(sName, sHash).then((oData) => {
      this.getUsedIn(oData.name, oData.version);
      return oData
    })
  }

  getUsedIn(sName, iVersion) {
    return this.restDAO.getUsedIn(sName, iVersion).then((oData) => {
      this.modelBinder.setProperty(oData, "/usedIn");
      return oData
    }).fail(() => {
      sap.m.MessageBox.error(this.messageProvider.failedToGetUsedIn())
    })
  }

}

class DatasetService extends EntityService {

  static hasUniqueName(sName, oModel) {
    GenericService.isNameUnique(sName, oModel, "dataset")
  }

  constructor(model, eventBus) {
    super(eventBus, new DatasetRestDAO(), new DatasetMessageProvider(), new ModelBinder(model, "/currentDataset"));
    this._schemaRestDAO = new SchemaRestDAO();
  }

  get schemaRestDAO() {
    return this._schemaRestDAO;
  }

  updateMasterPage() {
    this.eventBus.publish("datasets", "list");
  }

  publishCreatedEvent(oDataset) {
    this.eventBus.publish("datasets", "created", oDataset);
  }

  publishUpdatedEvent(oDataset) {
    this.eventBus.publish("datasets", "updated", oDataset);
  }

  publishUpdateFailedEvent() {
    this.eventBus.publish("datasets", "updateFailed");
  }

  getList(oControl, sSearchQuery) {
    return super.getList(oControl, "datasets", sSearchQuery)
  }

  getLatestByName(sName) {
    // TODO: ensure conformance rules are ordered
    return super.getLatestByName(sName, "#/dataset")
  }

  getByNameAndVersion(sName, iVersion, sModelPath = "/currentDataset") {
    return super.getByNameAndVersion(sName, iVersion, sModelPath, "#/dataset")
  }

  cleanupEntity(oEntity) {
    return {
      name: oEntity.name,
      version: oEntity.version,
      description: oEntity.description,
      hdfsPath: oEntity.hdfsPath,
      hdfsPublishPath: oEntity.hdfsPublishPath,
      schemaName: oEntity.schemaName,
      schemaVersion: oEntity.schemaVersion,
      schedule: oEntity.schedule,
      conformance: (oEntity.conformance || [])
    }
  }

  update(oDataset) {
    return super.update(oDataset).then((oData) => {
      return this.schemaRestDAO.getByNameAndVersion(oData.schemaName, oData.schemaVersion).then((oData) => {
        this.modelBinder.setProperty(oData, "/schema");
        return oData
      })
    })
  }

  disable(sName, iVersion) {
    return super.disable(sName, iVersion, "#/dataset").fail((xhr) => {
      sap.m.MessageBox.error("Failed to disable dataset.")
    })
  }

  setCurrent(oDataset) {
    oDataset.conformance = oDataset.conformance.sort((first, second) => first.order > second.order);
    this.modelBinder.setProperty(oDataset);
  }

}

class SchemaService extends DependentEntityService {

  static hasUniqueName(sName, oModel) {
    GenericService.isNameUnique(sName, oModel, "schema")
  }

  constructor(model, eventBus) {
    super(eventBus, new SchemaRestDAO(), new SchemaMessageProvider(), new ModelBinder(model, "/currentSchema"))
  }

  updateMasterPage() {
    this.eventBus.publish("schemas", "list");
  }

  publishCreatedEvent(oSchema) {
    this.eventBus.publish("schemas", "created", oSchema);
  }

  publishUpdatedEvent(oSchema) {
    this.eventBus.publish("schemas", "updated", oSchema);
  }

  publishUpdateFailedEvent() {
    this.eventBus.publish("schemas", "updateFailed");
  }

  getList(oControl, sSearchQuery) {
    return super.getList(oControl, "schemas", sSearchQuery)
  }

  getLatestByName(sName) {
    return super.getLatestByName(sName, "#/schema");
  }

  getByNameAndVersion(sName, iVersion, sModelPath = "/currentSchema") {
    return super.getByNameAndVersion(sName, iVersion, sModelPath, "#/schema");
  }

  cleanupEntity(oEntity) {
    return {
      name: oEntity.name,
      version: oEntity.version,
      description: oEntity.description
    }
  }

  disable(sName, iVersion) {
    return super.disable(sName, iVersion, "#/schema").fail((xhr) => {
      if (xhr.status === 400) {
        let oData = JSON.parse(xhr.responseText);

        let err = EntityService.buildDisableFailureMsg(oData, "Dataset");

        sap.m.MessageBox.error(err)
      } else {
        sap.m.MessageBox.error("Failed to disable schema. Ensure no mapping tables or datasets use this schema(and/or version)")
      }
    })
  }

}

class MappingTableService extends DependentEntityService {

  static hasUniqueName(sName, oModel) {
    GenericService.isNameUnique(sName, oModel, "mappingTable")
  }

  constructor(model, eventBus) {
    super(eventBus, new MappingTableRestDAO(), new MappingTableMessageProvider(), new ModelBinder(model, "/currentMappingTable"));
    this._schemaRestDAO = new SchemaRestDAO();
  }

  get schemaRestDAO() {
    return this._schemaRestDAO;
  }

  updateMasterPage() {
    this.eventBus.publish("mappingTables", "list");
  }

  publishCreatedEvent(oMappingTable) {
    this.eventBus.publish("mappingTables", "created", oMappingTable);
  }

  publishUpdatedEvent(oMappingTable) {
    this.eventBus.publish("mappingTables", "updated", oMappingTable);
  }

  publishUpdateFailedEvent() {
    this.eventBus.publish("mappingTables", "updateFailed");
  }

  getList(oControl, sSearchQuery) {
    return super.getList(oControl, "mappingTables", sSearchQuery)
  }

  getLatestByName(sName) {
    return super.getLatestByName(sName, "#/mapping")
  }

  getByNameAndVersion(sName, iVersion, sModelPath = "/currentMappingTable") {
    return super.getByNameAndVersion(sName, iVersion, sModelPath, "#/mapping")
  }

  cleanupEntity(oEntity) {
    return {
      name: oEntity.name,
      version: oEntity.version,
      description: oEntity.description,
      hdfsPath: oEntity.hdfsPath,
      schemaName: oEntity.schemaName,
      schemaVersion: oEntity.schemaVersion
    }
  }

  update(oMappingTable) {
    return super.update(oMappingTable).then((oData) => {
      return this.schemaRestDAO.getByNameAndVersion(oData.schemaName, oData.schemaVersion).then((oData) => {
        this.modelBinder.setProperty(oData, "/schema");
        return oData
      });
    })
  }

  disable(sName, iVersion) {
    return super.disable(sName, iVersion, "#/mapping").fail((xhr) => {
      if (xhr.status === 400) {
        let oData = JSON.parse(xhr.responseText);

        let err = EntityService.buildDisableFailureMsg(oData, "Schema");

        sap.m.MessageBox.error(err)
      } else {
        sap.m.MessageBox.error("Failed to disable mapping table. Ensure no active datasets use this mapping table(and/or version)")
      }
    })
  }

  addDefaultValue(sName, iVersion, oDefault) {
    return this.restDAO.addDefaultValue(sName, iVersion, oDefault).then((oData) => {
      this.updateMasterPage();
      sap.m.MessageToast.show(this.messageProvider.defaultValueAdded());
      return this.getLatestByName(sName, true);
    }).fail(() => {
      sap.m.MessageBox.error(this.messageProvider.failedToAddDefaultValue())
    })
  }

  editDefaultValues(sName, iVersion, aDefaults) {
    return this.restDAO.editDefaultValues(sName, iVersion, aDefaults).then((oData) => {
      this.updateMasterPage();

      this.modelBinder.setProperty(oData)
      sap.m.MessageToast.show(this.messageProvider.defaultValuesUpdated());
      return this.schemaRestDAO.getByNameAndVersion(oData.schemaName, oData.schemaVersion).then((oData) => {
        this.modelBinder.setProperty(oData, "/schema");
      });
    }).fail(() => {
      sap.m.MessageBox.error(this.messageProvider.failedToUpdateDefaultValues())
    })
  }

}<|MERGE_RESOLUTION|>--- conflicted
+++ resolved
@@ -203,11 +203,7 @@
       try {
         const errParsed = JSON.parse(err.responseText);
         sap.m.MessageBox.error(`${errParsed.message}\nError id: ${errParsed.id}`);
-<<<<<<< HEAD
-      } catch(e) {
-=======
       } catch (e) {
->>>>>>> b9dcf1aa
         sap.m.MessageBox.error(this.messageProvider.failedToUpdateEntity())
       }
     })
