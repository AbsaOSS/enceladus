--- conflicted
+++ resolved
@@ -27,14 +27,8 @@
       contentType: "application/json",
       headers: {
         "X-CSRF-TOKEN" : localStorage.getItem("csrfToken")
-<<<<<<< HEAD
-      },
-      timeout: 120000
-    })
-=======
       }
     }).then(this.identity, this.handleExpiredSession)
->>>>>>> ac9b4a1e
   }
 
   static put(url, data) {
