/*
 * Copyright 2018-2019 ABSA Group Limited
 *
 * Licensed under the Apache License, Version 2.0 (the "License");
 * you may not use this file except in compliance with the License.
 * You may obtain a copy of the License at
 *     http://www.apache.org/licenses/LICENSE-2.0
 *
 * Unless required by applicable law or agreed to in writing, software
 * distributed under the License is distributed on an "AS IS" BASIS,
 * WITHOUT WARRANTIES OR CONDITIONS OF ANY KIND, either express or implied.
 * See the License for the specific language governing permissions and
 * limitations under the License.
 */

jQuery.sap.require("sap.m.MessageBox");
var GenericService = new function () {

  let model = sap.ui.getCore().getModel();

  let eventBus = sap.ui.getCore().getEventBus();
  const restClient = new RestClient();
  
  this.getUserInfo = function () {
    let fnSuccess = (oInfo) => {
      model.setProperty("/userInfo", oInfo)
    };

    $.ajax("api/user/info", {
      method: "GET",
      success: fnSuccess,
      async: false
    })
  };
  
<<<<<<< HEAD
  this.getLandingPageInfo = function() {
    RestClient.get("api/landing/info").then((oData) => {
      model.setProperty("/landingPageInfo", oData);
    }).fail(() => {
      sap.m.MessageBox.error("Failed to load landing page information");
    })
  };
=======
  this.getOozieInfo = function() {
    Functions.ajax("api/oozie/isEnabled", "GET", {}, oData => {
      model.setProperty("/appInfo/oozie/isEnabled", oData);
    });    
  }
>>>>>>> 65658c85

  this.clearSession = function (sLogoutMessage) {
    model.setProperty("/userInfo", {});
    localStorage.clear();
    eventBus.publish("nav", "logout");
    if (sLogoutMessage) {
      sap.m.MessageToast.show(sLogoutMessage)
    }
  };

  this.logout = function (sLogoutMessage) {
    Functions.ajax("api/logout", "POST", {}, function () {
      // this is a dummy callback, returns 200 OK, but because ajax dataType is 'json' goes into error
    }, (xhr) => {
      if (xhr.status !== 403) {
        this.clearSession(sLogoutMessage);
      }
    })
  };

  this.hasWhitespace = function (str) {
    return /\W/.test(str);
  };

  this.isValidEntityName = function (sName) {
    return sName && sName !== "" && !this.hasWhitespace(sName);
  };

  this.isNameUnique = function(sName, oModel, sEntityType) {
    oModel.setProperty("/nameUsed", undefined);
    Functions.ajax("api/" + sEntityType + "/isUniqueName/" + encodeURI(sName), "GET", {}, function(oData) {
      oModel.setProperty("/nameUnique", oData)
    }, function() {
      sap.m.MessageBox.error("Failed to retrieve isUniqueName. Please try again later.")
    })
  };

}();<|MERGE_RESOLUTION|>--- conflicted
+++ resolved
@@ -32,8 +32,7 @@
       async: false
     })
   };
-  
-<<<<<<< HEAD
+
   this.getLandingPageInfo = function() {
     RestClient.get("api/landing/info").then((oData) => {
       model.setProperty("/landingPageInfo", oData);
@@ -41,13 +40,12 @@
       sap.m.MessageBox.error("Failed to load landing page information");
     })
   };
-=======
+
   this.getOozieInfo = function() {
     Functions.ajax("api/oozie/isEnabled", "GET", {}, oData => {
       model.setProperty("/appInfo/oozie/isEnabled", oData);
     });    
   }
->>>>>>> 65658c85
 
   this.clearSession = function (sLogoutMessage) {
     model.setProperty("/userInfo", {});
