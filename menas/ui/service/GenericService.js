--- conflicted
+++ resolved
@@ -16,26 +16,9 @@
 jQuery.sap.require("sap.m.MessageBox");
 var GenericService = new function () {
 
-<<<<<<< HEAD
   let model = sap.ui.getCore().getModel();
 
   this.getUserInfo = function () {
-    Functions.ajax("api/user/info", "GET", {}, function (oInfo) {
-      model.setProperty("/userInfo", oInfo)
-    })
-  };
-
-  this.logout = function () {
-    Functions.ajax("logout", "POST", {}, function () {
-      // this is dummy, spring does a redirect
-    }, function () {
-      window.location.href = "./"
-    })
-  };
-=======
-  var model = sap.ui.getCore().getModel();
-
-  this.getUserInfo = function (oController) {
     let fnSuccess = (oInfo) => {
       model.setProperty("/userInfo", oInfo)
     };
@@ -70,5 +53,4 @@
     return /\W/.test(sName)
   };
 
->>>>>>> cb5c3fbf
 }();