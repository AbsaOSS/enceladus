--- conflicted
+++ resolved
@@ -24,6 +24,8 @@
 
 .w100p {
   width: 100%;
+}
+
 }
 
 .propertyInput {
@@ -122,11 +124,6 @@
   padding-bottom: 0.9rem !important;
 }
 
-<<<<<<< HEAD
-.lineageErrorLabel {
-  font-size: 200%;
-  padding-top: 2rem;
-=======
 .dsProps {
   border: 1px solid #bfbfbf;
   padding: 8px 2px;
@@ -135,5 +132,9 @@
 
 .missingPropertyValue{
   font-style: italic;
->>>>>>> 86443e72
+}
+
+.lineageErrorLabel {
+  font-size: 200%;
+  padding-top: 2rem;
 }