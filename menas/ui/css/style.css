/*
 * Copyright 2018 ABSA Group Limited
 *
 * Licensed under the Apache License, Version 2.0 (the "License");
 * you may not use this file except in compliance with the License.
 * You may obtain a copy of the License at
 *     http://www.apache.org/licenses/LICENSE-2.0
 *
 * Unless required by applicable law or agreed to in writing, software
 * distributed under the License is distributed on an "AS IS" BASIS,
 * WITHOUT WARRANTIES OR CONDITIONS OF ANY KIND, either express or implied.
 * See the License for the specific language governing permissions and
 * limitations under the License.
 */

html, body {
  height: 100%;
  overflow: hidden !important;
}

#__navigation0---schemaDetailView--schemaIconTabBar-content {
  height: calc(100% - 112px);
}

.w100p {
  width: 100%;
}

.propertyInput {
  /*overriding default to have all fields of the same length */
  width: 14rem !important;
}

.mt10 {
  margin-top: 10px;
}

.mt1rem {
  margin-top: 1rem !important;
}

.menasAddMappingFlex div {
    width: calc(100% - 38px);
  }

.monitoringBlockLayoutCell {
  min-width: 20rem !important;
  max-width: 30rem !important;
}

.monitoringTitle {
  text-align: Center;
  width: 100%;
}

.monitoringRecordsPopover {
    top: 5rem !important;
    left: calc(50% - 18rem) !important;
}

.auditTrailNestedListItem {
  max-width: 100%;
  background-color: inherit !important;
  border-bottom: 0 !important;
}

.auditTrailNestedList > ul > .sapMListNoData {
  background-color: inherit !important;
  border-bottom: 0 !important;
  padding-left: 0 !important;
}

.lineageIframe {
  border: none !important;
  height: 100% !important;
}

.auditTrailNestedList > ul > .sapMListNoData {
  background-color: inherit !important;
  border-bottom: 0 !important;
  padding-left: 0 !important;
}

.lineageIframe {
  border: none !important;
  height: 100% !important;
}

.scheduleMenuButton {
  margin-top: -1rem !important;
  position: absolute !important;
}

.scheduleMenuHBox {
  height: 2rem !important;
  margin-top: 1rem !important;
}

h5[id$=datasetDetailView--scheduleTimingTitle] {
  margin-top: 1rem !important;
}

/* Conformance indicator styling */
.conformIcon {
  margin: 0 3px;
}

/* Making IconTabBar tabs slightly wider (default is 5rem), so we don't get so many ellipsized labels (e.g. Conformance Rules, Conformed Schema) */
.sapMITBFilter .sapMITBText, .sapMITBTab {
  width: 7rem;
}

.inputListItemSmallLabel > div > .sapMILILabel {
  font-size: 0.9rem !important;
}

.essentialityStatus {
  width: 9rem !important;
}

.formWithSmallContainerMargins > div > div > div > div {
  padding-bottom: 0.9rem !important;
}

<<<<<<< HEAD
.sapMObjStatusError{
  font-style: italic;
}

.sapMObjStatusWarning{
  font-style: italic;
}

.sapMObjStatusInformation{
  font-style: italic;
=======
.dsProps {
  border: 1px solid #bfbfbf;
  padding: 8px 2px;
  margin-top: 4px;
>>>>>>> d8be5cff
}<|MERGE_RESOLUTION|>--- conflicted
+++ resolved
@@ -122,7 +122,12 @@
   padding-bottom: 0.9rem !important;
 }
 
-<<<<<<< HEAD
+.dsProps {
+  border: 1px solid #bfbfbf;
+  padding: 8px 2px;
+  margin-top: 4px;
+}
+
 .sapMObjStatusError{
   font-style: italic;
 }
@@ -133,10 +138,4 @@
 
 .sapMObjStatusInformation{
   font-style: italic;
-=======
-.dsProps {
-  border: 1px solid #bfbfbf;
-  padding: 8px 2px;
-  margin-top: 4px;
->>>>>>> d8be5cff
 }