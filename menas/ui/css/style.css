--- conflicted
+++ resolved
@@ -52,10 +52,7 @@
 }
 
 .monitoringTitle {
-<<<<<<< HEAD
-=======
   text-align: Center;
->>>>>>> 722ff058
   width: 100%;
 }
 
