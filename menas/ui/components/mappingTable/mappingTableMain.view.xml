--- conflicted
+++ resolved
@@ -13,7 +13,6 @@
   ~ limitations under the License.
   -->
 
-<<<<<<< HEAD
 <core:View id="mappingTableMainView" xmlns:core="sap.ui.core" xmlns:mvc="sap.ui.core.mvc" xmlns="sap.m" xmlns:form="sap.ui.layout.form" xmlns:table="sap.ui.table" xmlns:u="sap.ui.unified"
     xmlns:cust="http://schemas.sap.com/sapui5/extension/sap.ui.core.CustomData/1" controllerName="components.mappingTable.mappingTableMain" xmlns:html="http://www.w3.org/1999/xhtml">
     <Page enableScrolling="false">
@@ -23,9 +22,7 @@
                     <Title text="Mapping Tables"></Title>
                 </contentMiddle>
                 <contentRight>
-                    <Text text="Logged in as:"></Text>
-                    <Text text="{/userInfo/username}"></Text>
-                    <Button id="logout" icon="sap-icon://log" press="GenericService.logout"></Button>
+                    <core:Fragment type="XML" fragmentName="components.userInfo"/>
                 </contentRight>
             </Bar>
         </customHeader>
@@ -45,39 +42,6 @@
                                 </contentRight>
                             </Bar>
                         </footer>
-=======
-<core:View id="mappingTableMainView" xmlns:core="sap.ui.core" xmlns:mvc="sap.ui.core.mvc" xmlns="sap.m" xmlns:form="sap.ui.layout.form" xmlns:table="sap.ui.table"
-	xmlns:u="sap.ui.unified" xmlns:cust="http://schemas.sap.com/sapui5/extension/sap.ui.core.CustomData/1"
-	controllerName="components.mappingTable.mappingTableMain" xmlns:html="http://www.w3.org/1999/xhtml">
-	<Page enableScrolling="false">
-		<customHeader>
-			<Bar>
-				<contentMiddle>
-					<Title text="Mapping Tables"></Title>
-				</contentMiddle>
-				<contentRight>
-                    <core:Fragment type="XML" fragmentName="components.userInfo"/>
-				</contentRight>
-			</Bar>
-		</customHeader>
-		<content>
-			<SplitContainer>
-				<masterPages>
-					<Page showHeader="false">
-						<content>
-							<List items="{/mappingTables}" mode="SingleSelectMaster" selectionChange="mappingTableSelected">
-								<StandardListItem title="{_id}" description="latest version: {latestVersion}" cust:id="{_id}" type="Active"></StandardListItem>
-							</List>
-						</content>
-						<footer>
-							<Bar>
-								<contentRight>
-									<Button id="NewMappingTable" text="New Mapping Table" icon="sap-icon://add" press="onAddPress"></Button>
-								</contentRight>
-							</Bar>
-						</footer>
->>>>>>> e8fdf2fa
-
                     </Page>
                 </masterPages>
                 <detailPages>
