--- conflicted
+++ resolved
@@ -45,7 +45,6 @@
                             </Bar>
                         </footer>
 
-<<<<<<< HEAD
                     </Page>
                 </masterPages>
                 <detailPages>
@@ -117,11 +116,12 @@
                                         </table:TreeTable>
                                     </IconTabFilter>
                                     <IconTabFilter id="UsedIn" icon="sap-icon://detail-view" text="Used In">
-                                        <Panel headerText="Datasets" height="50%">
-                                            <List items="{/currentMappingTable/usedIn/datasets}" noDataText="Currently not used in any Datasets">
-                                                <StandardListItem title="{name}" description="v.{version}" type="Active"></StandardListItem>
-                                            </List>
-                                        </Panel>
+ 										<Panel headerText="Datasets" height="50%">
+											<List items="{/currentMappingTable/usedIn/datasets}" noDataText="Currently not used in any Datasets">
+												<StandardListItem title="{name}" description="v.{version}" type="Active" press="usedInNavTo" cust:collection="datasets"
+                                                  cust:name="{name}" cust:version="{version}"/>
+											</List>
+										</Panel>
                                     </IconTabFilter>
                                     <IconTabFilter id="Defaults" icon="sap-icon://cancel-maintenance" text="Defaults">
                                         <Table items="{/currentMappingTable/defaultMappingValue}">
@@ -213,135 +213,4 @@
             </SplitContainer>
         </content>
     </Page>
-=======
-					</Page>
-				</masterPages>
-				<detailPages>
-					<Page>
-						<customHeader>
-							<Bar>
-								<contentLeft>
-									<Title text="{/currentMappingTable/name} (v{/currentMappingTable/version})"></Title>
-								</contentLeft>
-							</Bar>
-						</customHeader>
-						<content>
-							<IconTabBar id="schemaIconTabBar" select="tabSelect">
-								<items>
-									<IconTabFilter id="BasicInfo" icon="sap-icon://hint" key="info" text="Basic Info">
-										<form:SimpleForm>
-											<form:content>
-												<Label text="Mapping Table"></Label>
-												<Text text="{/currentMappingTable/name}"></Text>
-												<Label text="Description"></Label>
-												<Text text="{/currentMappingTable/description}"></Text>
-												<Label text="Version"></Label>
-												<Text text="{/currentMappingTable/version}"></Text>
-												<Label text="HDFS Path"></Label>
-												<Text text="{/currentMappingTable/hdfsPath}"></Text>
-												<Label text="Schema"></Label>
-												<Link text="{/currentMappingTable/schemaName} (v. {/currentMappingTable/schemaVersion})" press="toSchema"
-													cust:name="{/currentMappingTable/schemaName}" cust:version="{/currentMappingTable/schemaVersion}"></Link>
-												<Label text="Last Update"></Label>
-												<Text text="{path: '/currentMappingTable/lastUpdated', formatter: 'Formatters.stringDateShortFormatter'}"></Text>
-												<Label text="Last Update By"></Label>
-												<Text text="{/currentMappingTable/userUpdated}"></Text>
-												<Label text="Created"></Label>
-												<Text text="{path: '/currentMappingTable/dateCreated', formatter: 'Formatters.stringDateShortFormatter'}"></Text>
-												<Label text="Created By"></Label>
-												<Text text="{/currentMappingTable/userCreated}"></Text>
-											</form:content>
-										</form:SimpleForm>
-									</IconTabFilter>
-									<IconTabFilter id="Schema" icon="sap-icon://tree" key="schema" text="Schema">
-										<table:TreeTable id="mappingSchemaTreeTable"
-											rows="{path:'/currentMappingTable/schema/fields', parameters: {arrayNames:['children']}}" visibleRowCountMode="Interactive"
-											minAutoRowCount="10" rowHeight="49px" selectionMode="None">
-											<table:columns>
-												<table:Column width="60%">
-													<Label text="Fields" />
-													<table:template>
-														<Text text="{name}" wrapping="false" />
-													</table:template>
-												</table:Column>
-												<table:Column width="20%">
-													<Label text="Type" />
-													<table:template>
-														<Text text="{type}"></Text>
-													</table:template>
-												</table:Column>
-												<table:Column width="10%">
-													<Label text="Nullable" />
-													<table:template>
-														<CheckBox selected="{nullable}" editable="false"></CheckBox>
-													</table:template>
-												</table:Column>
-												<table:Column width="10%">
-													<Label text="Metadata" />
-													<table:template>
-														<Button icon="sap-icon://action" press="metadataPress" visible="{path:'metadata', formatter:'Formatters.nonEmptyObject'}"></Button>
-													</table:template>
-												</table:Column>
-											</table:columns>
-										</table:TreeTable>
-									</IconTabFilter>
-									<IconTabFilter id="UsedIn" icon="sap-icon://detail-view" text="Used In">
-										<Panel headerText="Datasets" height="50%">
-											<List items="{/currentMappingTable/usedIn/datasets}" noDataText="Currently not used in any Datasets">
-												<StandardListItem title="{name}" description="v.{version}" type="Active" press="usedInNavTo" cust:collection="datasets"
-                                                  cust:name="{name}" cust:version="{version}"/>
-											</List>
-										</Panel>
-									</IconTabFilter>
-									<IconTabFilter id="Defaults" icon="sap-icon://cancel-maintenance" text="Defaults">
-										<Table items="{/currentMappingTable/defaultMappingValue}">
-											<columns>
-												<Column width="45%">
-													<Text text="Target Column" />
-												</Column>
-												<Column width="45%">
-													<Text text="Default Value" />
-												</Column>
-												<Column width="10%">
-													<Text text="Options" />
-												</Column>
-											</columns>
-											<items>
-												<ColumnListItem vAlign="Middle">
-													<cells>
-														<Text text="{columnName}" />
-														<Text text="{value}" />
-														<MenuButton icon="sap-icon://menu">
-															<menu>
-																<Menu itemSelected="onDefaultValueMenuAction">
-																	<items>
-																		<MenuItem text="Edit" icon="sap-icon://edit" cust:action="edit" />
-																		<MenuItem text="Delete" icon="sap-icon://delete" cust:action="delete" />
-																	</items>
-																</Menu>
-															</menu>
-														</MenuButton>
-													</cells>
-												</ColumnListItem>
-											</items>
-										</Table>
-									</IconTabFilter>
-								</items>
-							</IconTabBar>
-						</content>
-						<footer>
-							<Bar>
-								<contentRight>
-									<Button id="Delete" text="Delete" icon="sap-icon://delete" press="onRemovePress"></Button>
-									<Button id="AddDefaultValue" text="Add Default Value" icon="sap-icon://add-equipment" press="onAddDefaultPress"></Button>
-									<Button id="Edit" text="Edit" icon="sap-icon://edit" press="onEditPress"></Button>
-								</contentRight>
-							</Bar>
-						</footer>
-					</Page>
-				</detailPages>
-			</SplitContainer>
-		</content>
-	</Page>
->>>>>>> 65a25dbf
 </core:View>