--- conflicted
+++ resolved
@@ -49,21 +49,16 @@
       this._addDefaultDialog.setBusyIndicatorDelay(0);
 
       const eventBus = sap.ui.getCore().getEventBus();
-<<<<<<< HEAD
-      this._mappingTableService = new MappingTableService(this._model, eventBus)
-      this._schemaService = new SchemaService(this._model, eventBus)
-      this._schemaTable = new SchemaTable(this)
-=======
       eventBus.subscribe("mappingTables", "updated", this.onEntityUpdated, this);
 
       this._mappingTableService = new MappingTableService(this._model, eventBus);
       this._schemaService = new SchemaService(this._model, eventBus);
+      this._schemaTable = new SchemaTable(this);
     },
 
     onEntityUpdated: function (sTopic, sEvent, oData) {
       this._model.setProperty("/currentMappingTable", oData);
       this.load();
->>>>>>> 58636410
     },
 
     auditVersionPress: function (oEv) {
