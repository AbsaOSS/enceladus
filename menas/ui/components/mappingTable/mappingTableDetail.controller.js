--- conflicted
+++ resolved
@@ -152,11 +152,7 @@
             value: newDef.value
           });
 
-<<<<<<< HEAD
-          this._mappingTableService.editDefaultValues(currMT.name, currMT.version, defs);
-=======
-          MappingTableService.editDefaultValues(currMT.name, currMT.version, currMT.defaultMappingValue);
->>>>>>> 4c156191
+          this._mappingTableService.editDefaultValues(currMT.name, currMT.version, currMT.defaultMappingValue);
         } else {
           this._mappingTableService.addDefaultValue(currMT.name, currMT.version, newDef)
         }
