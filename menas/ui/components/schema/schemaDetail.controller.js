--- conflicted
+++ resolved
@@ -41,19 +41,10 @@
       new SchemaDialogFactory(this, Fragment.load).getEdit();
 
       this._eventBus = sap.ui.getCore().getEventBus();
-<<<<<<< HEAD
-      this._schemaService = new SchemaService(this._model, this._eventBus)
-      this._schemaTable = new SchemaTable(this)
-    },
-
-    onEditPress: function () {
-      this._editFragment.onPress();
-    },
-=======
       this._eventBus.subscribe("schemas", "updated", this.onEntityUpdated, this);
->>>>>>> 58636410
 
       this._schemaService = new SchemaService(this._model, this._eventBus);
+      this._schemaTable = new SchemaTable(this);
     },
 
     onEntityUpdated: function (sTopic, sEvent, oData) {
