/*
 * Copyright 2018-2019 ABSA Group Limited
 *
 * Licensed under the Apache License, Version 2.0 (the "License");
 * you may not use this file except in compliance with the License.
 * You may obtain a copy of the License at
 *     http://www.apache.org/licenses/LICENSE-2.0
 *
 * Unless required by applicable law or agreed to in writing, software
 * distributed under the License is distributed on an "AS IS" BASIS,
 * WITHOUT WARRANTIES OR CONDITIONS OF ANY KIND, either express or implied.
 * See the License for the specific language governing permissions and
 * limitations under the License.
 */

jQuery.sap.require("sap.m.MessageBox");
jQuery.sap.require("sap.m.MessageItem");
jQuery.sap.require("sap.m.MessagePopover");

sap.ui.controller("components.schema.schemaMain", {

	/**
	 * Called when a controller is instantiated and its View controls (if
	 * available) are already created. Can be used to modify the View before it
	 * is displayed, to bind event handlers and do other one-time
	 * initialization.
	 *
	 * @memberOf components.schema.schemaMain
	 */
	onInit : function() {
		this._model = sap.ui.getCore().getModel()
		this._router = sap.ui.core.UIComponent.getRouterFor(this)
		this._router.getRoute("schemas").attachMatched(function(oEvent) {
			var arguments = oEvent.getParameter("arguments")
			this.routeMatched(arguments);
		}, this);

		// include CSRF to make spring security happy
		var token = $("meta[name='_csrf']").attr("content");
		var header = $("meta[name='_csrf_header']").attr("content");
		this.byId("fileUploader").addHeaderParameter(new sap.ui.unified.FileUploaderParameter({
			name : header,
			value : token
		}));

		SchemaService.getSchemaList();

		this._addDialog = sap.ui.xmlfragment("components.schema.addSchema", this);
		sap.ui.getCore().byId("newSchemaAddButton").attachPress(this.schemaAddSubmit, this)
		sap.ui.getCore().byId("newSchemaCancelButton").attachPress(this.schemaAddCancel, this)
		sap.ui.getCore().byId("newSchemaName").attachChange(this.schemaNameChange, this)

		this._editDialog = sap.ui.xmlfragment("components.schema.editSchema", this);
		sap.ui.getCore().byId("editSchemaSaveButton").attachPress(this.schemaEditSubmit, this)
		sap.ui.getCore().byId("editSchemaCancelButton").attachPress(this.schemaEditCancel, this)

	},

	onEditPress: function() {
		this._model.setProperty("/newSchema", this._model.getProperty("/currentSchema"));
		this._editDialog.open();
	},

	schemaNameChange : function() {
		SchemaService.isUniqueSchemaName(this._model.getProperty("/newSchema/name"))
	},

	usedInNavTo : function(oEv) {
		var source = oEv.getSource();
		sap.ui.core.UIComponent.getRouterFor(this).navTo(source.data("collection"), {
			id : source.data("name"),
			version : source.data("version")
		})
	},

	schemaAddSubmit : function() {
		var newSchema = this._model.getProperty("/newSchema")
		if (newSchema.name && typeof (newSchema.nameUnique) === "undefined") {
			// need to wait for the service call
			setTimeout(this.schemaAddSubmit.bind(this), 500);
		} else if (this.validateNewSchema()) {
			// send and update UI
			SchemaService.createSchema(newSchema.name, newSchema.description)
			this.schemaAddCancel(); // close & clean up
		}
	},

	schemaAddCancel : function() {
		this.resetNewSchemaValueState();
		this._model.setProperty("/newSchema", {});
		this._addDialog.close();
	},

	schemaEditCancel : function() {
		this._model.setProperty("/newSchema", {});
		this._editDialog.close();
	},

	schemaEditSubmit : function() {
		var newSchema = this._model.getProperty("/newSchema")
		var currSchema = this._model.getProperty("/currentSchema")
		SchemaService.updateSchema(currSchema.name, currSchema.version, newSchema.description)
		this.schemaEditCancel();
	},

	resetNewSchemaValueState : function() {
		sap.ui.getCore().byId("newSchemaName").setValueState(sap.ui.core.ValueState.None);
		sap.ui.getCore().byId("newSchemaName").setValueStateText("");

    this.byId("fileUploader").setValueState(sap.ui.core.ValueState.None);
    this.byId("fileUploader").setValueStateText("");
	},

	validateNewSchema : function() {
		this.resetNewSchemaValueState();
		var schema = this._model.getProperty("/newSchema")
    var isOk = true;

		if (!schema.name || schema.name === "") {
			sap.ui.getCore().byId("newSchemaName").setValueState(sap.ui.core.ValueState.Error)
			sap.ui.getCore().byId("newSchemaName").setValueStateText("Schema name cannot be empty")
      isOk = false;
		} else  if (!schema.nameUnique) {
			sap.ui.getCore().byId("newSchemaName").setValueState(sap.ui.core.ValueState.Error)
			sap.ui.getCore().byId("newSchemaName").setValueStateText(
					"Schema name '" + schema.name + "' already exists. Choose a different name.")
      isOk = false;
		}
      else if (GenericService.validateEntityName(schema.name)) {
      sap.ui.getCore().byId("newSchemaName").setValueState(sap.ui.core.ValueState.Error)
      sap.ui.getCore().byId("newSchemaName").setValueStateText(
          "Schema name '" + schema.name  + "' should not have spaces. Please remove spaces and retry")
      isOk = false;
    }
		return isOk;
	},


	onAddPress : function() {
		this._addDialog.open();
	},

	onPressLogout : function() {
		GenericService.logout();
	},

	schemaSelected : function(oEv) {
		var selected = oEv.getParameter("listItem").data("id")
		this._router.navTo("schemas", {
			id : selected
		});
	},

	metadataPress: function(oEv) {
		var binding = oEv.getSource().getBindingContext().getPath() + "/metadata";
		var bindingArr = binding + "Arr";
		//hmm bindAggregation doesn't take formatter :-/
		var arrMeta = Formatters.objToKVArray(this._model.getProperty(binding))
		this._model.setProperty(bindingArr, arrMeta)

		var oMessageTemplate = new sap.m.MessageItem({
			title: '{key}',
			subtitle: '{value}',
			type: sap.ui.core.MessageType.None
		});

		var oMessagePopover = new sap.m.MessagePopover({
			items: {
				path: bindingArr ,
				template: oMessageTemplate
			}
		}).setModel(this._model);

		oMessagePopover.toggle(oEv.getSource());
	},

	onRemovePress : function(oEv) {
		var current = this._model.getProperty("/currentSchema");

		sap.m.MessageBox.show("This action will remove all versions of the schema definition. \nAre you sure?.", {
			icon : sap.m.MessageBox.Icon.WARNING,
			title : "Are you sure?",
			actions : [sap.m.MessageBox.Action.YES, sap.m.MessageBox.Action.NO],
			onClose : function(oAction) {
				if (oAction == "YES") {
					SchemaService.disableSchema(current.name)
				}
			}
		});
	},

	routeMatched : function(oParams) {
		if (Prop.get(oParams, "id") == undefined) {
			SchemaService.getSchemaList(true);
		} else if (Prop.get(oParams, "version") == undefined) {
			SchemaService.getLatestSchemaVersion(oParams.id)
		} else {
			SchemaService.getSchemaVersion(oParams.id, oParams.version)
		}
	},

	handleUploadPress : function(oParams) {
    if (this.validateSchemaFileUplaod()) {
      sap.ui.core.BusyIndicator.show();
      this.byId("fileUploader").upload();
    }
	},

	handleUploadProgress : function(oParams) {
		console.log((oParams.getParameter("loaded") / oParams.getParameter("total")) * 100)
	},

	handleUploadComplete : function(oParams) {
		sap.ui.core.BusyIndicator.hide();
		var status = oParams.getParameter("status")

		if (status === 500) {
			sap.m.MessageBox
					.error("Failed to upload new schema. Ensure that the file is a valid Spark-SQL JSON schema and try again.")
		} else if (status === 201) {
			sap.m.MessageToast.show("Schema successfully uploaded.")
			var oData = JSON.parse(oParams.getParameter("responseRaw"))
			model.setProperty("/currentSchema", oData)
			// update the list as well - maybe cheaper in future to update
			// locally
			SchemaService.getSchemaList();
			// nav back to info
			this.byId("schemaIconTabBar").setSelectedKey("info");
		}
	} ,

  validateSchemaFileUplaod : function () {
    this.resetNewSchemaValueState();
    let isOk = true;
    let oSchemaFileUpload = this.byId("fileUploader").getValue();
    if (oSchemaFileUpload === "" ) {
      this.byId("fileUploader").setValueState(sap.ui.core.ValueState.Error)
      this.byId("fileUploader").setValueStateText("File Name cannot be empty, Please select a file")
      isOk = false;
    }
    return isOk;
  }

<<<<<<< HEAD
  /**
 * Similar to onAfterRendering, but this hook is invoked before the controller's
 * View is re-rendered (NOT before the first rendering! onInit() is used for
 * that one!).
 *
 * @memberOf components.schema.schemaMain
 */
// onBeforeRendering: function() {
//
// },
/**
 * Called when the View has been rendered (so its HTML is part of the document).
 * Post-rendering manipulations of the HTML could be done here. This hook is the
 * same one that SAPUI5 controls get after being rendered.
 *
 * @memberOf components.schema.schemaMain
 */
// onAfterRendering: function() {
//
// },
/**
 * Called when the Controller is destroyed. Use this one to free resources and
 * finalize activities.
 *
 * @memberOf components.schema.schemaMain
 */
// onExit: function() {
//
// }
=======
	}

>>>>>>> 67a6194b
});<|MERGE_RESOLUTION|>--- conflicted
+++ resolved
@@ -241,38 +241,4 @@
     return isOk;
   }
 
-<<<<<<< HEAD
-  /**
- * Similar to onAfterRendering, but this hook is invoked before the controller's
- * View is re-rendered (NOT before the first rendering! onInit() is used for
- * that one!).
- *
- * @memberOf components.schema.schemaMain
- */
-// onBeforeRendering: function() {
-//
-// },
-/**
- * Called when the View has been rendered (so its HTML is part of the document).
- * Post-rendering manipulations of the HTML could be done here. This hook is the
- * same one that SAPUI5 controls get after being rendered.
- *
- * @memberOf components.schema.schemaMain
- */
-// onAfterRendering: function() {
-//
-// },
-/**
- * Called when the Controller is destroyed. Use this one to free resources and
- * finalize activities.
- *
- * @memberOf components.schema.schemaMain
- */
-// onExit: function() {
-//
-// }
-=======
-	}
-
->>>>>>> 67a6194b
 });