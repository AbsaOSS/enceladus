--- conflicted
+++ resolved
@@ -14,42 +14,39 @@
   -->
 
 <core:View id="schemaMainView" xmlns:core="sap.ui.core" xmlns:mvc="sap.ui.core.mvc" xmlns="sap.m" xmlns:form="sap.ui.layout.form"
-    xmlns:cust="http://schemas.sap.com/sapui5/extension/sap.ui.core.CustomData/1" controllerName="components.schema.schemaMain"
-    xmlns:html="http://www.w3.org/1999/xhtml" xmlns:table="sap.ui.table" xmlns:u="sap.ui.unified">
-    <Page title="Schemas" enableScrolling="true">
-        <customHeader>
-            <Bar>
-                <contentMiddle>
-                    <Title text="Schemas"></Title>
-                </contentMiddle>
-                <contentRight>
-                    <Text text="Logged in as:"></Text>
-                    <Text text="{/userInfo/username}"></Text>
-                    <Button id="logout" icon="sap-icon://log" press="onPressLogout"></Button>
-                </contentRight>
-            </Bar>
-        </customHeader>
-        <content>
-            <SplitContainer>
-                <masterPages>
-                    <Page showHeader="false">
-                        <content>
-                            <List items="{/schemas}" mode="SingleSelectMaster" selectionChange="schemaSelected">
-                                <items>
-                                    <StandardListItem title="{_id}" description="latest version: {latestVersion}" cust:id="{_id}"
-                                        type="Active"></StandardListItem>
-                                </items>
-                            </List>
-                        </content>
-                        <footer>
-                            <Bar>
-                                <contentRight>
-                                    <Button id="NewSchema" text="New Schema" icon="sap-icon://add" press="onAddPress"></Button>
-                                </contentRight>
-                            </Bar>
-                        </footer>
-
-<<<<<<< HEAD
+	xmlns:cust="http://schemas.sap.com/sapui5/extension/sap.ui.core.CustomData/1" controllerName="components.schema.schemaMain"
+	xmlns:html="http://www.w3.org/1999/xhtml" xmlns:table="sap.ui.table" xmlns:u="sap.ui.unified">
+	<Page title="Schemas" enableScrolling="true">
+		<customHeader>
+			<Bar>
+				<contentMiddle>
+					<Title text="Schemas"></Title>
+				</contentMiddle>
+				<contentRight>
+					<Text text="Logged in as:"></Text>
+					<Text text="{/userInfo/username}"></Text>
+					<Button id="logout" icon="sap-icon://log" press="onPressLogout"></Button>
+				</contentRight>
+			</Bar>
+		</customHeader>
+		<content>
+			<SplitContainer>
+				<masterPages>
+					<Page showHeader="false">
+						<content>
+							<List items="{/schemas}" mode="SingleSelectMaster" selectionChange="schemaSelected">
+								<items>
+									<StandardListItem title="{_id}" description="latest version: {latestVersion}" cust:id="{_id}" type="Active"></StandardListItem>
+								</items>
+							</List>
+						</content>
+						<footer>
+							<Bar>
+								<contentRight>
+									<Button id="NewSchema" text="New Schema" icon="sap-icon://add" press="onAddPress"></Button>
+								</contentRight>
+							</Bar>
+						</footer>
                     </Page>
                 </masterPages>
                 <detailPages>
@@ -134,14 +131,14 @@
                                         <Panel headerText="Datasets" height="50%">
                                             <List items="{/currentSchema/usedIn/datasets}" mode="None"
                                                 noDataText="Currently not used in any Datasets">
-                                                <StandardListItem title="name" description="v.{version}" type="Active"
+                                                <StandardListItem title="{name}" description="v.{version}" type="Active"
                                                     press="usedInNavTo" cust:collection="datasets" cust:name="{name}" cust:version="{version}"></StandardListItem>
                                             </List>
                                         </Panel>
                                         <Panel headerText="Mapping Tables" height="50%">
                                             <List items="{/currentSchema/usedIn/mappingTables}"
                                                 noDataText="Currently not used in any Mapping Tables" mode="None" selectionChange="usedInNavTo">
-                                                <StandardListItem title="{name} (v. {version})" type="Active" press="usedInNavTo"
+                                                <StandardListItem itle="{name}" description="v. {version}" type="Active" press="usedInNavTo"
                                                     cust:collection="mappingTables" cust:name="{name}" cust:version="{version}"></StandardListItem>
                                             </List>
                                         </Panel>
@@ -201,112 +198,4 @@
             </SplitContainer>
         </content>
     </Page>
-=======
-					</Page>
-				</masterPages>
-				<detailPages>
-					<Page>
-						<customHeader>
-							<Bar>
-								<contentLeft>
-									<Title text="{/currentSchema/name} (v{/currentSchema/version})"></Title>
-								</contentLeft>
-							</Bar>
-						</customHeader>
-						<content>
-							<IconTabBar id="schemaIconTabBar">
-								<items>
-									<IconTabFilter id="BasicInfo" icon="sap-icon://hint" key="info" text="Basic Info">
-										<form:SimpleForm>
-											<form:content>
-												<Label text="Schema"></Label>
-												<Text id="currentShemaName" text="{/currentSchema/name}"></Text>
-												<Label text="Description"></Label>
-												<Text id="currentShemaDescription" text="{/currentSchema/description}"></Text>
-												<Label text="Version"></Label>
-												<Text id="currentShemaVersion" text="{/currentSchema/version}"></Text>
-												<Label text="Last Update"></Label>
-												<Text id="currentShemaLastUpdated" text="{path: '/currentSchema/lastUpdated', formatter: 'Formatters.stringDateShortFormatter'}"></Text>
-												<Label text="Last Update By"></Label>
-												<Text id="currentShemaUserUpdated" text="{/currentSchema/userUpdated}"></Text>
-												<Label text="Created"></Label>
-												<Text id="currentShemaDateCreated" text="{path: '/currentSchema/dateCreated', formatter: 'Formatters.stringDateShortFormatter'}"></Text>
-												<Label text="Created By"></Label>
-												<Text id="currentShemaUserCreated" text="{/currentSchema/userCreated}"></Text>
-											</form:content>
-										</form:SimpleForm>
-									</IconTabFilter>
-									<IconTabFilter id="Fields" icon="sap-icon://tree" text="Fields">
-										<table:TreeTable id="schemaFieldsTreeTable" rows="{path:'/currentSchema/fields', parameters: {arrayNames:['children']}}"
-											visibleRowCountMode="Interactive" minAutoRowCount="10" rowHeight="49px" selectionMode="None">
-											<table:columns>
-												<table:Column width="60%">
-													<Label text="Fields" />
-													<table:template>
-														<Text text="{name}" wrapping="false" />
-													</table:template>
-												</table:Column>
-												<table:Column width="20%">
-													<Label text="Type" />
-													<table:template>
-														<Text text="{type}"></Text>
-													</table:template>
-												</table:Column>
-												<table:Column width="10%">
-													<Label text="Nullable" />
-													<table:template>
-														<CheckBox selected="{nullable}" editable="false"></CheckBox>
-													</table:template>
-												</table:Column>
-												<table:Column width="10%">
-													<Label text="Metadata" />
-													<table:template>
-														<Button icon="sap-icon://action" press="metadataPress" visible="{path:'metadata', formatter:'Formatters.nonEmptyObject'}"></Button>
-													</table:template>
-												</table:Column>
-											</table:columns>
-										</table:TreeTable>
-									</IconTabFilter>
-									<IconTabFilter id="UploadNew" icon="sap-icon://upload" text="Upload new">
-										<u:FileUploader id="fileUploader" name="file" uploadUrl="api/schema/upload" tooltip="Upload new version of the schema"
-											uploadComplete="handleUploadComplete" sendXHR="true" uploadProgress="handleUploadProgress" sameFilenameAllowed="true">
-											<u:parameters>
-												<u:FileUploaderParameter name="name" value="{/currentSchema/name}" />
-												<u:FileUploaderParameter name="version" value="{/currentSchema/version}" />
-											</u:parameters>
-										</u:FileUploader>
-										<Button text="Upload File" press="handleUploadPress" />
-									</IconTabFilter>
-									<IconTabFilter id="UsedIn" icon="sap-icon://detail-view" text="Used In">
-										<Panel headerText="Datasets" height="50%">
-											<List items="{/currentSchema/usedIn/datasets}" mode="None" noDataText="Currently not used in any Datasets">
-												<StandardListItem title="{name}" description="v.{version}" type="Active" press="usedInNavTo" cust:collection="datasets"
-													cust:name="{name}" cust:version="{version}"></StandardListItem>
-											</List>
-										</Panel>
-										<Panel headerText="Mapping Tables" height="50%">
-											<List items="{/currentSchema/usedIn/mappingTables}" noDataText="Currently not used in any Mapping Tables" mode="None"
-												selectionChange="usedInNavTo">
-												<StandardListItem title="{name}" description="v. {version}" type="Active" press="usedInNavTo" cust:collection="mappingTables"
-													cust:name="{name}" cust:version="{version}"></StandardListItem>
-											</List>
-										</Panel>
-									</IconTabFilter>
-								</items>
-							</IconTabBar>
-						</content>
-						<footer>
-							<Bar>
-								<contentRight>
-									<Button id="Delete" text="Delete" icon="sap-icon://delete" press="onRemovePress"></Button>
-									<Button id="Edit" text="Edit" icon="sap-icon://edit" press="onEditPress"></Button>
-								</contentRight>
-							</Bar>
-						</footer>
-					</Page>
-				</detailPages>
-			</SplitContainer>
-		</content>
-	</Page>
->>>>>>> 1cd59979
 </core:View>