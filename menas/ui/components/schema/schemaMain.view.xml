<!--
  ~ Copyright 2018-2019 ABSA Group Limited
  ~
  ~ Licensed under the Apache License, Version 2.0 (the "License");
  ~ you may not use this file except in compliance with the License.
  ~ You may obtain a copy of the License at
  ~     http://www.apache.org/licenses/LICENSE-2.0
  ~
  ~ Unless required by applicable law or agreed to in writing, software
  ~ distributed under the License is distributed on an "AS IS" BASIS,
  ~ WITHOUT WARRANTIES OR CONDITIONS OF ANY KIND, either express or implied.
  ~ See the License for the specific language governing permissions and
  ~ limitations under the License.
  -->

<core:View id="schemaMainView" xmlns:core="sap.ui.core" xmlns:mvc="sap.ui.core.mvc" xmlns="sap.m" xmlns:form="sap.ui.layout.form"
	xmlns:cust="http://schemas.sap.com/sapui5/extension/sap.ui.core.CustomData/1" controllerName="components.schema.schemaMain"
	xmlns:html="http://www.w3.org/1999/xhtml" xmlns:table="sap.ui.table" xmlns:u="sap.ui.unified">
	<Page title="Schemas" enableScrolling="true">
		<customHeader>
			<Bar>
				<contentMiddle>
					<Title text="Schemas"></Title>
				</contentMiddle>
				<contentRight>
					<Text text="Logged in as:"></Text>
					<Text text="{/userInfo/username}"></Text>
					<Button id="logout" icon="sap-icon://log" press="onPressLogout"></Button>
				</contentRight>
			</Bar>
		</customHeader>
		<content>
			<SplitContainer>
				<masterPages>
					<Page showHeader="false">
						<content>
							<List items="{/schemas}" mode="SingleSelectMaster" selectionChange="schemaSelected">
								<items>
									<StandardListItem title="{_id}" description="latest version: {latestVersion}" cust:id="{_id}" type="Active"></StandardListItem>
								</items>
							</List>
						</content>
						<footer>
							<Bar>
								<contentRight>
									<Button id="NewSchema" text="New Schema" icon="sap-icon://add" press="onAddPress"></Button>
								</contentRight>
							</Bar>
						</footer>
<<<<<<< HEAD
                    </Page>
                </masterPages>
                <detailPages>
                    <Page>
                        <customHeader>
                            <Bar>
                                <contentLeft>
                                    <Title text="{/currentSchema/name} (v{/currentSchema/version})"></Title>
                                </contentLeft>
                            </Bar>
                        </customHeader>
                        <content>
                            <IconTabBar id="schemaIconTabBar">
                                <items>
                                    <IconTabFilter id="BasicInfo" icon="sap-icon://hint" key="info" text="Basic Info">
                                        <form:SimpleForm>
                                            <form:content>
                                                <Label text="Schema"></Label>
                                                <Text id="currentShemaName" text="{/currentSchema/name}"></Text>
                                                <Label text="Description"></Label>
                                                <Text id="currentShemaDescription" text="{/currentSchema/description}"></Text>
                                                <Label text="Version"></Label>
                                                <Text id="currentShemaVersion" text="{/currentSchema/version}"></Text>
                                                <Label text="Last Update"></Label>
                                                <Text id="currentShemaLastUpdated"
                                                    text="{path: '/currentSchema/lastUpdated', formatter: 'Formatters.stringDateShortFormatter'}"></Text>
                                                <Label text="Last Update By"></Label>
                                                <Text id="currentShemaUserUpdated" text="{/currentSchema/userUpdated}"></Text>
                                                <Label text="Created"></Label>
                                                <Text id="currentShemaDateCreated"
                                                    text="{path: '/currentSchema/dateCreated', formatter: 'Formatters.stringDateShortFormatter'}"></Text>
                                                <Label text="Created By"></Label>
                                                <Text id="currentShemaUserCreated" text="{/currentSchema/userCreated}"></Text>
                                            </form:content>
                                        </form:SimpleForm>
                                    </IconTabFilter>
                                    <IconTabFilter id="Fields" icon="sap-icon://tree" text="Fields">
                                        <table:TreeTable id="schemaFieldsTreeTable"
                                            rows="{path:'/currentSchema/fields', parameters: {arrayNames:['children']}}"
                                            visibleRowCountMode="Interactive" minAutoRowCount="10" rowHeight="49px" selectionMode="None">
                                            <table:columns>
                                                <table:Column width="60%">
                                                    <Label text="Fields" />
                                                    <table:template>
                                                        <Text text="{name}" wrapping="false" />
                                                    </table:template>
                                                </table:Column>
                                                <table:Column width="20%">
                                                    <Label text="Type" />
                                                    <table:template>
                                                        <Text text="{type}"></Text>
                                                    </table:template>
                                                </table:Column>
                                                <table:Column width="10%">
                                                    <Label text="Nullable" />
                                                    <table:template>
                                                        <CheckBox selected="{nullable}" editable="false"></CheckBox>
                                                    </table:template>
                                                </table:Column>
                                                <table:Column width="10%">
                                                    <Label text="Metadata" />
                                                    <table:template>
                                                        <Button icon="sap-icon://action" press="metadataPress"
                                                            visible="{path:'metadata', formatter:'Formatters.nonEmptyObject'}"></Button>
                                                    </table:template>
                                                </table:Column>
                                            </table:columns>
                                        </table:TreeTable>
                                    </IconTabFilter>
                                    <IconTabFilter id="UploadNew" icon="sap-icon://upload" text="Upload new">
                                        <u:FileUploader id="fileUploader" name="file" uploadUrl="api/schema/upload"
                                            tooltip="Upload new version of the schema" uploadComplete="handleUploadComplete" sendXHR="true"
                                            uploadProgress="handleUploadProgress" sameFilenameAllowed="true">
                                            <u:parameters>
                                                <u:FileUploaderParameter name="name" value="{/currentSchema/name}" />
                                                <u:FileUploaderParameter name="version" value="{/currentSchema/version}" />
                                            </u:parameters>
                                        </u:FileUploader>
                                        <Button text="Upload File" press="handleUploadPress" />
                                    </IconTabFilter>
                                    <IconTabFilter id="UsedIn" icon="sap-icon://detail-view" text="Used In">
                                        <Panel headerText="Datasets" height="50%">
                                            <List items="{/currentSchema/usedIn/datasets}" mode="None"
                                                noDataText="Currently not used in any Datasets">
                                                <StandardListItem title="{name}" description="v.{version}" type="Active"
                                                    press="usedInNavTo" cust:collection="datasets" cust:name="{name}" cust:version="{version}"></StandardListItem>
                                            </List>
                                        </Panel>
                                        <Panel headerText="Mapping Tables" height="50%">
                                            <List items="{/currentSchema/usedIn/mappingTables}"
                                                noDataText="Currently not used in any Mapping Tables" mode="None" selectionChange="usedInNavTo">
                                                <StandardListItem itle="{name}" description="v. {version}" type="Active" press="usedInNavTo"
                                                    cust:collection="mappingTables" cust:name="{name}" cust:version="{version}"></StandardListItem>
                                            </List>
                                        </Panel>
                                    </IconTabFilter>
                                    <IconTabFilter id="auditTrail" icon="sap-icon://history" text="Audit Trail">
                                        <Table id="auditTrailTable" itemPress="auditVersionPress" items="{/currentSchema/auditTrail/entries}">
                                            <columns>
                                                <Column width="15%">
                                                    <Text text="Change Time" />
                                                </Column>   
                                                <Column width="10%">
                                                    <Text text="Author" />
                                                </Column>                                                                                         
                                                <Column width="10%">
                                                    <Text text="Schema Version" />
                                                </Column>
                                                <Column width="65%">
                                                    <Text text="Changes" />
                                                </Column>
                                            </columns>
                                            <items>
                                                <ColumnListItem id="auditTrailListItem" type="Active" cust:menasRef="{menasRef}">
                                                    <cells>
                                                        <Text text="{path: 'updated', formatter:'Formatters.stringDateShortFormatter'}"></Text>    
                                                        <Text text="{updatedBy}"></Text>                                                                                                        
                                                        <Text text="{menasRef/version}"></Text>
                                                        <List id="auditChangesList" items="{path: 'changes', templateShareable: false}" noDataText="No changes detected" class="auditTrailNestedList">
                                                            <CustomListItem id="auditChangesListItem" class="auditTrailNestedListItem">
                                                                <Text width="100%" text="{message}" wrapping="true" wrappingType="Hyphenated"></Text>
                                                                <form:SimpleForm layout="GridLayout" class="mt10">
                                                                    <form:content>
                                                                        <Label visible="{path:'newValue', formatter:'Formatters.nonEmptyObject'}" text="New Value"></Label>
                                                                        <Text visible="{path:'newValue', formatter:'Formatters.nonEmptyObject'}" text="{newValue}"></Text>
                                                                        <Label visible="{path:'oldValue', formatter:'Formatters.nonEmptyObject'}" text="Old Value"></Label>
                                                                        <Text visible="{path:'oldValue', formatter:'Formatters.nonEmptyObject'}" text="{oldValue}"></Text>
                                                                    </form:content>
                                                                </form:SimpleForm>
                                                            </CustomListItem>
                                                        </List>
                                                    </cells>
                                                </ColumnListItem>
                                            </items>
                                        </Table>
                                    </IconTabFilter>
                                </items>
                            </IconTabBar>
                        </content>
                        <footer>
                            <Bar>
                                <contentRight>
                                    <Button id="Delete" text="Delete" icon="sap-icon://delete" press="onRemovePress"></Button>
                                    <Button id="Edit" text="Edit" icon="sap-icon://edit" press="onEditPress"></Button>
                                </contentRight>
                            </Bar>
                        </footer>
                    </Page>
                </detailPages>
            </SplitContainer>
        </content>
    </Page>
=======

					</Page>
				</masterPages>
				<detailPages>
					<Page>
						<customHeader>
							<Bar>
								<contentLeft>
									<Title text="{/currentSchema/name} (v{/currentSchema/version})"></Title>
								</contentLeft>
							</Bar>
						</customHeader>
						<content>
							<IconTabBar id="schemaIconTabBar">
								<items>
									<IconTabFilter id="BasicInfo" icon="sap-icon://hint" key="info" text="Basic Info">
										<form:SimpleForm>
											<form:content>
												<Label text="Schema"></Label>
												<Text id="currentShemaName" text="{/currentSchema/name}"></Text>
												<Label text="Description"></Label>
												<Text id="currentShemaDescription" text="{/currentSchema/description}"></Text>
												<Label text="Version"></Label>
												<Text id="currentShemaVersion" text="{/currentSchema/version}"></Text>
												<Label text="Last Update"></Label>
												<Text id="currentShemaLastUpdated" text="{path: '/currentSchema/lastUpdated', formatter: 'Formatters.stringDateShortFormatter'}"></Text>
												<Label text="Last Update By"></Label>
												<Text id="currentShemaUserUpdated" text="{/currentSchema/userUpdated}"></Text>
												<Label text="Created"></Label>
												<Text id="currentShemaDateCreated" text="{path: '/currentSchema/dateCreated', formatter: 'Formatters.stringDateShortFormatter'}"></Text>
												<Label text="Created By"></Label>
												<Text id="currentShemaUserCreated" text="{/currentSchema/userCreated}"></Text>
											</form:content>
										</form:SimpleForm>
									</IconTabFilter>
									<IconTabFilter id="Fields" icon="sap-icon://tree" text="Fields">
										<table:TreeTable id="schemaFieldsTreeTable" rows="{path:'/currentSchema/fields', parameters: {arrayNames:['children']}}"
											visibleRowCountMode="Interactive" minAutoRowCount="10" rowHeight="49px" selectionMode="None">
											<table:columns>
												<table:Column width="60%">
													<Label text="Fields" />
													<table:template>
														<Text text="{name}" wrapping="false" />
													</table:template>
												</table:Column>
												<table:Column width="20%">
													<Label text="Type" />
													<table:template>
														<Text text="{type}"></Text>
													</table:template>
												</table:Column>
												<table:Column width="10%">
													<Label text="Nullable" />
													<table:template>
														<CheckBox selected="{nullable}" editable="false"></CheckBox>
													</table:template>
												</table:Column>
												<table:Column width="10%">
													<Label text="Metadata" />
													<table:template>
														<Button icon="sap-icon://action" press="metadataPress" visible="{path:'metadata', formatter:'Formatters.nonEmptyObject'}"></Button>
													</table:template>
												</table:Column>
											</table:columns>
										</table:TreeTable>
									</IconTabFilter>
									<IconTabFilter id="UploadNew" icon="sap-icon://upload" text="Upload new">
										<u:FileUploader id="fileUploader" name="file" uploadUrl="api/schema/upload" tooltip="Upload new version of the schema"
											uploadComplete="handleUploadComplete" sendXHR="true" uploadProgress="handleUploadProgress" sameFilenameAllowed="true">
											<u:parameters>
												<u:FileUploaderParameter name="name" value="{/currentSchema/name}" />
												<u:FileUploaderParameter name="version" value="{/currentSchema/version}" />
											</u:parameters>
										</u:FileUploader>
										<Button text="Upload File" press="handleUploadPress" />
									</IconTabFilter>
									<IconTabFilter id="UsedIn" icon="sap-icon://detail-view" text="Used In">
										<Panel headerText="Datasets" height="50%">
											<List items="{/currentSchema/usedIn/datasets}" mode="None" noDataText="Currently not used in any Datasets">
												<StandardListItem title="{name}" description="v.{version}" type="Active" press="usedInNavTo" cust:collection="datasets"
													cust:name="{name}" cust:version="{version}"/>
											</List>
										</Panel>
										<Panel headerText="Mapping Tables" height="50%">
											<List items="{/currentSchema/usedIn/mappingTables}" noDataText="Currently not used in any Mapping Tables" mode="None"
												selectionChange="usedInNavTo">
												<StandardListItem title="{name}" description="v.{version}" type="Active" press="usedInNavTo" cust:collection="mappingTables"
													cust:name="{name}" cust:version="{version}"/>
											</List>
										</Panel>
									</IconTabFilter>
								</items>
							</IconTabBar>
						</content>
						<footer>
							<Bar>
								<contentRight>
									<Button id="Delete" text="Delete" icon="sap-icon://delete" press="onRemovePress"></Button>
									<Button id="Edit" text="Edit" icon="sap-icon://edit" press="onEditPress"></Button>
								</contentRight>
							</Bar>
						</footer>
					</Page>
				</detailPages>
			</SplitContainer>
		</content>
	</Page>
>>>>>>> 65a25dbf
</core:View><|MERGE_RESOLUTION|>--- conflicted
+++ resolved
@@ -47,7 +47,6 @@
 								</contentRight>
 							</Bar>
 						</footer>
-<<<<<<< HEAD
                     </Page>
                 </masterPages>
                 <detailPages>
@@ -129,20 +128,19 @@
                                         <Button text="Upload File" press="handleUploadPress" />
                                     </IconTabFilter>
                                     <IconTabFilter id="UsedIn" icon="sap-icon://detail-view" text="Used In">
-                                        <Panel headerText="Datasets" height="50%">
-                                            <List items="{/currentSchema/usedIn/datasets}" mode="None"
-                                                noDataText="Currently not used in any Datasets">
-                                                <StandardListItem title="{name}" description="v.{version}" type="Active"
-                                                    press="usedInNavTo" cust:collection="datasets" cust:name="{name}" cust:version="{version}"></StandardListItem>
-                                            </List>
-                                        </Panel>
-                                        <Panel headerText="Mapping Tables" height="50%">
-                                            <List items="{/currentSchema/usedIn/mappingTables}"
-                                                noDataText="Currently not used in any Mapping Tables" mode="None" selectionChange="usedInNavTo">
-                                                <StandardListItem itle="{name}" description="v. {version}" type="Active" press="usedInNavTo"
-                                                    cust:collection="mappingTables" cust:name="{name}" cust:version="{version}"></StandardListItem>
-                                            </List>
-                                        </Panel>
+										<Panel headerText="Datasets" height="50%">
+											<List items="{/currentSchema/usedIn/datasets}" mode="None" noDataText="Currently not used in any Datasets">
+												<StandardListItem title="{name}" description="v.{version}" type="Active" press="usedInNavTo" cust:collection="datasets"
+													cust:name="{name}" cust:version="{version}"/>
+											</List>
+										</Panel>
+										<Panel headerText="Mapping Tables" height="50%">
+											<List items="{/currentSchema/usedIn/mappingTables}" noDataText="Currently not used in any Mapping Tables" mode="None"
+												selectionChange="usedInNavTo">
+												<StandardListItem title="{name}" description="v.{version}" type="Active" press="usedInNavTo" cust:collection="mappingTables"
+													cust:name="{name}" cust:version="{version}"/>
+											</List>
+										</Panel>
                                     </IconTabFilter>
                                     <IconTabFilter id="auditTrail" icon="sap-icon://history" text="Audit Trail">
                                         <Table id="auditTrailTable" itemPress="auditVersionPress" items="{/currentSchema/auditTrail/entries}">
@@ -200,113 +198,4 @@
             </SplitContainer>
         </content>
     </Page>
-=======
-
-					</Page>
-				</masterPages>
-				<detailPages>
-					<Page>
-						<customHeader>
-							<Bar>
-								<contentLeft>
-									<Title text="{/currentSchema/name} (v{/currentSchema/version})"></Title>
-								</contentLeft>
-							</Bar>
-						</customHeader>
-						<content>
-							<IconTabBar id="schemaIconTabBar">
-								<items>
-									<IconTabFilter id="BasicInfo" icon="sap-icon://hint" key="info" text="Basic Info">
-										<form:SimpleForm>
-											<form:content>
-												<Label text="Schema"></Label>
-												<Text id="currentShemaName" text="{/currentSchema/name}"></Text>
-												<Label text="Description"></Label>
-												<Text id="currentShemaDescription" text="{/currentSchema/description}"></Text>
-												<Label text="Version"></Label>
-												<Text id="currentShemaVersion" text="{/currentSchema/version}"></Text>
-												<Label text="Last Update"></Label>
-												<Text id="currentShemaLastUpdated" text="{path: '/currentSchema/lastUpdated', formatter: 'Formatters.stringDateShortFormatter'}"></Text>
-												<Label text="Last Update By"></Label>
-												<Text id="currentShemaUserUpdated" text="{/currentSchema/userUpdated}"></Text>
-												<Label text="Created"></Label>
-												<Text id="currentShemaDateCreated" text="{path: '/currentSchema/dateCreated', formatter: 'Formatters.stringDateShortFormatter'}"></Text>
-												<Label text="Created By"></Label>
-												<Text id="currentShemaUserCreated" text="{/currentSchema/userCreated}"></Text>
-											</form:content>
-										</form:SimpleForm>
-									</IconTabFilter>
-									<IconTabFilter id="Fields" icon="sap-icon://tree" text="Fields">
-										<table:TreeTable id="schemaFieldsTreeTable" rows="{path:'/currentSchema/fields', parameters: {arrayNames:['children']}}"
-											visibleRowCountMode="Interactive" minAutoRowCount="10" rowHeight="49px" selectionMode="None">
-											<table:columns>
-												<table:Column width="60%">
-													<Label text="Fields" />
-													<table:template>
-														<Text text="{name}" wrapping="false" />
-													</table:template>
-												</table:Column>
-												<table:Column width="20%">
-													<Label text="Type" />
-													<table:template>
-														<Text text="{type}"></Text>
-													</table:template>
-												</table:Column>
-												<table:Column width="10%">
-													<Label text="Nullable" />
-													<table:template>
-														<CheckBox selected="{nullable}" editable="false"></CheckBox>
-													</table:template>
-												</table:Column>
-												<table:Column width="10%">
-													<Label text="Metadata" />
-													<table:template>
-														<Button icon="sap-icon://action" press="metadataPress" visible="{path:'metadata', formatter:'Formatters.nonEmptyObject'}"></Button>
-													</table:template>
-												</table:Column>
-											</table:columns>
-										</table:TreeTable>
-									</IconTabFilter>
-									<IconTabFilter id="UploadNew" icon="sap-icon://upload" text="Upload new">
-										<u:FileUploader id="fileUploader" name="file" uploadUrl="api/schema/upload" tooltip="Upload new version of the schema"
-											uploadComplete="handleUploadComplete" sendXHR="true" uploadProgress="handleUploadProgress" sameFilenameAllowed="true">
-											<u:parameters>
-												<u:FileUploaderParameter name="name" value="{/currentSchema/name}" />
-												<u:FileUploaderParameter name="version" value="{/currentSchema/version}" />
-											</u:parameters>
-										</u:FileUploader>
-										<Button text="Upload File" press="handleUploadPress" />
-									</IconTabFilter>
-									<IconTabFilter id="UsedIn" icon="sap-icon://detail-view" text="Used In">
-										<Panel headerText="Datasets" height="50%">
-											<List items="{/currentSchema/usedIn/datasets}" mode="None" noDataText="Currently not used in any Datasets">
-												<StandardListItem title="{name}" description="v.{version}" type="Active" press="usedInNavTo" cust:collection="datasets"
-													cust:name="{name}" cust:version="{version}"/>
-											</List>
-										</Panel>
-										<Panel headerText="Mapping Tables" height="50%">
-											<List items="{/currentSchema/usedIn/mappingTables}" noDataText="Currently not used in any Mapping Tables" mode="None"
-												selectionChange="usedInNavTo">
-												<StandardListItem title="{name}" description="v.{version}" type="Active" press="usedInNavTo" cust:collection="mappingTables"
-													cust:name="{name}" cust:version="{version}"/>
-											</List>
-										</Panel>
-									</IconTabFilter>
-								</items>
-							</IconTabBar>
-						</content>
-						<footer>
-							<Bar>
-								<contentRight>
-									<Button id="Delete" text="Delete" icon="sap-icon://delete" press="onRemovePress"></Button>
-									<Button id="Edit" text="Edit" icon="sap-icon://edit" press="onEditPress"></Button>
-								</contentRight>
-							</Bar>
-						</footer>
-					</Page>
-				</detailPages>
-			</SplitContainer>
-		</content>
-	</Page>
->>>>>>> 65a25dbf
 </core:View>