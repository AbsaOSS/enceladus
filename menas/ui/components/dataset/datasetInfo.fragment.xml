<!--
  ~ Copyright 2018 ABSA Group Limited
  ~
  ~ Licensed under the Apache License, Version 2.0 (the "License");
  ~ you may not use this file except in compliance with the License.
  ~ You may obtain a copy of the License at
  ~     http://www.apache.org/licenses/LICENSE-2.0
  ~
  ~ Unless required by applicable law or agreed to in writing, software
  ~ distributed under the License is distributed on an "AS IS" BASIS,
  ~ WITHOUT WARRANTIES OR CONDITIONS OF ANY KIND, either express or implied.
  ~ See the License for the specific language governing permissions and
  ~ limitations under the License.
  -->

<<<<<<< HEAD
<core:FragmentDefinition xmlns="sap.m"
  xmlns:core="sap.ui.core" xmlns:f="sap.ui.layout.form"
  xmlns:l="sap.ui.layout" xmlns:table="sap.ui.table"
  xmlns:cust="http://schemas.sap.com/sapui5/extension/sap.ui.core.CustomData/1">
  <f:Form editable="false" id="info" class="formWithSmallContainerMargins">
    <f:layout>
      <f:ResponsiveGridLayout labelSpanXL="4"
        labelSpanL="3" labelSpanM="4" labelSpanS="12"
        adjustLabelSpan="false" emptySpanXL="0" emptySpanL="4"
        emptySpanM="0" emptySpanS="0" columnsXL="1" columnsL="1"
        columnsM="1" singleContainerFullSize="true"></f:ResponsiveGridLayout>
    </f:layout>
    <f:formContainers>
      <f:FormContainer>
        <f:FormElement label="Dataset Name">
          <Text id="currentDatasetName" text="{dataset>/name}" />
        </f:FormElement>
        <f:FormElement label="Dataset Version">
          <Text id="currentDatasetVersion" text="{dataset>/version}" />
        </f:FormElement>
        <f:FormElement label="Dataset Description">
          <Text id="currentDatasetDescription" text="{dataset>/description}" />
        </f:FormElement>
      </f:FormContainer>
      <f:FormContainer formElements="{path: '/currentDataset/propertiesDisplay', sorter: {path:'order'}}">
        <f:FormElement label="{name}">
          <Text text="{value}" />
        </f:FormElement>
      </f:FormContainer>
      <f:FormContainer>
        <f:FormElement label="Schema">
          <Link text="{dataset>/schemaName} (v{dataset>/schemaVersion})"
            press="toSchema" cust:name="{dataset>/schemaName}"
            cust:version="{dataset>/schemaVersion}"
            id="currentDatasetSchema" />
        </f:FormElement>
      </f:FormContainer>
      <f:FormContainer>
        <f:FormElement label="HDFS raw data folder path">
          <Text id="currentDatasetRawPath" text="{dataset>/hdfsPath}" />
        </f:FormElement>
        <f:FormElement label="HDFS conformed data publish folder path">
          <Text id="currentDatasetPublishedPath" text="{dataset>/hdfsPublishPath}" />
        </f:FormElement>
      </f:FormContainer>
      <f:FormContainer>
        <f:FormElement label="Last Updated">
          <Text id="currentDatasetLastUpdate" 
            text="{path: 'dataset>/lastUpdated', formatter: 'Formatters.stringDateShortFormatter'}" />
        </f:FormElement>
        <f:FormElement label="Last Updated By">
          <Text id="currentDatasetUserUpdated" text="{dataset>/userUpdated}" />
        </f:FormElement>
        <f:FormElement label="Created">
          <Text id="currentDatasetCreated" 
            text="{path: 'dataset>/dateCreated', formatter: 'Formatters.stringDateShortFormatter'}" />
        </f:FormElement>
        <f:FormElement label="Created By">
          <Text id="currentDatasetUserCreated" text="{dataset>/userCreated}" />
        </f:FormElement>
      </f:FormContainer>
    </f:formContainers>
  </f:Form>
=======

<core:FragmentDefinition xmlns="sap.m" xmlns:core="sap.ui.core" xmlns:form="sap.ui.layout.form" xmlns:l="sap.ui.layout"
                         xmlns:table="sap.ui.table" xmlns:cust="http://schemas.sap.com/sapui5/extension/sap.ui.core.CustomData/1">
    <form:SimpleForm id="info">
        <form:content>
            <Label text="Dataset"/>
            <Text id="currentDatasetName" text="{dataset>/name}"/>
            <Label text="Description"/>
            <Text id="currentDatasetDescription"
                  text="{dataset>/description}"/>
            <Label text="Version"/>
            <Text id="currentDatasetVersion" text="{dataset>/version}"/>
            <Label text="Raw data folder path"/>
            <Text id="currentDatasetRawPath" text="{dataset>/hdfsPath}"/>
            <Label text="Conformed data publish folder path"/>
            <Text id="currentDatasetPublishedPath"
                  text="{dataset>/hdfsPublishPath}"/>
            <Label text="Schema"/>
            <Link
                text="{dataset>/schemaName} (v{dataset>/schemaVersion})"
                press="toSchema"
                cust:name="{dataset>/schemaName}"
                cust:version="{dataset>/schemaVersion}"
                id="currentDatasetSchema"/>
            <Label text="Last Update"/>
            <Text id="currentDatasetLastUpdate"
                  text="{path: 'dataset>/lastUpdated', formatter: 'Formatters.stringDateShortFormatter'}"/>
            <Label text="Last Update By"/>
            <Text id="currentDatasetUserUpdated"
                  text="{dataset>/userUpdated}"/>
            <Label text="Created"/>
            <Text id="currentDatasetCreated"
                  text="{path: 'dataset>/dateCreated', formatter: 'Formatters.stringDateShortFormatter'}"/>
            <Label text="Created By"/>
            <Text id="currentDatasetUserCreated"
                  text="{dataset>/userCreated}"/>
        </form:content>
    </form:SimpleForm>
>>>>>>> 737fd53d
</core:FragmentDefinition><|MERGE_RESOLUTION|>--- conflicted
+++ resolved
@@ -13,7 +13,6 @@
   ~ limitations under the License.
   -->
 
-<<<<<<< HEAD
 <core:FragmentDefinition xmlns="sap.m"
   xmlns:core="sap.ui.core" xmlns:f="sap.ui.layout.form"
   xmlns:l="sap.ui.layout" xmlns:table="sap.ui.table"
@@ -52,10 +51,10 @@
         </f:FormElement>
       </f:FormContainer>
       <f:FormContainer>
-        <f:FormElement label="HDFS raw data folder path">
+        <f:FormElement label="Raw data folder path">
           <Text id="currentDatasetRawPath" text="{dataset>/hdfsPath}" />
         </f:FormElement>
-        <f:FormElement label="HDFS conformed data publish folder path">
+        <f:FormElement label="Conformed data publish folder path">
           <Text id="currentDatasetPublishedPath" text="{dataset>/hdfsPublishPath}" />
         </f:FormElement>
       </f:FormContainer>
@@ -77,44 +76,4 @@
       </f:FormContainer>
     </f:formContainers>
   </f:Form>
-=======
-
-<core:FragmentDefinition xmlns="sap.m" xmlns:core="sap.ui.core" xmlns:form="sap.ui.layout.form" xmlns:l="sap.ui.layout"
-                         xmlns:table="sap.ui.table" xmlns:cust="http://schemas.sap.com/sapui5/extension/sap.ui.core.CustomData/1">
-    <form:SimpleForm id="info">
-        <form:content>
-            <Label text="Dataset"/>
-            <Text id="currentDatasetName" text="{dataset>/name}"/>
-            <Label text="Description"/>
-            <Text id="currentDatasetDescription"
-                  text="{dataset>/description}"/>
-            <Label text="Version"/>
-            <Text id="currentDatasetVersion" text="{dataset>/version}"/>
-            <Label text="Raw data folder path"/>
-            <Text id="currentDatasetRawPath" text="{dataset>/hdfsPath}"/>
-            <Label text="Conformed data publish folder path"/>
-            <Text id="currentDatasetPublishedPath"
-                  text="{dataset>/hdfsPublishPath}"/>
-            <Label text="Schema"/>
-            <Link
-                text="{dataset>/schemaName} (v{dataset>/schemaVersion})"
-                press="toSchema"
-                cust:name="{dataset>/schemaName}"
-                cust:version="{dataset>/schemaVersion}"
-                id="currentDatasetSchema"/>
-            <Label text="Last Update"/>
-            <Text id="currentDatasetLastUpdate"
-                  text="{path: 'dataset>/lastUpdated', formatter: 'Formatters.stringDateShortFormatter'}"/>
-            <Label text="Last Update By"/>
-            <Text id="currentDatasetUserUpdated"
-                  text="{dataset>/userUpdated}"/>
-            <Label text="Created"/>
-            <Text id="currentDatasetCreated"
-                  text="{path: 'dataset>/dateCreated', formatter: 'Formatters.stringDateShortFormatter'}"/>
-            <Label text="Created By"/>
-            <Text id="currentDatasetUserCreated"
-                  text="{dataset>/userCreated}"/>
-        </form:content>
-    </form:SimpleForm>
->>>>>>> 737fd53d
 </core:FragmentDefinition>