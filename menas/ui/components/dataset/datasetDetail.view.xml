<!--
  ~ Copyright 2018-2019 ABSA Group Limited
  ~
  ~ Licensed under the Apache License, Version 2.0 (the "License");
  ~ you may not use this file except in compliance with the License.
  ~ You may obtain a copy of the License at
  ~     http://www.apache.org/licenses/LICENSE-2.0
  ~
  ~ Unless required by applicable law or agreed to in writing, software
  ~ distributed under the License is distributed on an "AS IS" BASIS,
  ~ WITHOUT WARRANTIES OR CONDITIONS OF ANY KIND, either express or implied.
  ~ See the License for the specific language governing permissions and
  ~ limitations under the License.
  -->

<core:View id="datasetDetailView" xmlns:core="sap.ui.core" xmlns="sap.m" xmlns:form="sap.ui.layout.form" xmlns:table="sap.ui.table" controllerName="components.dataset.datasetDetail"
    xmlns:cust="http://schemas.sap.com/sapui5/extension/sap.ui.core.CustomData/1">
    <Page title="Datasets" enableScrolling="true">
        <customHeader>
            <Bar>
                <contentMiddle>
                    <Title text="Dataset: {/currentDataset/name} (v{/currentDataset/version})" />
                </contentMiddle>
                <contentRight>
                    <core:Fragment type="XML" fragmentName="components.userInfo" />
                </contentRight>
            </Bar>
        </customHeader>
        <content>
            <IconTabBar id="datasetIconTabBar" select="tabSelect">
                <items>
                    <IconTabFilter id="BasicInfo" icon="sap-icon://hint" key="info" text="Basic Info">
                        <core:Fragment type="XML" fragmentName="components.dataset.datasetInfo" />
                    </IconTabFilter>
                    <IconTabFilter id="Schema" icon="sap-icon://tree" key="schemaFields" text="Schema">
                        <core:Fragment type="XML" fragmentName="components.schemaTable" />
                    </IconTabFilter>
<<<<<<< HEAD
                    <IconTabFilter id="ConformanceRules" icon="sap-icon://list" key="conformanceRules" text="Conformance Rules">
                        <List headerText="Conformance Rules" items="{path: '/currentDataset/conformance', factory: '.conformanceRuleFactory'}" />
=======
                    <IconTabFilter id="ConformanceRules" icon="sap-icon://list" key="conformanceRules"
                                   text="Conformance Rules">
                        <List id="ConformanceRulesList"
                              headerText="Conformance Rules"
                              items="{
                                        path: '/currentDataset/conformance',
                                        factory: '.conformanceRuleFactory'
                                      }"/>
>>>>>>> e9c96293
                    </IconTabFilter>
                    <IconTabFilter id="Runs" icon="sap-icon://activities" key="runs" text="Runs">
                        <core:Fragment type="XML" fragmentName="components.dataset.run.runs" />
                    </IconTabFilter>
                    <IconTabFilter id="auditTrail" icon="sap-icon://history" key="auditTrail" text="Audit Trail">
                        <core:Fragment type="XML" fragmentName="components.auditTrail" />
                    </IconTabFilter>
                    <IconTabFilter id="schedule" icon="sap-icon://fob-watch" key="schedule" text="Scheduling" enabled="{/appInfo/oozie/isEnabled}">
                        <core:Fragment type="XML" fragmentName="components.dataset.schedule.viewSchedule" />
                    </IconTabFilter>
                </items>
            </IconTabBar>
        </content>
        <footer>
            <Bar>
                <contentRight>
                    <Button id="Delete" text="Delete" icon="sap-icon://delete" press="onRemovePress" />
                    <Button id="AddRule" text="Add Conformance Rule" icon="sap-icon://add-equipment" press="onAddConformanceRulePress"></Button>
                    <Button id="Edit" text="Edit" icon="sap-icon://edit" press="onEditPress" />
                    <Button id="editSchedule" text="Edit Schedule" icon="sap-icon://provision" press="onScheduleEditPress" enabled="{/appInfo/oozie/isEnabled}" />
                </contentRight>
            </Bar>
        </footer>
    </Page>
</core:View><|MERGE_RESOLUTION|>--- conflicted
+++ resolved
@@ -13,8 +13,10 @@
   ~ limitations under the License.
   -->
 
-<core:View id="datasetDetailView" xmlns:core="sap.ui.core" xmlns="sap.m" xmlns:form="sap.ui.layout.form" xmlns:table="sap.ui.table" controllerName="components.dataset.datasetDetail"
-    xmlns:cust="http://schemas.sap.com/sapui5/extension/sap.ui.core.CustomData/1">
+<core:View id="datasetDetailView" xmlns:core="sap.ui.core" xmlns="sap.m"
+           xmlns:form="sap.ui.layout.form" xmlns:table="sap.ui.table"
+           controllerName="components.dataset.datasetDetail"
+           xmlns:cust="http://schemas.sap.com/sapui5/extension/sap.ui.core.CustomData/1">
     <Page title="Datasets" enableScrolling="true">
         <customHeader>
             <Bar>
@@ -35,10 +37,6 @@
                     <IconTabFilter id="Schema" icon="sap-icon://tree" key="schemaFields" text="Schema">
                         <core:Fragment type="XML" fragmentName="components.schemaTable" />
                     </IconTabFilter>
-<<<<<<< HEAD
-                    <IconTabFilter id="ConformanceRules" icon="sap-icon://list" key="conformanceRules" text="Conformance Rules">
-                        <List headerText="Conformance Rules" items="{path: '/currentDataset/conformance', factory: '.conformanceRuleFactory'}" />
-=======
                     <IconTabFilter id="ConformanceRules" icon="sap-icon://list" key="conformanceRules"
                                    text="Conformance Rules">
                         <List id="ConformanceRulesList"
@@ -47,7 +45,6 @@
                                         path: '/currentDataset/conformance',
                                         factory: '.conformanceRuleFactory'
                                       }"/>
->>>>>>> e9c96293
                     </IconTabFilter>
                     <IconTabFilter id="Runs" icon="sap-icon://activities" key="runs" text="Runs">
                         <core:Fragment type="XML" fragmentName="components.dataset.run.runs" />
