--- conflicted
+++ resolved
@@ -237,13 +237,8 @@
         Future.failed(NotFoundException(s"Version $itemVersion of $itemName not found"))
       } else if (versionToUpdate.get.version != itemVersion) {
         Future.failed(ValidationException(Validation().withError("version", s"Version $itemVersion of $itemName is not the latest version, therefore cannot be edited")))
-<<<<<<< HEAD
       } else if (versionToUpdate.get.lockedWithDefault) {
         Future.failed(LockedEntityException(s"Entity $itemName is locked"))
-      }
-      else {
-        transform(versionToUpdate.get)
-=======
       } else {
         for {
           updatedEntity <- transform(versionToUpdate.get)
@@ -253,7 +248,6 @@
         } else {
           throw ValidationException(validation)
         }
->>>>>>> 0c9bf731
       }
       update <- versionedMongoRepository.update(username, transformed)
         .recover {
@@ -308,12 +302,10 @@
     versionedMongoRepository.isDisabled(name)
   }
 
-<<<<<<< HEAD
   def setLock(name: String, isLocked: Boolean, principal: UserDetails): Future[UpdateResult] = {
     versionedMongoRepository.setLockState(name, isLocked, principal.getUsername)
   }
 
-=======
   /**
    * Retrieves model@version and calls
    * [[za.co.absa.enceladus.rest_api.services.VersionedModelService#validate(java.lang.Object)]]
@@ -337,7 +329,6 @@
    * @param item
    * @return
    */
->>>>>>> 0c9bf731
   def validate(item: C): Future[Validation] = {
     validateName(item.name)
   }
