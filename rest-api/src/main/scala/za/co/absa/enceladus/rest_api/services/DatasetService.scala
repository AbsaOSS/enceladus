/*
 * Copyright 2018 ABSA Group Limited
 *
 * Licensed under the Apache License, Version 2.0 (the "License");
 * you may not use this file except in compliance with the License.
 * You may obtain a copy of the License at
 *     http://www.apache.org/licenses/LICENSE-2.0
 *
 * Unless required by applicable law or agreed to in writing, software
 * distributed under the License is distributed on an "AS IS" BASIS,
 * WITHOUT WARRANTIES OR CONDITIONS OF ANY KIND, either express or implied.
 * See the License for the specific language governing permissions and
 * limitations under the License.
 */

package za.co.absa.enceladus.rest_api.services

<<<<<<< HEAD
import javax.ws.rs.NotAllowedException
import org.springframework.beans.factory.annotation.Autowired
import org.springframework.stereotype.Service
import za.co.absa.enceladus.rest_api.repositories.DatasetMongoRepository
import za.co.absa.enceladus.rest_api.repositories.OozieRepository
=======
import org.springframework.beans.factory.annotation.Autowired
import org.springframework.stereotype.Service
import za.co.absa.enceladus.rest_api.repositories.{DatasetMongoRepository, OozieRepository, PropertyDefinitionMongoRepository}
>>>>>>> 0c9bf731
import za.co.absa.enceladus.rest_api.services.DatasetService.RuleValidationsAndFields
import za.co.absa.enceladus.model.conformanceRule.{ConformanceRule, _}
import za.co.absa.enceladus.model.menas.scheduler.oozie.OozieScheduleInstance
import za.co.absa.enceladus.model.properties.PropertyDefinition
import za.co.absa.enceladus.model.properties.essentiality.Essentiality._
import za.co.absa.enceladus.model.properties.essentiality.Mandatory
import za.co.absa.enceladus.model.{Dataset, Schema, UsedIn, Validation}
import za.co.absa.enceladus.utils.validation.ValidationLevel
import DatasetService._
<<<<<<< HEAD
=======
import za.co.absa.enceladus.rest_api.exceptions.{NotFoundException, ValidationException}
>>>>>>> 0c9bf731
import za.co.absa.enceladus.utils.validation.ValidationLevel.ValidationLevel

import scala.concurrent.Future
import scala.language.reflectiveCalls
import scala.util.{Failure, Success}


@Service
class DatasetService @Autowired()(datasetMongoRepository: DatasetMongoRepository,
                                  oozieRepository: OozieRepository,
                                  propertyDefinitionService: PropertyDefinitionService)
  extends VersionedModelService(datasetMongoRepository) {

  import scala.concurrent.ExecutionContext.Implicits.global

  override def update(username: String, dataset: Dataset): Future[Option[(Dataset, Validation)]] = {
    super.updateFuture(username, dataset.name, dataset.version) { latest =>
      updateSchedule(dataset, latest).map({ withSchedule =>
        withSchedule
          .setSchemaName(dataset.schemaName)
          .setSchemaVersion(dataset.schemaVersion)
          .setHDFSPath(dataset.hdfsPath)
          .setHDFSPublishPath(dataset.hdfsPublishPath)
          .setConformance(dataset.conformance)
          .setProperties(removeBlankPropertiesOpt(dataset.properties))
          .setDescription(dataset.description).asInstanceOf[Dataset]
      })
    }
  }

  private def updateSchedule(newDataset: Dataset, latest: Dataset): Future[Dataset] = {
    if (newDataset.schedule == latest.schedule) {
      Future(latest)
    } else if (latest.lockedWithDefault) {
      Future.failed(new NotAllowedException("Entity is locked"))
    } else if (newDataset.schedule.isEmpty) {
      Future(latest.setSchedule(None))
    } else {
      val newInstance = for {
        wfPath <- oozieRepository.createWorkflow(newDataset)
        coordPath <- oozieRepository.createCoordinator(newDataset, wfPath)
        coordId <- latest.schedule match {
          case Some(sched) => sched.activeInstance match {
            case Some(instance) =>
              // Note: use the old schedule's runtime params for the kill - we need to impersonate the right user (it
              // might have been updated)
              oozieRepository.killCoordinator(instance.coordinatorId, sched.runtimeParams).flatMap({ _ =>
                oozieRepository.runCoordinator(coordPath, newDataset.schedule.get.runtimeParams)
              }).recoverWith({
                case _ =>
                  logger.warn("First attempt to kill previous coordinator failed, submitting a new one.")
                  oozieRepository.runCoordinator(coordPath, newDataset.schedule.get.runtimeParams)
              })
            case None => oozieRepository.runCoordinator(coordPath, newDataset.schedule.get.runtimeParams)
          }
          case None => oozieRepository.runCoordinator(coordPath, newDataset.schedule.get.runtimeParams)
        }
      } yield OozieScheduleInstance(wfPath, coordPath, coordId)

      newInstance.map({ i =>
        val schedule = newDataset.schedule.get.copy(activeInstance = Some(i))
        latest.setSchedule(Some(schedule))
      })
    }
  }

  override def getUsedIn(name: String, version: Option[Int]): Future[UsedIn] = {
    val existingEntity = version match {
      case Some(version) => getVersion(name, version)
      case None          => getLatestVersion(name)
    }

    existingEntity.flatMap {
      case Some(_) => Future.successful(UsedIn()) // empty usedIn for existing datasets
      case None => Future.failed(NotFoundException(s"Dataset '$name' in version ${version.getOrElse("any")}' not found"))
    }
  }

  override def create(newDataset: Dataset, username: String): Future[Option[(Dataset, Validation)]] = {
    val dataset = Dataset(name = newDataset.name,
      description = newDataset.description,
      hdfsPath = newDataset.hdfsPath,
      hdfsPublishPath = newDataset.hdfsPublishPath,
      schemaName = newDataset.schemaName,
      schemaVersion = newDataset.schemaVersion,
      conformance = List(),
      properties = removeBlankPropertiesOpt(newDataset.properties))
    super.create(dataset, username)
  }

  def addConformanceRule(username: String, datasetName: String, datasetVersion: Int,
                         rule: ConformanceRule): Future[Option[(Dataset, Validation)]] = {
    update(username, datasetName, datasetVersion) { dataset =>
      dataset.copy(conformance = dataset.conformance :+ rule)
    }
  }

  // kept for API v2 usage only
  def updateProperties(username: String, datasetName: String,
                       updatedProperties: Option[Map[String, String]]): Future[Option[Dataset]] = {
    for {
      latestVersion <- getLatestVersionNumber(datasetName)
      update <- update(username, datasetName, latestVersion) { latest =>
        latest.copy(properties = removeBlankPropertiesOpt(updatedProperties))
      }
    } yield update.map(_._1) // v2 does not expect validation on update
  }

  private def validateExistingProperty(key: String, value: String,
                                       propertyDefinitionsMap: Map[String, PropertyDefinition]): Validation = {
    propertyDefinitionsMap.get(key) match {
      case None => Validation.empty.withError(key, s"There is no property definition for key '$key'.")
      case Some(propertyDefinition) =>

        val disabilityValidation: Validation = if (propertyDefinition.disabled) {
          Validation.empty.withError(key, s"Property for key '$key' is disabled.")
        } else {
          Validation.empty
        }

        val typeConformityValidation: Validation = propertyDefinition.propertyType.isValueConforming(value) match {
          case Success(_) => Validation.empty
          case Failure(e) => Validation.empty.withError(key, e.getMessage)
        }

        disabilityValidation merge typeConformityValidation
    }
  }

  private def validateRequiredPropertiesExistence(existingProperties: Set[String],
                                                  propDefs: Seq[PropertyDefinition],
                                                  forRun: Boolean): Validation = {
    propDefs
      .filterNot(propDef => propDef.disabled || existingProperties.contains(propDef.name) )
      .foldLeft(Validation.empty){(acc, propDef)=>
        propDef.essentiality match {
          case Mandatory(true) if forRun =>
            acc.withWarning(propDef.name,
              s"""Property '${propDef.name}' is required to be present, but was not
                 | found! This warning will turn into error after the transition period""".stripMargin.replace("\n", ""))
          case Mandatory(_) =>
            acc.withError(propDef.name, s"Dataset property '${propDef.name}' is mandatory, but does not exist!")
          case Recommended =>
            acc.withWarning(propDef.name, s"Property '${propDef.name}' is recommended to be present, but was not found!")
          case _ =>
            acc
        }
      }
  }

  /**
   * Retrieves dataset by name & version, optionally with validating properties. When addPropertiesValidation is false,
    * it behaves as [[VersionedModelService#getVersion()]]
   * @param datasetName dataset name to retrieve
   * @param datasetVersion dataset version to retrieve
   * @param addPropertiesValidation specifies if and how to populate dataset's `propertiesValidation` field
   * @return None if dataset found, Some(dataset) otherwise.
   */
  def getVersionValidated(datasetName: String,
                          datasetVersion: Int,
                          addPropertiesValidation: ValidationLevel): Future[Option[Dataset]] = {

    def doPropertiesValidation(dr: Future[Option[Dataset]], forRun: Boolean): Future[Option[Dataset]] = {
      dr.flatMap {
        case None => dr // None signifies the dataset not found => passing along
        case definedDataset@Some(dataset) =>
          // actually adding validation
          val validationResult: Future[Validation] = validateProperties(dataset.propertiesAsMap, forRun)
          validationResult.map { props => definedDataset.map(_.copy(propertiesValidation = Some(props))) }
      }
    }

    val datasetResponse: Future[Option[Dataset]] = getVersion(datasetName, datasetVersion)
    addPropertiesValidation match {
      case ValidationLevel.NoValidation => datasetResponse
      case ValidationLevel.ForRun       => doPropertiesValidation(datasetResponse, forRun = true)
      case ValidationLevel.Strictest    => doPropertiesValidation(datasetResponse, forRun = false)
    }
  }

  def validateProperties(properties: Map[String, String], forRun: Boolean = false): Future[Validation] = {

    propertyDefinitionService.getLatestVersions().map { propDefs: Seq[PropertyDefinition] =>
      val propDefsMap = Map(propDefs.map { propDef => (propDef.name, propDef) }: _*) // map(key, propDef)

      val existingPropsValidation = properties.toSeq.map { case (key, value) => validateExistingProperty(key, value, propDefsMap) }
        .foldLeft(Validation.empty)(Validation.merge)
      val requiredPropDefsValidations = validateRequiredPropertiesExistence(properties.keySet, propDefs, forRun)

      existingPropsValidation merge requiredPropDefsValidations
    }
  }

  def filterProperties(properties: Map[String, String], filter: PropertyDefinition => Boolean): Future[Map[String, String]] = {
    propertyDefinitionService.getLatestVersions().map { propDefs: Seq[PropertyDefinition] =>
      val filteredPropDefNames = propDefs.filter(filter).map(_.name).toSet
      properties.filterKeys(filteredPropDefNames.contains)
    }
  }

  def getLatestVersions(missingProperty: Option[String]): Future[Seq[Dataset]] =
    datasetMongoRepository.getLatestVersions(missingProperty)

<<<<<<< HEAD
  override def importItem(item: Dataset, username: String): Future[Option[Dataset]] = {
=======
  override def importItem(item: Dataset, username: String): Future[Option[(Dataset, Validation)]] = {
>>>>>>> 0c9bf731
    getLatestVersionValue(item.name).flatMap {
      case Some(version) => update(username, item.copy(version = version))
      case None => super.create(item.copy(version = 1), username)
    }
  }

  override def validateSingleImport(item: Dataset, metadata: Map[String, String]): Future[Validation] = {
    val confRulesWithConnectedEntities = item.conformance.filter(_.hasConnectedEntities)
    val maybeSchema = datasetMongoRepository.getConnectedSchema(item.schemaName, item.schemaVersion)

    val validationBase = super.validateSingleImport(item, metadata)
    val validationSchema = validateSchema(item.schemaName, item.schemaVersion, maybeSchema)
    val validationConnectedEntities = validateConnectedEntitiesExistence(confRulesWithConnectedEntities)
    val validationConformanceRules = validateConformanceRules(item.conformance, maybeSchema)
    for {
      b <- validationBase
      s <- validationSchema
      ce <- validationConnectedEntities
      cr <- validationConformanceRules
    } yield b.merge(s).merge(ce).merge(cr)
  }

  private def validateConnectedEntitiesExistence(confRulesWithConnectedEntities: List[ConformanceRule]): Future[Validation] = {
    def standardizedErrMessage(ce: ConnectedEntity) = s"Connected ${ce.kind} ${ce.name} v${ce.version} could not be found"

    val allConnectedEntities: Set[ConnectedEntity] = confRulesWithConnectedEntities
      .foldLeft(Set.empty[ConnectedEntity]) { (acc, cr) => acc ++ cr.connectedEntities.toSet }

    allConnectedEntities.foldLeft(Future(Validation())) { (accValidations, entityDef) =>
      entityDef match {
        case mt: ConnectedMappingTable =>
          val entityDbInstance = datasetMongoRepository.getConnectedMappingTable(mt.name, mt.version)
          for {
            instance <- entityDbInstance
            validations <- accValidations
          } yield validations.withErrorIf(instance.isEmpty, s"item.${entityDef.kind}", standardizedErrMessage(entityDef))
      }
    }
  }

  // CR-related methods:
  private def validateConformanceRules(conformanceRules: List[ConformanceRule],
                                       maybeSchema: Future[Option[Schema]]): Future[Validation] = {

    val maybeFields = maybeSchema.map {
      case Some(x) => x.fields.flatMap(f => f.getAllChildren :+ f.getAbsolutePath).toSet
      case None => Set.empty[String]
    }
    val accumulator = RuleValidationsAndFields(Seq.empty[Future[Validation]], maybeFields)

    val ruleValidationsAndFields = conformanceRules.foldLeft(accumulator) { case (validationsAndFields, conformanceRule) =>
      conformanceRule match {
        case cr: CastingConformanceRule =>
          validationsAndFields.updateWithFieldsReplace(validateInAndOut(validationsAndFields.fields, cr))
        case cr: NegationConformanceRule =>
          validationsAndFields.updateWithFieldsReplace(validateInAndOut(validationsAndFields.fields, cr))
        case cr: UppercaseConformanceRule =>
          validationsAndFields.updateWithFieldsReplace(validateInAndOut(validationsAndFields.fields, cr))
        case cr: SingleColumnConformanceRule =>
          validationsAndFields.updateWithFieldsReplace(validateInAndOut(validationsAndFields.fields, cr))
        case cr: FillNullsConformanceRule =>
          validationsAndFields.updateWithFieldsReplace(validateInAndOut(validationsAndFields.fields, cr))
        case cr: ConcatenationConformanceRule =>
          validationsAndFields.updateWithFieldsReplace(validateMultipleInAndOut(validationsAndFields.fields, cr))
        case cr: CoalesceConformanceRule =>
          validationsAndFields.updateWithFieldsReplace(validateMultipleInAndOut(validationsAndFields.fields, cr))
        case cr: LiteralConformanceRule =>
          validationsAndFields.updateWithFieldsReplace(validateOutputColumn(validationsAndFields.fields, cr.outputColumn))
        case cr: SparkSessionConfConformanceRule =>
          validationsAndFields.updateWithFieldsReplace(validateOutputColumn(validationsAndFields.fields, cr.outputColumn))
        case cr: DropConformanceRule =>
          validationsAndFields.updateWithFieldsReplace(validateDrop(validationsAndFields.fields, cr.outputColumn))
        case cr: MappingConformanceRule =>
          validationsAndFields.updateWithFieldsReplace(validateMappingTable(validationsAndFields.fields, cr))
        case cr =>
          validationsAndFields.updateWithFieldsReplace(unknownRule(validationsAndFields.fields, cr))
      }
    }

    ruleValidationsAndFields.mergeValidations()
  }

  private def validateDrop(currentColumns: Future[Set[String]],
                           output: String): RuleValidationsAndFields = {
    validateInputColumn(currentColumns, output)
      .updateFields(currentColumns.map(f => f - output))
  }

  private type WithInAndOut = {def inputColumn: String; def outputColumn: String}
  private type WithMultipleInAndOut = {def inputColumns: Seq[String]; def outputColumn: String}

  private def validateInAndOut[C <: WithInAndOut](fields: Future[Set[String]],
                                                  cr: C): RuleValidationsAndFields = {
    val withOutputValidated = validateOutputColumn(fields, cr.outputColumn)
    val validationInputFields = validateInputColumn(fields, cr.inputColumn)
    validationInputFields.updateWithFieldsReplace(withOutputValidated)
  }

  def validateMappingTable(fields: Future[Set[String]],
                           mtRule: MappingConformanceRule): RuleValidationsAndFields = {
    val inputValidation = mtRule.attributeMappings.values.map(validateInputColumn(fields, _))
    val allOutput = mtRule.allOutputColumns()
    val outputColumns = mtRule.allOutputColumns().keySet

    val mtFields = for {
      someMappingTable <- datasetMongoRepository.getConnectedMappingTable(mtRule.mappingTable, mtRule.mappingTableVersion)
      mtSchema: Option[Schema] <- someMappingTable.map(mt => datasetMongoRepository.getConnectedSchema(mt.schemaName, mt.schemaVersion)).get
      result = mtSchema.map(_.
        fields.flatMap(f => f.getAllChildrenBasePath :+ f.path).toSet
      ).getOrElse(Set.empty)
    } yield result

    val inputsValidated = inputValidation
      .foldLeft(RuleValidationsAndFields(Seq.empty, fields))((acc, instance) => acc.updateWithFieldsReplace(instance))

    val validatedOutputCols = outputColumns.foldLeft(inputsValidated)((acc, outputCol: String) => {
      val updated: RuleValidationsAndFields = validateOutputColumn(acc.fields, outputCol)
      acc.updateWithFieldsReplace(updated)
    })

   val outputColsFlat: Future[Set[String]] = for {
      fieldsFromMT <- mtFields
      oldFields <- validatedOutputCols.fields
      newFields = allOutput.flatMap { case (out, in) =>
        DatasetService.replacePrefixIfFound(fieldsFromMT, out, in)
      }
    } yield oldFields ++ newFields

    validatedOutputCols.updateFields(outputColsFlat)
  }

  private def validateMultipleInAndOut[C <: WithMultipleInAndOut](fields: Future[Set[String]],
                                                                  cr: C): RuleValidationsAndFields = {
    val inputValidation = cr.inputColumns.map { input =>
      validateInputColumn(fields, input)
    }
    val outputValidation = validateOutputColumn(fields, cr.outputColumn)

    inputValidation
      .foldLeft(RuleValidationsAndFields(Seq.empty, fields))((acc, instance) => acc.updateWithFieldsReplace(instance))
      .updateWithFieldsReplace(outputValidation)
  }

  private def validateInputColumn(fields: Future[Set[String]],
                                  input: String): RuleValidationsAndFields = {
    val newValidation = for {
      f <- fields
    } yield {
      Validation().withErrorIf(
        !f.contains(input),
        "item.conformanceRules",
        s"Input column $input for conformance rule cannot be found"
      )
    }
    RuleValidationsAndFields(Seq(newValidation), fields)
  }

  private def validateOutputColumn(fields: Future[Set[String]],
                                   output: String): RuleValidationsAndFields = {
    val newValidation = for {
      f <- fields
    } yield {
      Validation().withErrorIf(
        f.contains(output),
        "item.conformanceRules",
        s"Output column $output already exists"
      )
    }

    RuleValidationsAndFields(Seq(newValidation), fields.map(f => f + output))
  }

  private def unknownRule(fields: Future[Set[String]],
                          cr: ConformanceRule): RuleValidationsAndFields = {
    val validation = Validation()
      .withError(
        "item.conformanceRules",
        s"Validation does not know hot to process rule of type ${cr.getClass}"
      )

    RuleValidationsAndFields(Seq(Future(validation)), fields)
  }

}

object DatasetService {
  import scala.concurrent.ExecutionContext.Implicits.global

  // Local class for the representation of validation of conformance rules.
  final case class RuleValidationsAndFields(validations: Seq[Future[Validation]], fields: Future[Set[String]]) {
    def updateWithFieldsReplace(ruleValidationsAndFields: RuleValidationsAndFields): RuleValidationsAndFields = copy(
      validations = validations ++ ruleValidationsAndFields.validations,
      fields = ruleValidationsAndFields.fields
    )

    def updateFields(fields: Future[Set[String]]): RuleValidationsAndFields = copy(fields = fields)
    def appendValidations(v: Seq[Future[Validation]]): RuleValidationsAndFields = copy(validations = validations ++ v)

    def mergeValidations(): Future[Validation] = {
      Future.foldLeft(validations.toList)(Validation())((v1, v2) => v1.merge(v2))
    }
  }

  /**
   * Removes properties having empty-string value. Effectively mapping such properties' values from Some("") to None.
   * This is Backend-implementation related to DatasetService.replaceBlankProperties(dataset) on Frontend
   * @param properties original properties
   * @return properties without empty-string value entries
   */
  private[services] def removeBlankPropertiesOpt(properties: Option[Map[String, String]]): Option[Map[String, String]]  = {
    properties.map {
      removeBlankProperties
    }
  }

  /**
   * Removes properties having empty-string value. Effectively mapping such properties' values from Some("") to None.
   * This is Backend-implementation related to DatasetService.replaceBlankProperties(dataset) on Frontend
   * @param properties original properties
   * @return properties without empty-string value entries
   */
  private[services] def removeBlankProperties(properties: Map[String, String]): Map[String, String]  = {
      properties.filter { case (_, propValue) => propValue.nonEmpty }
  }

  private[services] def replacePrefixIfFound(fieldName: String, replacement: String, lookFor: String): Option[String] = {
    fieldName match {
      case `lookFor` => Some(replacement) // exact match
      case field if field.startsWith(s"$lookFor.") =>
        val strippedField = field.stripPrefix(s"$lookFor.")
        Some(s"$replacement.$strippedField")
      case _ => None
    }
  }

<<<<<<< HEAD
  private[services] def replacePrefixIfFound(fieldName: String, replacement: String, lookFor: String): Option[String] = {
    fieldName match {
      case `lookFor` => Some(replacement) // exact match
      case field if field.startsWith(s"$lookFor.") =>
        val strippedField = field.stripPrefix(s"$lookFor.")
        Some(s"$replacement.$strippedField")
      case _ => None
    }
  }

=======
>>>>>>> 0c9bf731
  private[services] def replacePrefixIfFound(fieldNames: Iterable[String], replacement: String, lookFor: String): Iterable[String] = {
    fieldNames.flatMap(replacePrefixIfFound(_, replacement, lookFor)) // Nones discarded, Some's lifted
  }
}<|MERGE_RESOLUTION|>--- conflicted
+++ resolved
@@ -15,17 +15,9 @@
 
 package za.co.absa.enceladus.rest_api.services
 
-<<<<<<< HEAD
-import javax.ws.rs.NotAllowedException
-import org.springframework.beans.factory.annotation.Autowired
-import org.springframework.stereotype.Service
-import za.co.absa.enceladus.rest_api.repositories.DatasetMongoRepository
-import za.co.absa.enceladus.rest_api.repositories.OozieRepository
-=======
 import org.springframework.beans.factory.annotation.Autowired
 import org.springframework.stereotype.Service
 import za.co.absa.enceladus.rest_api.repositories.{DatasetMongoRepository, OozieRepository, PropertyDefinitionMongoRepository}
->>>>>>> 0c9bf731
 import za.co.absa.enceladus.rest_api.services.DatasetService.RuleValidationsAndFields
 import za.co.absa.enceladus.model.conformanceRule.{ConformanceRule, _}
 import za.co.absa.enceladus.model.menas.scheduler.oozie.OozieScheduleInstance
@@ -35,10 +27,7 @@
 import za.co.absa.enceladus.model.{Dataset, Schema, UsedIn, Validation}
 import za.co.absa.enceladus.utils.validation.ValidationLevel
 import DatasetService._
-<<<<<<< HEAD
-=======
 import za.co.absa.enceladus.rest_api.exceptions.{NotFoundException, ValidationException}
->>>>>>> 0c9bf731
 import za.co.absa.enceladus.utils.validation.ValidationLevel.ValidationLevel
 
 import scala.concurrent.Future
@@ -242,11 +231,7 @@
   def getLatestVersions(missingProperty: Option[String]): Future[Seq[Dataset]] =
     datasetMongoRepository.getLatestVersions(missingProperty)
 
-<<<<<<< HEAD
-  override def importItem(item: Dataset, username: String): Future[Option[Dataset]] = {
-=======
   override def importItem(item: Dataset, username: String): Future[Option[(Dataset, Validation)]] = {
->>>>>>> 0c9bf731
     getLatestVersionValue(item.name).flatMap {
       case Some(version) => update(username, item.copy(version = version))
       case None => super.create(item.copy(version = 1), username)
@@ -482,19 +467,6 @@
     }
   }
 
-<<<<<<< HEAD
-  private[services] def replacePrefixIfFound(fieldName: String, replacement: String, lookFor: String): Option[String] = {
-    fieldName match {
-      case `lookFor` => Some(replacement) // exact match
-      case field if field.startsWith(s"$lookFor.") =>
-        val strippedField = field.stripPrefix(s"$lookFor.")
-        Some(s"$replacement.$strippedField")
-      case _ => None
-    }
-  }
-
-=======
->>>>>>> 0c9bf731
   private[services] def replacePrefixIfFound(fieldNames: Iterable[String], replacement: String, lookFor: String): Iterable[String] = {
     fieldNames.flatMap(replacePrefixIfFound(_, replacement, lookFor)) // Nones discarded, Some's lifted
   }
