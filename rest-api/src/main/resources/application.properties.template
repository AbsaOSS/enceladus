--- conflicted
+++ resolved
@@ -100,57 +100,6 @@
 # Limit on the number of documents to be fetch in a single mongodb query and shown in UI
 enceladus.rest.monitoring.fetch.limit=500
 
-<<<<<<< HEAD
-#--------Oozie
-#enceladus.rest.oozie.oozieUrl=http://localhost:11000/oozie/
-
-#Path where oozie coordinators and workflows are stored on HDFS
-#enceladus.rest.oozie.schedule.hdfs.path=/tmp
-#enceladus.rest.oozie.timeZone=Africa/Ceuta
-
-#This is passed into oozie.action.sharelib.for.spark
-#This ensures that schedules are run with correct version of spark without updating oozie sharelibs globally
-enceladus.rest.oozie.sharelibForSpark=spark-menas
-
-#This parameter disables sharelibForSpark. It's the absolute path to a location containing all relevant spark sharelibs
-#enceladus.rest.oozie.libpath=/some/path/libpath
-
-#Enceladus jars are going to be loaded into this location
-enceladus.rest.oozie.enceladusJarLocation=hdfs:///tmp/enceladus-jars
-
-#Maven repo from which to resolve enceladus jars.. Can be local repo, maven central, nexus
-enceladus.rest.oozie.mavenRepoLocation=https://repo.maven.apache.org/maven2/
-
-#standardization and conformance path in the repo
-enceladus.rest.oozie.mavenSparkJobsJarLocation=/za/co/absa/enceladus/spark-jobs/@project.version@/spark-jobs-@project.version@.jar
-
-#REST API URL for submitted std and conf jobs
-enceladus.rest.oozie.restApiURL=http://restApiHostname:8080/rest_api/api
-
-#The URL address of Spline for the submitted jobs
-enceladus.rest.oozie.lineageWriteApiUrl=http://localhost:8080/spline-gw/producer
-
-#In case the spline.mode is to be configured from default (see Spline documentation for details)
-#enceladus.rest.oozie.spline.mode=
-
-#In some cases extra driver options need to be surrounded by double quotes
-#This seems to depend of the version of oozie
-#enceladus.rest.oozie.sparkConf.surroundingQuoteChar="
-
-#Configure the following three parameters to use oozie impersonation
-#enceladus.rest.oozie.proxyUser=oozieProxyUser
-#enceladus.rest.oozie.proxyGroup=oozieProxyGroup
-#enceladus.rest.oozie.proxyUserKeytab=/path/to/keytab
-
-#The following property allows customization of the error message presented to the user if they're missing the impersonation group
-#enceladus.rest.oozie.customImpersonationExceptionMessage="Please add the system user into the '${enceladus.rest.oozie.proxyGroup}' group to use this feature."
-
-#Provide optional spark config options to be passed onto standardization and conformance jobs
-#enceladus.rest.oozie.extraSparkConfigs={"spark.eventLog.dir" : "hdfs:///spark2-history/", \
-#"spark.history.fs.logDirectory": "hdfs:///spark2-history" }
-
-=======
->>>>>>> b6b8f7c9
 #----------- Schema Registry
 # URL of schema registry [optional]:
 # when unset, the ability to load schema by subject name from the schema repository will not be present
