--- conflicted
+++ resolved
@@ -30,7 +30,6 @@
 import za.co.absa.enceladus.model.test.factories.{DatasetFactory, MappingTableFactory, PropertyDefinitionFactory, SchemaFactory}
 import za.co.absa.enceladus.model.versionedModel.NamedVersion
 import za.co.absa.enceladus.model.{Dataset, UsedIn, Validation}
-import za.co.absa.enceladus.rest_api.exceptions.EntityDisabledException
 import za.co.absa.enceladus.rest_api.integration.controllers.{BaseRestApiTestV3, toExpected}
 import za.co.absa.enceladus.rest_api.integration.fixtures._
 import za.co.absa.enceladus.rest_api.models.rest.DisabledPayload
@@ -111,17 +110,12 @@
         val responseBody = response.getBody
         responseBody shouldBe Validation(Map("undefinedProperty1" -> List("There is no property definition for key 'undefinedProperty1'.")))
       }
-<<<<<<< HEAD
-      "entity with the name already exists" in {
-=======
       "disabled entity with the name already exists" in {
->>>>>>> 0c9bf731
         schemaFixture.add(SchemaFactory.getDummySchema("dummySchema"))
         val dataset1 = DatasetFactory.getDummyDataset("dummyDs", disabled = true)
         datasetFixture.add(dataset1)
 
         val dataset2 = DatasetFactory.getDummyDataset("dummyDs", description = Some("a new version attempt"))
-<<<<<<< HEAD
         val response = sendPost[Dataset, Validation](apiUrl, bodyOpt = Some(dataset2))
 
         assertBadRequest(response)
@@ -129,15 +123,6 @@
         // even if disabled, the dulicate name check has precedence and is reported first
       }
     }
-=======
-        val response = sendPost[Dataset, EntityDisabledException](apiUrl, bodyOpt = Some(dataset2))
-
-        assertBadRequest(response)
-        response.getBody.getMessage should include("Entity dummyDs is disabled. Enable it first")
-      }
-    }
-
->>>>>>> 0c9bf731
   }
 
   s"GET $apiUrl/{name}" should {
@@ -367,17 +352,10 @@
         datasetFixture.add(dataset1)
 
         val dataset2 = DatasetFactory.getDummyDataset("dummyDs", description = Some("ds update"))
-<<<<<<< HEAD
         val response = sendPut[Dataset, Validation](s"$apiUrl/dummyDs/1", bodyOpt = Some(dataset2))
 
         assertBadRequest(response)
         response.getBody shouldBe Validation.empty.withError("disabled", "Entity dummyDs is disabled!")
-=======
-        val response = sendPut[Dataset, EntityDisabledException](s"$apiUrl/dummyDs/1", bodyOpt = Some(dataset2))
-
-        assertBadRequest(response)
-        response.getBody.getMessage should include("Entity dummyDs is disabled. Enable it first")
->>>>>>> 0c9bf731
       }
     }
   }
@@ -1001,12 +979,9 @@
     }
   }
 
-<<<<<<< HEAD
   // todo add enable cases where dependencies are disabled/removed(?) -> should fail #2065
   // todo add enable cases where dependencies are ok -> should fail #2065
 
-=======
->>>>>>> 0c9bf731
   s"PUT $apiUrl/{name}" can {
     "return 200" when {
       "a Dataset with the given name exists" should {
