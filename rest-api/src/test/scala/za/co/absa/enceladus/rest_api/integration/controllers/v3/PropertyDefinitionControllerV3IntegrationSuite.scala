--- conflicted
+++ resolved
@@ -27,12 +27,8 @@
 import za.co.absa.enceladus.model.menas.MenasReference
 import za.co.absa.enceladus.model.properties.PropertyDefinition
 import za.co.absa.enceladus.model.properties.propertyType.{EnumPropertyType, StringPropertyType}
-<<<<<<< HEAD
 import za.co.absa.enceladus.model.test.factories.{DatasetFactory, PropertyDefinitionFactory}
-=======
-import za.co.absa.enceladus.model.test.factories.PropertyDefinitionFactory
 import za.co.absa.enceladus.model.versionedModel.NamedLatestVersion
->>>>>>> 9c3f663b
 import za.co.absa.enceladus.rest_api.integration.controllers.{BaseRestApiTestV3, toExpected}
 import za.co.absa.enceladus.rest_api.integration.fixtures._
 import za.co.absa.enceladus.rest_api.models.rest.DisabledPayload
@@ -138,174 +134,6 @@
     }
   }
 
-<<<<<<< HEAD
-  s"GET $apiUrl/{name}/used-in" should {
-    "return 200" when {
-      "there are used-in records" in {
-        val propDefA1 = PropertyDefinitionFactory.getDummyPropertyDefinition(name = "propA", version = 1)
-        val propDefA2 = PropertyDefinitionFactory.getDummyPropertyDefinition(name = "propA", version = 2, description = Some("An update"))
-        val propDefB = PropertyDefinitionFactory.getDummyPropertyDefinition(name = "propB", version = 1) // moot
-        propertyDefinitionFixture.add(propDefA1, propDefA2, propDefB)
-
-        val datasetA1 = DatasetFactory.getDummyDataset(name = "datasetA", properties = Some(Map("propA" -> "something")))
-        val datasetB1 = DatasetFactory.getDummyDataset(name = "datasetB", properties = Some(Map("propA" -> "something")), disabled = true)
-        val datasetC1 = DatasetFactory.getDummyDataset(name = "datasetC", properties = Some(Map("propA" -> "something else")))
-        datasetFixture.add(datasetA1, datasetB1, datasetC1)
-
-        val response = sendGet[UsedIn](s"$apiUrl/propA/used-in")
-        assertOk(response)
-
-        // propDefB is moot.
-        // datasetB is not reported, because it is disabled
-        response.getBody shouldBe UsedIn(
-          datasets = Some(Seq(MenasReference(None, "datasetA", 1), MenasReference(None, "datasetC", 1))),
-          mappingTables = None
-        )
-      }
-    }
-  }
-
-  s"GET $apiUrl/{name}/{version}/used-in" should {
-    "return 200" when {
-      "there are used-in records for particular version" in {
-        val propDefA1 = PropertyDefinitionFactory.getDummyPropertyDefinition(name = "propA", version = 1)
-        val propDefA2 = PropertyDefinitionFactory.getDummyPropertyDefinition(name = "propA", version = 2, description = Some("An update"))
-        propertyDefinitionFixture.add(propDefA1, propDefA2)
-
-        val datasetA1 = DatasetFactory.getDummyDataset(name = "datasetA", properties = Some(Map("propA" -> "something")))
-        val datasetB1 = DatasetFactory.getDummyDataset(name = "datasetB", properties = Some(Map("propA" -> "something")), disabled = true)
-        val datasetC1 = DatasetFactory.getDummyDataset(name = "datasetC", properties = Some(Map("propA" -> "something else")))
-        datasetFixture.add(datasetA1, datasetB1, datasetC1)
-
-        val response = sendGet[UsedIn](s"$apiUrl/propA/1/used-in")
-        assertOk(response)
-
-        // same outcome as $apiUrl/{name}/used-in above -- because propDefs are not tied by version to datasets
-        response.getBody shouldBe UsedIn(
-          datasets = Some(Seq(MenasReference(None, "datasetA", 1), MenasReference(None, "datasetC", 1))),
-          mappingTables = None
-        )
-      }
-    }
-  }
-
-  s"DELETE $apiUrl/{name}" can {
-    "return 200" when {
-      "a PropertyDefinition with the given name exists" should {
-        "disable the propertyDefinition with the given name" in {
-          val propDefA1 = PropertyDefinitionFactory.getDummyPropertyDefinition(name = "propDefA", version = 1)
-          val propDefA2 = PropertyDefinitionFactory.getDummyPropertyDefinition(name = "propDefA", version = 2)
-          val propDefB = PropertyDefinitionFactory.getDummyPropertyDefinition(name = "propDefB", version = 1)
-          propertyDefinitionFixture.add(propDefA1, propDefA2, propDefB)
-
-          val response = sendDeleteByAdmin[DisabledPayload](s"$apiUrl/propDefA")
-          assertOk(response)
-          response.getBody shouldBe DisabledPayload(disabled = true)
-
-          // all versions disabled
-          val responseA1 = sendGet[PropertyDefinition](s"$apiUrl/propDefA/1")
-          assertOk(responseA1)
-          responseA1.getBody.disabled shouldBe true
-
-          val responseA2 = sendGet[PropertyDefinition](s"$apiUrl/propDefA/2")
-          assertOk(responseA2)
-          responseA2.getBody.disabled shouldBe true
-
-          // unrelated propDef unaffected
-          val responseB = sendGet[PropertyDefinition](s"$apiUrl/propDefB/1")
-          assertOk(responseB)
-          responseB.getBody.disabled shouldBe false
-        }
-      }
-
-      "a PropertyDefinition with the given name exists and there have mixed (historical) disabled states " should {
-        "disable all versions the propertyDefinition with the given name" in {
-          val propDefA1 = PropertyDefinitionFactory.getDummyPropertyDefinition(name = "propDefA", version = 1, disabled = true)
-          val propDefA2 = PropertyDefinitionFactory.getDummyPropertyDefinition(name = "propDefA", version = 2, disabled = false)
-          propertyDefinitionFixture.add(propDefA1, propDefA2)
-
-          val response = sendDeleteByAdmin[DisabledPayload](s"$apiUrl/propDefA")
-          assertOk(response)
-          response.getBody shouldBe DisabledPayload(disabled = true)
-
-          // all versions disabled
-          val responseA1 = sendGet[PropertyDefinition](s"$apiUrl/propDefA/1")
-          assertOk(responseA1)
-          responseA1.getBody.disabled shouldBe true
-
-          val responseA2 = sendGet[PropertyDefinition](s"$apiUrl/propDefA/2")
-          assertOk(responseA2)
-          responseA2.getBody.disabled shouldBe true
-        }
-      }
-      "the PropertyDefinition is only used in disabled Datasets" should {
-        "disable the PropertyDefinition" in {
-          val propertyDefinition1 = PropertyDefinitionFactory.getDummyPropertyDefinition(name = "propertyDefinition", version = 1)
-          val propertyDefinition2 = PropertyDefinitionFactory.getDummyPropertyDefinition(name = "propertyDefinition", version = 2)
-          propertyDefinitionFixture.add(propertyDefinition1, propertyDefinition2)
-
-          val dataset = DatasetFactory.getDummyDataset(disabled = true, properties = Some(Map("propertyDefinition" -> "value xyz")))
-          datasetFixture.add(dataset)
-
-          val response = sendDeleteByAdmin[DisabledPayload](s"$apiUrl/propertyDefinition")
-
-          assertOk(response)
-          response.getBody shouldBe DisabledPayload(disabled = true)
-
-          // all versions disabled
-          val responseA1 = sendGet[PropertyDefinition](s"$apiUrl/propertyDefinition/1")
-          assertOk(responseA1)
-          responseA1.getBody.disabled shouldBe true
-
-          val responseA2 = sendGet[PropertyDefinition](s"$apiUrl/propertyDefinition/2")
-          assertOk(responseA2)
-          responseA2.getBody.disabled shouldBe true
-        }
-      }
-    }
-
-    "return 400" when {
-      "the PropertyDefinition is used by an enabled Dataset" should {
-        "return a list of the entities the PropertyDefinition is used in" in {
-          val propertyDefinition1 = PropertyDefinitionFactory.getDummyPropertyDefinition(name = "keyA", version = 1)
-          val propertyDefinition2 = PropertyDefinitionFactory.getDummyPropertyDefinition(name = "keyA", version = 2, propertyType = EnumPropertyType("x", "y", "z"))
-          val propertyDefinitionAsdf = PropertyDefinitionFactory.getDummyPropertyDefinition(name = "keyASDF", version = 1) // moot support
-          propertyDefinitionFixture.add(propertyDefinition1, propertyDefinition2, propertyDefinitionAsdf)
-
-          val dataset1 = DatasetFactory.getDummyDataset(name = "dataset1", properties = Some(Map("keyA" -> "x")))
-          val dataset2 = DatasetFactory.getDummyDataset(name = "dataset2", version = 7, properties = Some(Map("keyA" -> "z")))
-          val dataset3 = DatasetFactory.getDummyDataset(name = "dataset3", properties = Some(Map("keyASDF" -> "ASDF"))) // moot
-          val disabledDs = DatasetFactory.getDummyDataset(name = "disabledDs", properties = Some(Map("keyA" -> "x")), disabled = true)
-          datasetFixture.add(dataset1, dataset2, dataset3, disabledDs)
-
-          val response = sendDeleteByAdmin[UsedIn](s"$apiUrl/keyA")
-
-          assertBadRequest(response)
-          response.getBody shouldBe UsedIn(Some(Seq(MenasReference(None, "dataset1", 1), MenasReference(None, "dataset2", 7))), None)
-        }
-      }
-    }
-
-    "return 404" when {
-      "no PropertyDefinition with the given name exists" should {
-        "disable nothing" in {
-          val response = sendDeleteByAdmin[String](s"$apiUrl/aPropertyDefinition")
-          assertNotFound(response)
-        }
-      }
-    }
-
-    "return 403" when {
-      s"admin auth is not used for DELETE" in {
-        val propertyDefinitionV1 = PropertyDefinitionFactory.getDummyPropertyDefinition(name = "propertyDefinitionA", version = 1)
-        propertyDefinitionFixture.add(propertyDefinitionV1)
-
-        val response = sendDelete[Validation](s"$apiUrl/propertyDefinitionA")
-        response.getStatusCode shouldBe HttpStatus.FORBIDDEN
-      }
-    }
-  }
-=======
   s"GET $apiUrl/{name}" should {
     "return 200" when {
       "a propDef with the given name exists - so it gives versions" in {
@@ -547,6 +375,170 @@
     }
   }
 
-  // todo delete
->>>>>>> 9c3f663b
+  s"GET $apiUrl/{name}/used-in" should {
+    "return 200" when {
+      "there are used-in records" in {
+        val propDefA1 = PropertyDefinitionFactory.getDummyPropertyDefinition(name = "propA", version = 1)
+        val propDefA2 = PropertyDefinitionFactory.getDummyPropertyDefinition(name = "propA", version = 2, description = Some("An update"))
+        val propDefB = PropertyDefinitionFactory.getDummyPropertyDefinition(name = "propB", version = 1) // moot
+        propertyDefinitionFixture.add(propDefA1, propDefA2, propDefB)
+
+        val datasetA1 = DatasetFactory.getDummyDataset(name = "datasetA", properties = Some(Map("propA" -> "something")))
+        val datasetB1 = DatasetFactory.getDummyDataset(name = "datasetB", properties = Some(Map("propA" -> "something")), disabled = true)
+        val datasetC1 = DatasetFactory.getDummyDataset(name = "datasetC", properties = Some(Map("propA" -> "something else")))
+        datasetFixture.add(datasetA1, datasetB1, datasetC1)
+
+        val response = sendGet[UsedIn](s"$apiUrl/propA/used-in")
+        assertOk(response)
+
+        // propDefB is moot.
+        // datasetB is not reported, because it is disabled
+        response.getBody shouldBe UsedIn(
+          datasets = Some(Seq(MenasReference(None, "datasetA", 1), MenasReference(None, "datasetC", 1))),
+          mappingTables = None
+        )
+      }
+    }
+  }
+
+  s"GET $apiUrl/{name}/{version}/used-in" should {
+    "return 200" when {
+      "there are used-in records for particular version" in {
+        val propDefA1 = PropertyDefinitionFactory.getDummyPropertyDefinition(name = "propA", version = 1)
+        val propDefA2 = PropertyDefinitionFactory.getDummyPropertyDefinition(name = "propA", version = 2, description = Some("An update"))
+        propertyDefinitionFixture.add(propDefA1, propDefA2)
+
+        val datasetA1 = DatasetFactory.getDummyDataset(name = "datasetA", properties = Some(Map("propA" -> "something")))
+        val datasetB1 = DatasetFactory.getDummyDataset(name = "datasetB", properties = Some(Map("propA" -> "something")), disabled = true)
+        val datasetC1 = DatasetFactory.getDummyDataset(name = "datasetC", properties = Some(Map("propA" -> "something else")))
+        datasetFixture.add(datasetA1, datasetB1, datasetC1)
+
+        val response = sendGet[UsedIn](s"$apiUrl/propA/1/used-in")
+        assertOk(response)
+
+        // same outcome as $apiUrl/{name}/used-in above -- because propDefs are not tied by version to datasets
+        response.getBody shouldBe UsedIn(
+          datasets = Some(Seq(MenasReference(None, "datasetA", 1), MenasReference(None, "datasetC", 1))),
+          mappingTables = None
+        )
+      }
+    }
+  }
+
+  s"DELETE $apiUrl/{name}" can {
+    "return 200" when {
+      "a PropertyDefinition with the given name exists" should {
+        "disable the propertyDefinition with the given name" in {
+          val propDefA1 = PropertyDefinitionFactory.getDummyPropertyDefinition(name = "propDefA", version = 1)
+          val propDefA2 = PropertyDefinitionFactory.getDummyPropertyDefinition(name = "propDefA", version = 2)
+          val propDefB = PropertyDefinitionFactory.getDummyPropertyDefinition(name = "propDefB", version = 1)
+          propertyDefinitionFixture.add(propDefA1, propDefA2, propDefB)
+
+          val response = sendDeleteByAdmin[DisabledPayload](s"$apiUrl/propDefA")
+          assertOk(response)
+          response.getBody shouldBe DisabledPayload(disabled = true)
+
+          // all versions disabled
+          val responseA1 = sendGet[PropertyDefinition](s"$apiUrl/propDefA/1")
+          assertOk(responseA1)
+          responseA1.getBody.disabled shouldBe true
+
+          val responseA2 = sendGet[PropertyDefinition](s"$apiUrl/propDefA/2")
+          assertOk(responseA2)
+          responseA2.getBody.disabled shouldBe true
+
+          // unrelated propDef unaffected
+          val responseB = sendGet[PropertyDefinition](s"$apiUrl/propDefB/1")
+          assertOk(responseB)
+          responseB.getBody.disabled shouldBe false
+        }
+      }
+
+      "a PropertyDefinition with the given name exists and there have mixed (historical) disabled states " should {
+        "disable all versions the propertyDefinition with the given name" in {
+          val propDefA1 = PropertyDefinitionFactory.getDummyPropertyDefinition(name = "propDefA", version = 1, disabled = true)
+          val propDefA2 = PropertyDefinitionFactory.getDummyPropertyDefinition(name = "propDefA", version = 2, disabled = false)
+          propertyDefinitionFixture.add(propDefA1, propDefA2)
+
+          val response = sendDeleteByAdmin[DisabledPayload](s"$apiUrl/propDefA")
+          assertOk(response)
+          response.getBody shouldBe DisabledPayload(disabled = true)
+
+          // all versions disabled
+          val responseA1 = sendGet[PropertyDefinition](s"$apiUrl/propDefA/1")
+          assertOk(responseA1)
+          responseA1.getBody.disabled shouldBe true
+
+          val responseA2 = sendGet[PropertyDefinition](s"$apiUrl/propDefA/2")
+          assertOk(responseA2)
+          responseA2.getBody.disabled shouldBe true
+        }
+      }
+      "the PropertyDefinition is only used in disabled Datasets" should {
+        "disable the PropertyDefinition" in {
+          val propertyDefinition1 = PropertyDefinitionFactory.getDummyPropertyDefinition(name = "propertyDefinition", version = 1)
+          val propertyDefinition2 = PropertyDefinitionFactory.getDummyPropertyDefinition(name = "propertyDefinition", version = 2)
+          propertyDefinitionFixture.add(propertyDefinition1, propertyDefinition2)
+
+          val dataset = DatasetFactory.getDummyDataset(disabled = true, properties = Some(Map("propertyDefinition" -> "value xyz")))
+          datasetFixture.add(dataset)
+
+          val response = sendDeleteByAdmin[DisabledPayload](s"$apiUrl/propertyDefinition")
+
+          assertOk(response)
+          response.getBody shouldBe DisabledPayload(disabled = true)
+
+          // all versions disabled
+          val responseA1 = sendGet[PropertyDefinition](s"$apiUrl/propertyDefinition/1")
+          assertOk(responseA1)
+          responseA1.getBody.disabled shouldBe true
+
+          val responseA2 = sendGet[PropertyDefinition](s"$apiUrl/propertyDefinition/2")
+          assertOk(responseA2)
+          responseA2.getBody.disabled shouldBe true
+        }
+      }
+    }
+
+    "return 400" when {
+      "the PropertyDefinition is used by an enabled Dataset" should {
+        "return a list of the entities the PropertyDefinition is used in" in {
+          val propertyDefinition1 = PropertyDefinitionFactory.getDummyPropertyDefinition(name = "keyA", version = 1)
+          val propertyDefinition2 = PropertyDefinitionFactory.getDummyPropertyDefinition(name = "keyA", version = 2, propertyType = EnumPropertyType("x", "y", "z"))
+          val propertyDefinitionAsdf = PropertyDefinitionFactory.getDummyPropertyDefinition(name = "keyASDF", version = 1) // moot support
+          propertyDefinitionFixture.add(propertyDefinition1, propertyDefinition2, propertyDefinitionAsdf)
+
+          val dataset1 = DatasetFactory.getDummyDataset(name = "dataset1", properties = Some(Map("keyA" -> "x")))
+          val dataset2 = DatasetFactory.getDummyDataset(name = "dataset2", version = 7, properties = Some(Map("keyA" -> "z")))
+          val dataset3 = DatasetFactory.getDummyDataset(name = "dataset3", properties = Some(Map("keyASDF" -> "ASDF"))) // moot
+          val disabledDs = DatasetFactory.getDummyDataset(name = "disabledDs", properties = Some(Map("keyA" -> "x")), disabled = true)
+          datasetFixture.add(dataset1, dataset2, dataset3, disabledDs)
+
+          val response = sendDeleteByAdmin[UsedIn](s"$apiUrl/keyA")
+
+          assertBadRequest(response)
+          response.getBody shouldBe UsedIn(Some(Seq(MenasReference(None, "dataset1", 1), MenasReference(None, "dataset2", 7))), None)
+        }
+      }
+    }
+
+    "return 404" when {
+      "no PropertyDefinition with the given name exists" should {
+        "disable nothing" in {
+          val response = sendDeleteByAdmin[String](s"$apiUrl/aPropertyDefinition")
+          assertNotFound(response)
+        }
+      }
+    }
+
+    "return 403" when {
+      s"admin auth is not used for DELETE" in {
+        val propertyDefinitionV1 = PropertyDefinitionFactory.getDummyPropertyDefinition(name = "propertyDefinitionA", version = 1)
+        propertyDefinitionFixture.add(propertyDefinitionV1)
+
+        val response = sendDelete[Validation](s"$apiUrl/propertyDefinitionA")
+        response.getStatusCode shouldBe HttpStatus.FORBIDDEN
+      }
+    }
+  }
 }