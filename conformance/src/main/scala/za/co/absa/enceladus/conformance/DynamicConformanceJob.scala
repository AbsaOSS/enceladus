--- conflicted
+++ resolved
@@ -99,9 +99,6 @@
     processResult(result, performance, publishPath, stdPath)
   }
 
-<<<<<<< HEAD
-  private def obtainSparkSession(): SparkSession = {
-=======
   private def isExperimentalRuleEnabled()(implicit cmd: CmdConfig): Boolean = {
     val configPath = "conformance.mapping.rule.experimental.implementation"
     val enabled = cmd.experimentalMappingRule match {
@@ -117,8 +114,7 @@
     enabled
   }
 
-  private def obtainSparkSession(cmd: CmdConfig): SparkSession = {
->>>>>>> e9c96293
+  private def obtainSparkSession(): SparkSession = {
     val spark: SparkSession = SparkSession.builder()
       .appName("Dynamic Conformance")
       .getOrCreate()
