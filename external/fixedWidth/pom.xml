--- conflicted
+++ resolved
@@ -13,30 +13,16 @@
   ~ limitations under the License.
   -->
 
-<project xmlns="http://maven.apache.org/POM/4.0.0" xmlns:xsi="http://www.w3.org/2001/XMLSchema-instance"
-<<<<<<< HEAD
-	xsi:schemaLocation="http://maven.apache.org/POM/4.0.0 http://maven.apache.org/xsd/maven-4.0.0.xsd">
+<project xmlns="http://maven.apache.org/POM/4.0.0" xmlns:xsi="http://www.w3.org/2001/XMLSchema-instance" xsi:schemaLocation="http://maven.apache.org/POM/4.0.0 http://maven.apache.org/xsd/maven-4.0.0.xsd">
 	<parent>
 		<artifactId>enceladus-parent</artifactId>
 		<groupId>za.co.absa</groupId>
 		<version>0.99.0-SNAPSHOT</version>
 		<relativePath>../../pom.xml</relativePath>
 	</parent>
-
 	<modelVersion>4.0.0</modelVersion>
-=======
-         xsi:schemaLocation="http://maven.apache.org/POM/4.0.0 http://maven.apache.org/xsd/maven-4.0.0.xsd">
-    <parent>
-        <artifactId>enceladus-parent</artifactId>
-        <groupId>za.co.absa</groupId>
-        <version>0.99.0-SNAPSHOT</version>
-        <relativePath>../../pom.xml</relativePath>
-    </parent>
->>>>>>> 14b79424
-
-    <modelVersion>4.0.0</modelVersion>
-
-<<<<<<< HEAD
+	<artifactId>enceladus-fixedWidth</artifactId>
+	<packaging>jar</packaging>
 	<dependencies>
 		<dependency>
 			<groupId>za.co.absa</groupId>
@@ -44,45 +30,34 @@
 			<version>${project.version}</version>
 		</dependency>
 	</dependencies>
-=======
-    <artifactId>enceladus-fixedWidth</artifactId>
-    <packaging>jar</packaging>
-
-    <dependencies>
->>>>>>> 14b79424
-
-    </dependencies>
-
-    <build>
-        <sourceDirectory>src/main/scala</sourceDirectory>
-        <testSourceDirectory>src/test/scala</testSourceDirectory>
-        <plugins>
-            <plugin>
-                <groupId>net.alchim31.maven</groupId>
-                <artifactId>scala-maven-plugin</artifactId>
-                <version>${maven.scala.version}</version>
-                <executions>
-                    <execution>
-                        <goals>
-                            <goal>compile</goal>
-                            <goal>testCompile</goal>
-                        </goals>
-                    </execution>
-                </executions>
-            </plugin>
-        </plugins>
-        <resources>
-            <resource>
-                <directory>src/main/resources</directory>
-                <filtering>true</filtering>
-            </resource>
-        </resources>
-        <testResources>
-            <testResource>
-                <directory>src/test/resources</directory>
-                <filtering>true</filtering>
-            </testResource>
-        </testResources>
-    </build>
-
+	<build>
+		<sourceDirectory>src/main/scala</sourceDirectory>
+		<testSourceDirectory>src/test/scala</testSourceDirectory>
+		<plugins>
+			<plugin>
+				<groupId>net.alchim31.maven</groupId>
+				<artifactId>scala-maven-plugin</artifactId>
+				<version>${maven.scala.version}</version>
+				<executions>
+					<execution>
+						<goals>
+							<goal>compile</goal>
+							<goal>testCompile</goal>
+						</goals>
+					</execution>
+				</executions>
+			</plugin>
+		</plugins>
+		<resources>
+			<resource>
+				<directory>src/main/resources</directory>
+			</resource>
+		</resources>
+		<testResources>
+			<testResource>
+				<directory>src/test/resources</directory>
+				<filtering>true</filtering>
+			</testResource>
+		</testResources>
+	</build>
 </project>