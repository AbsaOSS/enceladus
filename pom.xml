<!--
  ~ Copyright 2018 ABSA Group Limited
  ~
  ~ Licensed under the Apache License, Version 2.0 (the "License");
  ~ you may not use this file except in compliance with the License.
  ~ You may obtain a copy of the License at
  ~     http://www.apache.org/licenses/LICENSE-2.0
  ~
  ~ Unless required by applicable law or agreed to in writing, software
  ~ distributed under the License is distributed on an "AS IS" BASIS,
  ~ WITHOUT WARRANTIES OR CONDITIONS OF ANY KIND, either express or implied.
  ~ See the License for the specific language governing permissions and
  ~ limitations under the License.
  -->

<project xmlns="http://maven.apache.org/POM/4.0.0" xmlns:xsi="http://www.w3.org/2001/XMLSchema-instance"
         xsi:schemaLocation="http://maven.apache.org/POM/4.0.0 http://maven.apache.org/xsd/maven-4.0.0.xsd">
    <modelVersion>4.0.0</modelVersion>
    <groupId>za.co.absa.enceladus</groupId>
    <artifactId>parent</artifactId>
    <version>3.0.0-SNAPSHOT</version>
    <packaging>pom</packaging>

    <name>Enceladus</name>
    <description>Enceladus is a Dynamic Conformance Engine which allows data from different formats to be standardized to parquet and conformed to group-accepted common reference.</description>
    <url>https://github.com/AbsaOSS/enceladus</url>
    <inceptionYear>2018</inceptionYear>

    <scm>
        <connection>scm:git:git://github.com/AbsaOSS/enceladus.git</connection>
        <developerConnection>scm:git:ssh://github.com:AbsaOSS/enceladus.git</developerConnection>
        <url>http://github.com/AbsaOSS/enceladus/tree/master</url>
        <tag>HEAD</tag>
    </scm>

    <licenses>
        <license>
            <name>Apache License, Version 2.0</name>
            <url>https://www.apache.org/licenses/LICENSE-2.0</url>
            <distribution>repo</distribution>
        </license>
    </licenses>

    <organization>
        <name>ABSA Group Limited</name>
        <url>https://www.absa.africa</url>
    </organization>

    <developers>
        <developer>
            <id>lokm01</id>
            <name>Jan Scherbaum</name>
            <timezone>Europe/Prague</timezone>
            <url>https://github.com/lokm01</url>
        </developer>
        <developer>
            <id>GeorgiChochov</id>
            <name>Georgi Chochov</name>
            <timezone>Europe/Prague</timezone>
            <url>https://github.com/GeorgiChochov</url>
        </developer>
        <developer>
            <id>Zejnilovic</id>
            <name>Saša Zejnilović</name>
            <timezone>Europe/Prague</timezone>
            <url>https://github.com/Zejnilovic</url>
        </developer>
        <developer>
            <id>benedeki</id>
            <name>David Benedeki</name>
            <timezone>Europe/Prague</timezone>
            <url>https://github.com/benedeki</url>
        </developer>
        <developer>
            <id>DzMakatun</id>
            <name>Dzmitry Makatun</name>
            <timezone>Europe/Prague</timezone>
            <url>https://github.com/DzMakatun</url>
        </developer>
        <developer>
            <id>yruslan</id>
            <name>Ruslan Iushchenko</name>
            <timezone>Europe/Prague</timezone>
            <url>https://github.com/yruslan</url>
        </developer>
    </developers>

    <distributionManagement>
        <snapshotRepository>
            <id>ossrh</id>
            <url>https://oss.sonatype.org/content/repositories/snapshots</url>
        </snapshotRepository>
        <repository>
            <id>ossrh</id>
            <url>https://oss.sonatype.org/service/local/staging/deploy/maven2/</url>
        </repository>
    </distributionManagement>

    <repositories>
        <repository>
            <id>openui5-absa</id>
            <name>OpenUI5-Absa</name>
            <url>https://dl.bintray.com/absa/openui5</url>
            <releases>
                <updatePolicy>never</updatePolicy>
            </releases>
        </repository>
        <repository>
            <id>confluent</id>
            <url>https://packages.confluent.io/maven/</url>
            <releases>
                <updatePolicy>never</updatePolicy>
            </releases>
        </repository>
    </repositories>

    <modules>
        <module>dao</module>
        <module>data-model</module>
        <module>examples</module>
        <module>menas</module>
        <module>migrations-cli</module>
        <module>migrations</module>
        <module>plugins-api</module>
        <module>plugins-builtin</module>
        <module>spark-jobs</module>
        <module>utils</module>
        <module>menas-web</module>
    </modules>

    <properties>
        <encoding>UTF-8</encoding>
        <project.build.sourceEncoding>UTF-8</project.build.sourceEncoding>
        <!--plugin versions-->
        <maven.ant.plugin.version>1.8</maven.ant.plugin.version>
        <maven.compiler.source>1.8</maven.compiler.source>
        <maven.compiler.target>1.8</maven.compiler.target>
        <dockerfile.maven.version>1.4.13</dockerfile.maven.version>
        <maven.gpg.plugin.version>1.6</maven.gpg.plugin.version>
        <maven.jar.plugin.version>3.2.0</maven.jar.plugin.version>
        <maven.rat.plugin.version>0.12</maven.rat.plugin.version>
        <maven.scala.version>4.4.0</maven.scala.version>
        <maven.scoverage.version>1.3.0</maven.scoverage.version>
        <maven.shade.version>3.1.1</maven.shade.version>
        <maven.sources.version>3.0.1</maven.sources.version>
        <maven.surefire.version>2.18.1</maven.surefire.version>
        <maven.war.version>2.2</maven.war.version>
        <!--dependency versions-->
        <abris.version>3.1.1</abris.version>
        <atum.version>3.3.0</atum.version>
        <bower.chart.js.version>2.7.3</bower.chart.js.version>
        <bson.codec.jsr310.version>3.5.4</bson.codec.jsr310.version>
        <cobrix.version>2.1.0</cobrix.version>
        <cronstrue.version>1.79.0</cronstrue.version>
        <diffson.version>2.0.2</diffson.version>
        <gson.version>2.8.2</gson.version>
        <guava.version>27.0.1-jre</guava.version>
        <hadoop.version>2.8.5</hadoop.version>
        <htrace.version>3.1.0-incubating</htrace.version>
        <httpclient.version>4.4.1</httpclient.version>
        <jackson.spark.datatype.version>2.10.4</jackson.spark.datatype.version>
        <jackson.spark.version>2.10.4</jackson.spark.version>
        <jackson.version>2.9.8</jackson.version>
        <jjwt.version>0.10.7</jjwt.version>
        <junit.version>4.11</junit.version>
        <kafka.spark.version>0-10</kafka.spark.version>
        <lodash.version>4.17.10</lodash.version>
        <mockito.core.version>3.5.2</mockito.core.version>
        <mockito.scala.version>1.15.0</mockito.scala.version>
        <momentjs.version>2.22.2</momentjs.version>
        <mongo.java.driver.version>3.6.4</mongo.java.driver.version>
        <mongo.scala.driver.version>2.7.0</mongo.scala.driver.version>
        <oozie.version>4.3.0</oozie.version>
        <openui5.version>1.67.1</openui5.version>
        <parquet.version>1.10.0</parquet.version>
        <requests.version>0.1.6</requests.version>
        <scala.compat.version>2.11</scala.compat.version>
        <scala.java8.compat.version>0.9.0</scala.java8.compat.version>
        <scala.version>2.11.12</scala.version>
        <scalatest.maven.version>2.0.0</scalatest.maven.version>
        <scalatest.version>3.2.2</scalatest.version>
        <scopt.version>4.0.0</scopt.version>
        <spark.compat.version>2.4</spark.compat.version>
        <spark.hats.version>0.2.1</spark.hats.version>
        <spark.hofs.version>0.4.0</spark.hofs.version>
        <spark.version>2.4.4</spark.version>
        <spark.xml.version>0.5.0</spark.xml.version>
        <specs.version>2.4.16</specs.version>
<<<<<<< HEAD
        <spline.agent.version>0.6.0-SNAPSHOT</spline.agent.version>
=======
        <spline.agent.version>0.5.3</spline.agent.version>
        <spline.ui.version>0.5.3</spline.ui.version>
>>>>>>> 15840764
        <spray.json.version>1.3.5</spray.json.version>
        <spring.kerberos.version>1.0.1.RELEASE</spring.kerberos.version>
        <spring.ldap.version>5.0.14.RELEASE</spring.ldap.version>
        <spring.version>2.0.0.RELEASE</spring.version>
        <typesafe.config.version>1.3.1</typesafe.config.version>
        <ujson.version>0.7.1</ujson.version>
        <webjars.locator.version>0.35</webjars.locator.version>
        <wiremock.version>2.26.3</wiremock.version>
        <!--other properties-->
        <quiet.scalastyle.check>true</quiet.scalastyle.check>
        <scalastyle.configLocation>${project.basedir}/scalastyle-config.xml</scalastyle.configLocation>
        <dockerfile.menas.repository>docker.io/absaoss/menas</dockerfile.menas.repository>
        <dockerfile.menas-ui.repository>docker.io/absaoss/menas-ui</dockerfile.menas-ui.repository>
        <dockerfile.tag>${project.version}</dockerfile.tag>
        <!-- Name of property file that will be used by the Docker image. -->
        <dockerfile.property.file>docker</dockerfile.property.file>
        <skip.integration.tests>true</skip.integration.tests>
        <!-- logging-->
        <log.level.base>WARN</log.level.base>
        <log.level.testcode>ERROR</log.level.testcode>
        <log.pattern>[%p] %d{yy/MM/dd HH:mm:ss} %c{4}: %m%n</log.pattern>
        <log.specialfilters.acceptonmatch>false</log.specialfilters.acceptonmatch>
    </properties>

    <dependencies>
        <dependency>
            <groupId>org.scala-lang</groupId>
            <artifactId>scala-library</artifactId>
            <version>${scala.version}</version>
            <scope>provided</scope>
        </dependency>
        <dependency>
            <groupId>org.apache.hadoop</groupId>
            <artifactId>hadoop-client</artifactId>
            <version>${hadoop.version}</version>
            <scope>provided</scope>
            <exclusions>
                <exclusion>
                    <groupId>commons-httpclient</groupId>
                    <artifactId>commons-httpclient</artifactId>
                </exclusion>
                <exclusion>
                    <groupId>org.apache.httpcomponents</groupId>
                    <artifactId>httpclient</artifactId>
                </exclusion>
            </exclusions>
        </dependency>
        <dependency>
            <groupId>org.apache.hadoop</groupId>
            <artifactId>hadoop-aws</artifactId>
            <version>${hadoop.version}</version>
            <scope>provided</scope>
            <exclusions>
                <!-- using AWS SDK v2 instead of v1 if desired -->
                <exclusion>
                    <groupId>com.amazonaws</groupId>
                    <artifactId>aws-java-sdk-s3</artifactId>
                </exclusion>
                <!-- contains older version than supplied otherwise -->
                <exclusion>
                    <groupId>com.fasterxml.jackson.core</groupId>
                    <artifactId>jackson-databind</artifactId>
                </exclusion>
                <exclusion>
                    <groupId>com.fasterxml.jackson.core</groupId>
                    <artifactId>jackson-annotations</artifactId>
                </exclusion>
                <exclusion>
                    <groupId>com.fasterxml.jackson.core</groupId>
                    <artifactId>jackson-core</artifactId>
                </exclusion>
            </exclusions>
        </dependency>
        <dependency>
            <groupId>org.apache.spark</groupId>
            <artifactId>spark-core_${scala.compat.version}</artifactId>
            <version>${spark.version}</version>
            <scope>provided</scope>
            <exclusions>
                <exclusion>
                    <groupId>commons-httpclient</groupId>
                    <artifactId>commons-httpclient</artifactId>
                </exclusion>
                <exclusion>
                    <groupId>org.apache.httpcomponents</groupId>
                    <artifactId>httpclient</artifactId>
                </exclusion>
            </exclusions>
        </dependency>
        <dependency>
            <groupId>org.apache.spark</groupId>
            <artifactId>spark-sql_${scala.compat.version}</artifactId>
            <version>${spark.version}</version>
            <scope>provided</scope>
            <exclusions>
                <exclusion>
                    <groupId>commons-httpclient</groupId>
                    <artifactId>commons-httpclient</artifactId>
                </exclusion>
                <exclusion>
                    <groupId>org.apache.httpcomponents</groupId>
                    <artifactId>httpclient</artifactId>
                </exclusion>
            </exclusions>
        </dependency>
        <dependency>
            <groupId>org.apache.parquet</groupId>
            <artifactId>parquet-hadoop</artifactId>
            <version>${parquet.version}</version>
        </dependency>
        <dependency>
            <groupId>za.co.absa</groupId>
            <artifactId>spark-hofs_${scala.compat.version}</artifactId>
            <version>${spark.hofs.version}</version>
        </dependency>
        <dependency>
            <groupId>za.co.absa</groupId>
            <artifactId>spark-hats_${scala.compat.version}</artifactId>
            <version>${spark.hats.version}</version>
        </dependency>
        <!-- Test -->
        <dependency>
            <groupId>org.specs2</groupId>
            <artifactId>specs2-core_${scala.compat.version}</artifactId>
            <version>${specs.version}</version>
            <scope>test</scope>
        </dependency>
        <dependency>
            <groupId>org.scalatest</groupId>
            <artifactId>scalatest_${scala.compat.version}</artifactId>
            <version>${scalatest.version}</version>
            <scope>test</scope>
        </dependency>
        <dependency>
            <groupId>junit</groupId>
            <artifactId>junit</artifactId>
            <version>4.13.1</version>
            <scope>test</scope>
        </dependency>
        <dependency>
            <groupId>org.mockito</groupId>
            <artifactId>mockito-scala_${scala.compat.version}</artifactId>
            <version>${mockito.scala.version}</version>
            <scope>test</scope>
        </dependency>
        <dependency>
            <groupId>org.mockito</groupId>
            <artifactId>mockito-scala-scalatest_${scala.compat.version}</artifactId>
            <version>${mockito.scala.version}</version>
            <scope>test</scope>
        </dependency>
        <dependency>
            <groupId>org.mockito</groupId>
            <artifactId>mockito-core</artifactId>
            <version>${mockito.core.version}</version>
            <scope>test</scope>
        </dependency>
    </dependencies>

    <build>
        <sourceDirectory>src/main/scala</sourceDirectory>
        <testSourceDirectory>src/test/scala</testSourceDirectory>
        <pluginManagement>
            <plugins>
                <plugin>
                    <groupId>org.scalastyle</groupId>
                    <artifactId>scalastyle-maven-plugin</artifactId>
                    <version>1.0.0</version>
                    <configuration>
                        <quiet>${quiet.scalastyle.check}</quiet>
                        <verbose>false</verbose>
                        <failOnViolation>true</failOnViolation>
                        <failOnWarning>false</failOnWarning>
                        <includeTestSourceDirectory>false</includeTestSourceDirectory>
                        <sourceDirectory>${project.basedir}/src/main/scala</sourceDirectory>
                        <testSourceDirectory>${project.basedir}/src/test/scala</testSourceDirectory>
                        <configLocation>${scalastyle.configLocation}</configLocation>
                        <outputFile>${project.basedir}/target/scalastyle-output.xml</outputFile>
                    </configuration>
                    <executions>
                        <execution>
                            <goals>
                                <goal>check</goal>
                            </goals>
                        </execution>
                    </executions>
                </plugin>
            </plugins>
        </pluginManagement>
        <plugins>
            <!-- disable surefire -->
            <plugin>
                <artifactId>maven-surefire-plugin</artifactId>
                <version>${maven.surefire.version}</version>
                <configuration>
                    <skipTests>true</skipTests>
                </configuration>
            </plugin>
            <!-- enable scalatest -->
            <plugin>
                <groupId>org.scalatest</groupId>
                <artifactId>scalatest-maven-plugin</artifactId>
                <version>${scalatest.maven.version}</version>
                <configuration>
                    <reportsDirectory>${project.build.directory}/surefire-reports</reportsDirectory>
                    <junitxml>.</junitxml>
                    <filereports>WDF TestSuite.txt</filereports>
                    <!--
                        Set heap memory to 4000 MB so array conformance test and conformance
                        end to end test could run. This can be removed later when dynamic conformance
                        becomes more efficient
                    -->
                    <argLine>-Xmx4000m -Dfile.encoding=UTF-8</argLine>
                </configuration>
                <executions>
                    <execution>
                        <id>unit-tests</id>
                        <goals>
                            <goal>test</goal>
                        </goals>
                        <configuration>
                            <suffixes>(?&lt;!IntegrationSuite)</suffixes>
                        </configuration>
                    </execution>
                    <execution>
                        <id>integration-tests</id>
                        <phase>test</phase>
                        <goals>
                            <goal>test</goal>
                        </goals>
                        <configuration>
                            <suffixes>(?&lt;=IntegrationSuite)</suffixes>
                            <skipTests>${skip.integration.tests}</skipTests>
                        </configuration>
                    </execution>
                </executions>
            </plugin>
            <plugin>
                <groupId>com.amashchenko.maven.plugin</groupId>
                <artifactId>gitflow-maven-plugin</artifactId>
                <version>1.12.0</version>
                <configuration>
                    <installProject>true</installProject>
                    <verbose>true</verbose>

                    <gitFlowConfig>
                        <productionBranch>master</productionBranch>
                        <developmentBranch>develop</developmentBranch>
                        <featureBranchPrefix>feature/</featureBranchPrefix>
                        <releaseBranchPrefix>release/v</releaseBranchPrefix>
                        <hotfixBranchPrefix>hotfix/</hotfixBranchPrefix>
                        <versionTagPrefix>v</versionTagPrefix>
                        <origin>origin</origin>
                    </gitFlowConfig>
                    <commitDevelopmentVersionAtStart>true</commitDevelopmentVersionAtStart>
                    <versionDigitToIncrement>1</versionDigitToIncrement>

                    <commitMessages>
                        <hotfixStartMessage>Update versions for hotfix v@{version}</hotfixStartMessage>
                        <hotfixFinishMessage>Update for next development version @{version}</hotfixFinishMessage>
                        <hotfixVersionUpdateMessage>Update to hotfix version @{version}</hotfixVersionUpdateMessage>

                        <releaseStartMessage>Update versions for release v@{version}</releaseStartMessage>
                        <releaseFinishMessage>Update for next development version @{version}</releaseFinishMessage>
                        <releaseVersionUpdateMessage>Update for next development version @{version}</releaseVersionUpdateMessage>
                    </commitMessages>
                </configuration>
            </plugin>
            <plugin>
                <groupId>org.apache.maven.plugins</groupId>
                <artifactId>maven-resources-plugin</artifactId>
                <version>3.1.0</version>
                <configuration>
                    <delimiters>
                        <delimiter>@</delimiter>
                    </delimiters>
                </configuration>
            </plugin>
            <plugin>
                <groupId>org.scoverage</groupId>
                <artifactId>scoverage-maven-plugin</artifactId>
                <version>${maven.scoverage.version}</version>
                <configuration>
                    <scalaVersion>${scala.version}</scalaVersion>
                    <aggregate>true</aggregate>
                </configuration>
            </plugin>
        </plugins>
        <resources>
            <resource>
                <directory>src/main/resources</directory>
                <filtering>true</filtering>
            </resource>
        </resources>
        <testResources>
            <testResource>
                <directory>src/test/resources</directory>
                <filtering>true</filtering>
            </testResource>
        </testResources>
    </build>

    <profiles>
        <profile>
            <id>integration</id>
            <properties>
                <skip.integration.tests>false</skip.integration.tests>
            </properties>
        </profile>
        <profile>
            <id>scalastyle</id>
            <properties>
                <quiet.scalastyle.check>false</quiet.scalastyle.check>
            </properties>
        </profile>
        <profile>
            <id>license-check</id>
            <build>
                <plugins>
                    <plugin>
                        <groupId>org.apache.rat</groupId>
                        <artifactId>apache-rat-plugin</artifactId>
                        <version>${maven.rat.plugin.version}</version>
                        <executions>
                            <execution>
                                <phase>verify</phase>
                                <goals>
                                    <goal>check</goal>
                                </goals>
                            </execution>
                        </executions>
                        <configuration>
                            <excludes>
                                <exclude>**/*.json</exclude>
                                <exclude>**/*.csv</exclude>
                                <exclude>**/*.txt</exclude>
                                <exclude>**/*.md</exclude>
                                <exclude>**/*.MF</exclude>
                                <exclude>**/*.crc</exclude>
                                <exclude>**/*.parquet</exclude>
                                <exclude>**/*.avsc</exclude>
                                <exclude>**/example*.xml</exclude>
                                <exclude>**/_SUCCESS</exclude>
                                <exclude>**/_INFO</exclude>
                                <exclude>**/CODEOWNERS</exclude>
                                <exclude>**/user.keytab*</exclude>
                                <exclude>**/json_output</exclude>
                                <exclude>.editorconfig</exclude>
                                <exclude>dependency-reduced-pom.xml</exclude>
                                <exclude>**/node_modules/**</exclude>
                                <exclude>scripts/cmd/tee.bat</exclude>
                            </excludes>
                        </configuration>
                    </plugin>
                </plugins>
            </build>
        </profile>
        <profile>
            <id>public</id>
            <build>
                <plugins>
                    <plugin>
                        <groupId>org.apache.maven.plugins</groupId>
                        <artifactId>maven-source-plugin</artifactId>
                        <version>${maven.sources.version}</version>
                        <executions>
                            <execution>
                                <id>attach-sources</id>
                                <goals>
                                    <goal>jar</goal>
                                </goals>
                            </execution>
                        </executions>
                    </plugin>
                    <plugin>
                        <groupId>net.alchim31.maven</groupId>
                        <artifactId>scala-maven-plugin</artifactId>
                        <version>${maven.scala.version}</version>
                        <executions>
                            <execution>
                                <id>attach-javadocs</id>
                                <goals>
                                    <goal>doc-jar</goal>
                                </goals>
                            </execution>
                        </executions>
                    </plugin>
                    <plugin>
                        <groupId>org.apache.maven.plugins</groupId>
                        <artifactId>maven-gpg-plugin</artifactId>
                        <version>${maven.gpg.plugin.version}</version>
                        <executions>
                            <execution>
                                <id>sign-artifacts</id>
                                <phase>verify</phase>
                                <goals>
                                    <goal>sign</goal>
                                </goals>
                            </execution>
                        </executions>
                    </plugin>
                </plugins>
            </build>
        </profile>
    </profiles>
</project><|MERGE_RESOLUTION|>--- conflicted
+++ resolved
@@ -186,12 +186,7 @@
         <spark.version>2.4.4</spark.version>
         <spark.xml.version>0.5.0</spark.xml.version>
         <specs.version>2.4.16</specs.version>
-<<<<<<< HEAD
         <spline.agent.version>0.6.0-SNAPSHOT</spline.agent.version>
-=======
-        <spline.agent.version>0.5.3</spline.agent.version>
-        <spline.ui.version>0.5.3</spline.ui.version>
->>>>>>> 15840764
         <spray.json.version>1.3.5</spray.json.version>
         <spring.kerberos.version>1.0.1.RELEASE</spring.kerberos.version>
         <spring.ldap.version>5.0.14.RELEASE</spring.ldap.version>
