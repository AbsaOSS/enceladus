<!--
  ~ Copyright 2018 ABSA Group Limited
  ~
  ~ Licensed under the Apache License, Version 2.0 (the "License");
  ~ you may not use this file except in compliance with the License.
  ~ You may obtain a copy of the License at
  ~     http://www.apache.org/licenses/LICENSE-2.0
  ~
  ~ Unless required by applicable law or agreed to in writing, software
  ~ distributed under the License is distributed on an "AS IS" BASIS,
  ~ WITHOUT WARRANTIES OR CONDITIONS OF ANY KIND, either express or implied.
  ~ See the License for the specific language governing permissions and
  ~ limitations under the License.
  -->

<project xmlns="http://maven.apache.org/POM/4.0.0" xmlns:xsi="http://www.w3.org/2001/XMLSchema-instance"
         xsi:schemaLocation="http://maven.apache.org/POM/4.0.0 http://maven.apache.org/xsd/maven-4.0.0.xsd">
    <modelVersion>4.0.0</modelVersion>
    <groupId>za.co.absa.enceladus</groupId>
    <artifactId>parent</artifactId>
    <version>2.19.0-SNAPSHOT</version>
    <packaging>pom</packaging>

    <name>Enceladus</name>
    <description>Enceladus is a Dynamic Conformance Engine which allows data from different formats to be standardized to parquet and conformed to group-accepted common reference.</description>
    <url>https://github.com/AbsaOSS/enceladus</url>
    <inceptionYear>2018</inceptionYear>

    <scm>
        <connection>scm:git:git://github.com/AbsaOSS/enceladus.git</connection>
        <developerConnection>scm:git:ssh://github.com:AbsaOSS/enceladus.git</developerConnection>
        <url>http://github.com/AbsaOSS/enceladus/tree/master</url>
        <tag>HEAD</tag>
    </scm>

    <licenses>
        <license>
            <name>Apache License, Version 2.0</name>
            <url>https://www.apache.org/licenses/LICENSE-2.0</url>
            <distribution>repo</distribution>
        </license>
    </licenses>

    <organization>
        <name>ABSA Group Limited</name>
        <url>https://www.absa.africa</url>
    </organization>

    <developers>
        <developer>
            <id>lokm01</id>
            <name>Jan Scherbaum</name>
            <timezone>Europe/Prague</timezone>
            <url>https://github.com/lokm01</url>
        </developer>
        <developer>
            <id>GeorgiChochov</id>
            <name>Georgi Chochov</name>
            <timezone>Europe/Prague</timezone>
            <url>https://github.com/GeorgiChochov</url>
        </developer>
        <developer>
            <id>Zejnilovic</id>
            <name>Saša Zejnilović</name>
            <timezone>Europe/Prague</timezone>
            <url>https://github.com/Zejnilovic</url>
        </developer>
        <developer>
            <id>benedeki</id>
            <name>David Benedeki</name>
            <timezone>Europe/Prague</timezone>
            <url>https://github.com/benedeki</url>
        </developer>
        <developer>
            <id>DzMakatun</id>
            <name>Dzmitry Makatun</name>
            <timezone>Europe/Prague</timezone>
            <url>https://github.com/DzMakatun</url>
        </developer>
        <developer>
            <id>yruslan</id>
            <name>Ruslan Iushchenko</name>
            <timezone>Europe/Prague</timezone>
            <url>https://github.com/yruslan</url>
        </developer>
    </developers>

    <distributionManagement>
        <snapshotRepository>
            <id>ossrh</id>
            <url>https://oss.sonatype.org/content/repositories/snapshots</url>
        </snapshotRepository>
        <repository>
            <id>ossrh</id>
            <url>https://oss.sonatype.org/service/local/staging/deploy/maven2/</url>
        </repository>
    </distributionManagement>

    <repositories>
        <repository>
            <id>openui5-absa</id>
            <name>OpenUI5-Absa</name>
            <url>https://dl.bintray.com/absa/openui5</url>
            <releases>
                <updatePolicy>never</updatePolicy>
            </releases>
        </repository>
        <repository>
            <id>confluent</id>
            <url>https://packages.confluent.io/maven/</url>
            <releases>
                <updatePolicy>never</updatePolicy>
            </releases>
        </repository>
    </repositories>

    <modules>
        <module>dao</module>
        <module>data-model</module>
        <module>examples</module>
        <module>menas</module>
        <module>migrations-cli</module>
        <module>migrations</module>
        <module>plugins-api</module>
        <module>plugins-builtin</module>
        <module>spark-jobs</module>
        <module>utils</module>
    </modules>

    <properties>
        <encoding>UTF-8</encoding>
        <project.build.sourceEncoding>UTF-8</project.build.sourceEncoding>
        <!--plugin versions-->
        <maven.ant.plugin.version>1.8</maven.ant.plugin.version>
        <maven.compiler.source>1.8</maven.compiler.source>
        <maven.compiler.target>1.8</maven.compiler.target>
        <dockerfile.maven.version>1.4.13</dockerfile.maven.version>
        <maven.gpg.plugin.version>1.6</maven.gpg.plugin.version>
        <maven.jar.plugin.version>3.2.0</maven.jar.plugin.version>
        <maven.rat.plugin.version>0.12</maven.rat.plugin.version>
        <maven.scala.version>3.2.0</maven.scala.version>
        <maven.scoverage.version>1.3.0</maven.scoverage.version>
        <maven.shade.version>3.2.1</maven.shade.version>
        <maven.sources.version>3.0.1</maven.sources.version>
        <maven.surefire.version>2.18.1</maven.surefire.version>
        <maven.war.version>2.2</maven.war.version>
        <!--dependency versions-->
        <abris.version>3.1.1</abris.version>
<<<<<<< HEAD
        <atum.version>3.3.0</atum.version>
=======
        <atum.version>3.2.0</atum.version>
>>>>>>> 722ff058
        <bower.chart.js.version>2.7.3</bower.chart.js.version>
        <bson.codec.jsr310.version>3.5.4</bson.codec.jsr310.version>
        <cobrix.version>2.1.0</cobrix.version>
        <cronstrue.version>1.79.0</cronstrue.version>
        <diffson.version>2.0.2</diffson.version>
        <gson.version>2.8.2</gson.version>
        <guava.version>27.0.1-jre</guava.version>
        <hadoop.version>2.8.5</hadoop.version>
        <htrace.version>3.1.0-incubating</htrace.version>
        <httpclient.version>4.4.1</httpclient.version>
        <jackson.spark.datatype.version>2.10.4</jackson.spark.datatype.version>
        <jackson.spark.version>2.10.4</jackson.spark.version>
        <jackson.version>2.9.8</jackson.version>
        <jjwt.version>0.10.7</jjwt.version>
        <junit.version>4.11</junit.version>
        <kafka.spark.version>0-10</kafka.spark.version>
        <lodash.version>4.17.10</lodash.version>
        <mockito.core.version>3.5.2</mockito.core.version>
        <mockito.scala.version>1.15.0</mockito.scala.version>
        <momentjs.version>2.22.2</momentjs.version>
        <mongo.java.driver.version>3.6.4</mongo.java.driver.version>
        <mongo.scala.driver.version>2.7.0</mongo.scala.driver.version>
        <oozie.version>4.3.0</oozie.version>
        <openui5.version>1.67.1</openui5.version>
        <parquet.version>1.10.0</parquet.version>
        <requests.version>0.1.6</requests.version>
        <scala.compat.version>2.11</scala.compat.version>
        <scala.java8.compat.version>0.9.0</scala.java8.compat.version>
        <scala.version>2.11.12</scala.version>
        <scalatest.maven.version>2.0.0</scalatest.maven.version>
        <scalatest.version>3.2.2</scalatest.version>
<<<<<<< HEAD
        <scopt.version>4.0.0-RC2</scopt.version>
=======
        <scopt.version>4.0.0</scopt.version>
>>>>>>> 722ff058
        <spark.compat.version>2.4</spark.compat.version>
        <spark.hats.version>0.2.1</spark.hats.version>
        <spark.hofs.version>0.4.0</spark.hofs.version>
        <spark.version>2.4.4</spark.version>
        <spark.xml.version>0.5.0</spark.xml.version>
        <specs.version>2.4.16</specs.version>
        <spline.version>0.3.9</spline.version>
        <spray.json.version>1.3.5</spray.json.version>
        <spring.kerberos.version>1.0.1.RELEASE</spring.kerberos.version>
        <spring.ldap.version>5.0.14.RELEASE</spring.ldap.version>
        <spring.version>2.0.0.RELEASE</spring.version>
        <typesafe.config.version>1.3.1</typesafe.config.version>
        <ujson.version>0.7.1</ujson.version>
        <webjars.locator.version>0.35</webjars.locator.version>
        <wiremock.version>2.26.3</wiremock.version>
        <!--other properties-->
        <quiet.scalastyle.check>true</quiet.scalastyle.check>
        <scalastyle.configLocation>${project.basedir}/scalastyle-config.xml</scalastyle.configLocation>
        <dockerfile.repository>docker.io/absaoss/menas</dockerfile.repository>
        <dockerfile.tag>${project.version}</dockerfile.tag>
        <!-- Name of property file that will be used by the Docker image. -->
        <dockerfile.property.file>docker</dockerfile.property.file>
        <skip.integration.tests>true</skip.integration.tests>
        <!-- logging-->
        <log.level.base>WARN</log.level.base>
        <log.level.testcode>ERROR</log.level.testcode>
        <log.pattern>[%p] %d{yy/MM/dd HH:mm:ss} %c{4}: %m%n</log.pattern>
        <log.specialfilters.acceptonmatch>false</log.specialfilters.acceptonmatch>
    </properties>

    <dependencies>
        <dependency>
            <groupId>org.scala-lang</groupId>
            <artifactId>scala-library</artifactId>
            <version>${scala.version}</version>
            <scope>provided</scope>
        </dependency>
        <dependency>
            <groupId>org.apache.hadoop</groupId>
            <artifactId>hadoop-client</artifactId>
            <version>${hadoop.version}</version>
            <scope>provided</scope>
            <exclusions>
                <exclusion>
                    <groupId>commons-httpclient</groupId>
                    <artifactId>commons-httpclient</artifactId>
                </exclusion>
                <exclusion>
                    <groupId>org.apache.httpcomponents</groupId>
                    <artifactId>httpclient</artifactId>
                </exclusion>
            </exclusions>
        </dependency>
        <dependency>
            <groupId>org.apache.hadoop</groupId>
            <artifactId>hadoop-aws</artifactId>
            <version>${hadoop.version}</version>
            <scope>provided</scope>
            <exclusions>
                <!-- using AWS SDK v2 instead of v1 if desired -->
                <exclusion>
                    <groupId>com.amazonaws</groupId>
                    <artifactId>aws-java-sdk-s3</artifactId>
                </exclusion>
                <!-- contains older version than supplied otherwise -->
                <exclusion>
                    <groupId>com.fasterxml.jackson.core</groupId>
                    <artifactId>jackson-databind</artifactId>
                </exclusion>
                <exclusion>
                    <groupId>com.fasterxml.jackson.core</groupId>
                    <artifactId>jackson-annotations</artifactId>
                </exclusion>
                <exclusion>
                    <groupId>com.fasterxml.jackson.core</groupId>
                    <artifactId>jackson-core</artifactId>
                </exclusion>
            </exclusions>
        </dependency>
        <dependency>
            <groupId>org.apache.spark</groupId>
            <artifactId>spark-core_${scala.compat.version}</artifactId>
            <version>${spark.version}</version>
            <scope>provided</scope>
            <exclusions>
                <exclusion>
                    <groupId>commons-httpclient</groupId>
                    <artifactId>commons-httpclient</artifactId>
                </exclusion>
                <exclusion>
                    <groupId>org.apache.httpcomponents</groupId>
                    <artifactId>httpclient</artifactId>
                </exclusion>
            </exclusions>
        </dependency>
        <dependency>
            <groupId>org.apache.spark</groupId>
            <artifactId>spark-sql_${scala.compat.version}</artifactId>
            <version>${spark.version}</version>
            <scope>provided</scope>
            <exclusions>
                <exclusion>
                    <groupId>commons-httpclient</groupId>
                    <artifactId>commons-httpclient</artifactId>
                </exclusion>
                <exclusion>
                    <groupId>org.apache.httpcomponents</groupId>
                    <artifactId>httpclient</artifactId>
                </exclusion>
            </exclusions>
        </dependency>
        <dependency>
            <groupId>org.apache.parquet</groupId>
            <artifactId>parquet-hadoop</artifactId>
            <version>${parquet.version}</version>
        </dependency>
        <dependency>
            <groupId>za.co.absa</groupId>
            <artifactId>spark-hofs_${scala.compat.version}</artifactId>
            <version>${spark.hofs.version}</version>
        </dependency>
        <dependency>
            <groupId>za.co.absa</groupId>
            <artifactId>spark-hats_${scala.compat.version}</artifactId>
            <version>${spark.hats.version}</version>
        </dependency>
        <!-- Test -->
        <dependency>
            <groupId>org.specs2</groupId>
            <artifactId>specs2-core_${scala.compat.version}</artifactId>
            <version>${specs.version}</version>
            <scope>test</scope>
        </dependency>
        <dependency>
            <groupId>org.scalatest</groupId>
            <artifactId>scalatest_${scala.compat.version}</artifactId>
            <version>${scalatest.version}</version>
            <scope>test</scope>
        </dependency>
        <dependency>
            <groupId>junit</groupId>
            <artifactId>junit</artifactId>
            <version>4.13.1</version>
            <scope>test</scope>
        </dependency>
        <dependency>
            <groupId>org.mockito</groupId>
            <artifactId>mockito-scala_${scala.compat.version}</artifactId>
            <version>${mockito.scala.version}</version>
<<<<<<< HEAD
            <scope>test</scope>
        </dependency>
        <dependency>
            <groupId>org.mockito</groupId>
            <artifactId>mockito-scala-scalatest_${scala.compat.version}</artifactId>
            <version>${mockito.scala.version}</version>
            <scope>test</scope>
        </dependency>
        <dependency>
            <groupId>org.mockito</groupId>
            <artifactId>mockito-core</artifactId>
            <version>${mockito.core.version}</version>
            <scope>test</scope>
=======
            <scope>test</scope>
        </dependency>
        <dependency>
            <groupId>org.mockito</groupId>
            <artifactId>mockito-scala-scalatest_${scala.compat.version}</artifactId>
            <version>${mockito.scala.version}</version>
            <scope>test</scope>
        </dependency>
        <dependency>
            <groupId>org.mockito</groupId>
            <artifactId>mockito-core</artifactId>
            <version>${mockito.core.version}</version>
            <scope>test</scope>
        </dependency>
        <dependency>
            <groupId>za.co.absa</groupId>
            <artifactId>atum_${scala.compat.version}</artifactId>
            <version>${atum.version}</version>
>>>>>>> 722ff058
        </dependency>
    </dependencies>

    <build>
        <sourceDirectory>src/main/scala</sourceDirectory>
        <testSourceDirectory>src/test/scala</testSourceDirectory>
        <pluginManagement>
            <plugins>
                <plugin>
                    <groupId>org.scalastyle</groupId>
                    <artifactId>scalastyle-maven-plugin</artifactId>
                    <version>1.0.0</version>
                    <configuration>
                        <quiet>${quiet.scalastyle.check}</quiet>
                        <verbose>false</verbose>
                        <failOnViolation>true</failOnViolation>
                        <failOnWarning>false</failOnWarning>
                        <includeTestSourceDirectory>false</includeTestSourceDirectory>
                        <sourceDirectory>${project.basedir}/src/main/scala</sourceDirectory>
                        <testSourceDirectory>${project.basedir}/src/test/scala</testSourceDirectory>
                        <configLocation>${scalastyle.configLocation}</configLocation>
                        <outputFile>${project.basedir}/target/scalastyle-output.xml</outputFile>
                    </configuration>
                    <executions>
                        <execution>
                            <goals>
                                <goal>check</goal>
                            </goals>
                        </execution>
                    </executions>
                </plugin>
            </plugins>
        </pluginManagement>
        <plugins>
            <!-- disable surefire -->
            <plugin>
                <artifactId>maven-surefire-plugin</artifactId>
                <version>${maven.surefire.version}</version>
                <configuration>
                    <skipTests>true</skipTests>
                </configuration>
            </plugin>
            <!-- enable scalatest -->
            <plugin>
                <groupId>org.scalatest</groupId>
                <artifactId>scalatest-maven-plugin</artifactId>
                <version>${scalatest.maven.version}</version>
                <configuration>
                    <reportsDirectory>${project.build.directory}/surefire-reports</reportsDirectory>
                    <junitxml>.</junitxml>
                    <filereports>WDF TestSuite.txt</filereports>
                    <!--
                        Set heap memory to 4000 MB so array conformance test and conformance
                        end to end test could run. This can be removed later when dynamic conformance
                        becomes more efficient
                    -->
                    <argLine>-Xmx4000m -Dfile.encoding=UTF-8</argLine>
                </configuration>
                <executions>
                    <execution>
                        <id>unit-tests</id>
                        <goals>
                            <goal>test</goal>
                        </goals>
                        <configuration>
                            <suffixes>(?&lt;!IntegrationSuite)</suffixes>
                        </configuration>
                    </execution>
                    <execution>
                        <id>integration-tests</id>
                        <phase>test</phase>
                        <goals>
                            <goal>test</goal>
                        </goals>
                        <configuration>
                            <suffixes>(?&lt;=IntegrationSuite)</suffixes>
                            <skipTests>${skip.integration.tests}</skipTests>
                        </configuration>
                    </execution>
                </executions>
            </plugin>
            <plugin>
                <groupId>com.amashchenko.maven.plugin</groupId>
                <artifactId>gitflow-maven-plugin</artifactId>
                <version>1.12.0</version>
                <configuration>
                    <installProject>true</installProject>
                    <verbose>true</verbose>

                    <gitFlowConfig>
                        <productionBranch>master</productionBranch>
                        <developmentBranch>develop</developmentBranch>
                        <featureBranchPrefix>feature/</featureBranchPrefix>
                        <releaseBranchPrefix>release/v</releaseBranchPrefix>
                        <hotfixBranchPrefix>hotfix/</hotfixBranchPrefix>
                        <versionTagPrefix>v</versionTagPrefix>
                        <origin>origin</origin>
                    </gitFlowConfig>
                    <commitDevelopmentVersionAtStart>true</commitDevelopmentVersionAtStart>
                    <versionDigitToIncrement>1</versionDigitToIncrement>

                    <commitMessages>
                        <hotfixStartMessage>Update versions for hotfix v@{version}</hotfixStartMessage>
                        <hotfixFinishMessage>Update for next development version @{version}</hotfixFinishMessage>
                        <hotfixVersionUpdateMessage>Update to hotfix version @{version}</hotfixVersionUpdateMessage>

                        <releaseStartMessage>Update versions for release v@{version}</releaseStartMessage>
                        <releaseFinishMessage>Update for next development version @{version}</releaseFinishMessage>
                        <releaseVersionUpdateMessage>Update for next development version @{version}</releaseVersionUpdateMessage>
                    </commitMessages>
                </configuration>
            </plugin>
            <plugin>
                <groupId>org.apache.maven.plugins</groupId>
                <artifactId>maven-resources-plugin</artifactId>
                <version>3.1.0</version>
                <configuration>
                    <delimiters>
                        <delimiter>@</delimiter>
                    </delimiters>
                </configuration>
            </plugin>
            <plugin>
                <groupId>org.scoverage</groupId>
                <artifactId>scoverage-maven-plugin</artifactId>
                <version>${maven.scoverage.version}</version>
                <configuration>
                    <scalaVersion>${scala.version}</scalaVersion>
                    <aggregate>true</aggregate>
                </configuration>
            </plugin>
        </plugins>
        <resources>
            <resource>
                <directory>src/main/resources</directory>
                <filtering>true</filtering>
            </resource>
        </resources>
        <testResources>
            <testResource>
                <directory>src/test/resources</directory>
                <filtering>true</filtering>
            </testResource>
        </testResources>
    </build>

    <profiles>
        <profile>
            <id>integration</id>
            <properties>
                <skip.integration.tests>false</skip.integration.tests>
            </properties>
        </profile>
        <profile>
            <id>scalastyle</id>
            <properties>
                <quiet.scalastyle.check>false</quiet.scalastyle.check>
            </properties>
        </profile>
        <profile>
            <id>license-check</id>
            <build>
                <plugins>
                    <plugin>
                        <groupId>org.apache.rat</groupId>
                        <artifactId>apache-rat-plugin</artifactId>
                        <version>${maven.rat.plugin.version}</version>
                        <executions>
                            <execution>
                                <phase>verify</phase>
                                <goals>
                                    <goal>check</goal>
                                </goals>
                            </execution>
                        </executions>
                        <configuration>
                            <excludes>
                                <exclude>**/*.json</exclude>
                                <exclude>**/*.csv</exclude>
                                <exclude>**/*.txt</exclude>
                                <exclude>**/*.md</exclude>
                                <exclude>**/*.MF</exclude>
                                <exclude>**/*.crc</exclude>
                                <exclude>**/*.parquet</exclude>
                                <exclude>**/example*.xml</exclude>
                                <exclude>**/_SUCCESS</exclude>
                                <exclude>**/_INFO</exclude>
                                <exclude>**/json_output</exclude>
                                <exclude>.editorconfig</exclude>
                                <exclude>dependency-reduced-pom.xml</exclude>
                            </excludes>
                        </configuration>
                    </plugin>
                </plugins>
            </build>
        </profile>
        <profile>
            <id>public</id>
            <build>
                <plugins>
                    <plugin>
                        <groupId>org.apache.maven.plugins</groupId>
                        <artifactId>maven-source-plugin</artifactId>
                        <version>${maven.sources.version}</version>
                        <executions>
                            <execution>
                                <id>attach-sources</id>
                                <goals>
                                    <goal>jar</goal>
                                </goals>
                            </execution>
                        </executions>
                    </plugin>
                    <plugin>
                        <groupId>net.alchim31.maven</groupId>
                        <artifactId>scala-maven-plugin</artifactId>
                        <version>${maven.scala.version}</version>
                        <executions>
                            <execution>
                                <id>attach-javadocs</id>
                                <goals>
                                    <goal>doc-jar</goal>
                                </goals>
                            </execution>
                        </executions>
                    </plugin>
                    <plugin>
                        <groupId>org.apache.maven.plugins</groupId>
                        <artifactId>maven-gpg-plugin</artifactId>
                        <version>${maven.gpg.plugin.version}</version>
                        <executions>
                            <execution>
                                <id>sign-artifacts</id>
                                <phase>verify</phase>
                                <goals>
                                    <goal>sign</goal>
                                </goals>
                            </execution>
                        </executions>
                    </plugin>
                </plugins>
            </build>
        </profile>
    </profiles>
</project><|MERGE_RESOLUTION|>--- conflicted
+++ resolved
@@ -146,11 +146,7 @@
         <maven.war.version>2.2</maven.war.version>
         <!--dependency versions-->
         <abris.version>3.1.1</abris.version>
-<<<<<<< HEAD
         <atum.version>3.3.0</atum.version>
-=======
-        <atum.version>3.2.0</atum.version>
->>>>>>> 722ff058
         <bower.chart.js.version>2.7.3</bower.chart.js.version>
         <bson.codec.jsr310.version>3.5.4</bson.codec.jsr310.version>
         <cobrix.version>2.1.0</cobrix.version>
@@ -182,11 +178,7 @@
         <scala.version>2.11.12</scala.version>
         <scalatest.maven.version>2.0.0</scalatest.maven.version>
         <scalatest.version>3.2.2</scalatest.version>
-<<<<<<< HEAD
-        <scopt.version>4.0.0-RC2</scopt.version>
-=======
         <scopt.version>4.0.0</scopt.version>
->>>>>>> 722ff058
         <spark.compat.version>2.4</spark.compat.version>
         <spark.hats.version>0.2.1</spark.hats.version>
         <spark.hofs.version>0.4.0</spark.hofs.version>
@@ -336,7 +328,6 @@
             <groupId>org.mockito</groupId>
             <artifactId>mockito-scala_${scala.compat.version}</artifactId>
             <version>${mockito.scala.version}</version>
-<<<<<<< HEAD
             <scope>test</scope>
         </dependency>
         <dependency>
@@ -350,26 +341,6 @@
             <artifactId>mockito-core</artifactId>
             <version>${mockito.core.version}</version>
             <scope>test</scope>
-=======
-            <scope>test</scope>
-        </dependency>
-        <dependency>
-            <groupId>org.mockito</groupId>
-            <artifactId>mockito-scala-scalatest_${scala.compat.version}</artifactId>
-            <version>${mockito.scala.version}</version>
-            <scope>test</scope>
-        </dependency>
-        <dependency>
-            <groupId>org.mockito</groupId>
-            <artifactId>mockito-core</artifactId>
-            <version>${mockito.core.version}</version>
-            <scope>test</scope>
-        </dependency>
-        <dependency>
-            <groupId>za.co.absa</groupId>
-            <artifactId>atum_${scala.compat.version}</artifactId>
-            <version>${atum.version}</version>
->>>>>>> 722ff058
         </dependency>
     </dependencies>
 
