<!--
  ~ Copyright 2018 ABSA Group Limited
  ~
  ~ Licensed under the Apache License, Version 2.0 (the "License");
  ~ you may not use this file except in compliance with the License.
  ~ You may obtain a copy of the License at
  ~     http://www.apache.org/licenses/LICENSE-2.0
  ~
  ~ Unless required by applicable law or agreed to in writing, software
  ~ distributed under the License is distributed on an "AS IS" BASIS,
  ~ WITHOUT WARRANTIES OR CONDITIONS OF ANY KIND, either express or implied.
  ~ See the License for the specific language governing permissions and
  ~ limitations under the License.
  -->

<project xmlns="http://maven.apache.org/POM/4.0.0" xmlns:xsi="http://www.w3.org/2001/XMLSchema-instance"
         xsi:schemaLocation="http://maven.apache.org/POM/4.0.0 http://maven.apache.org/xsd/maven-4.0.0.xsd">
    <modelVersion>4.0.0</modelVersion>
<<<<<<< HEAD
    <groupId>za.co.absa</groupId>
    <artifactId>enceladus-parent</artifactId>
    <version>1.7.1</version>
=======
    <groupId>za.co.absa.enceladus</groupId>
    <artifactId>parent</artifactId>
    <version>2.2.0</version>
>>>>>>> 4cf2dcdb
    <packaging>pom</packaging>

    <name>Enceladus</name>
    <description>Enceladus is a Dynamic Conformance Engine which allows data from different formats to be standardized to parquet and conformed to group-accepted common reference.</description>
    <url>https://github.com/AbsaOSS/enceladus</url>
    <inceptionYear>2018</inceptionYear>

    <scm>
        <connection>scm:git:git://github.com/AbsaOSS/enceladus.git</connection>
        <developerConnection>scm:git:ssh://github.com:AbsaOSS/enceladus.git</developerConnection>
        <url>http://github.com/AbsaOSS/enceladus/tree/master</url>
        <tag>HEAD</tag>
    </scm>

    <licenses>
        <license>
            <name>Apache License, Version 2.0</name>
            <url>https://www.apache.org/licenses/LICENSE-2.0</url>
            <distribution>repo</distribution>
        </license>
    </licenses>

    <organization>
        <name>ABSA Group Limited</name>
        <url>https://www.absa.africa</url>
    </organization>

    <developers>
        <developer>
            <id>lokm01</id>
            <name>Jan Scherbaum</name>
            <timezone>Europe/Prague</timezone>
            <url>https://github.com/lokm01</url>
        </developer>
        <developer>
            <id>GeorgiChochov</id>
            <name>Georgi Chochov</name>
            <timezone>Europe/Prague</timezone>
            <url>https://github.com/GeorgiChochov</url>
        </developer>
        <developer>
            <id>Zejnilovic</id>
            <name>Saša Zejnilović</name>
            <timezone>Europe/Prague</timezone>
            <url>https://github.com/Zejnilovic</url>
        </developer>
        <developer>
            <id>benedeki</id>
            <name>David Benedeki</name>
            <timezone>Europe/Prague</timezone>
            <url>https://github.com/benedeki</url>
        </developer>
        <developer>
            <id>DzMakatun</id>
            <name>Dzmitry Makatun</name>
            <timezone>Europe/Prague</timezone>
            <url>https://github.com/DzMakatun</url>
        </developer>
        <developer>
            <id>yruslan</id>
            <name>Ruslan Iushchenko</name>
            <timezone>Europe/Prague</timezone>
            <url>https://github.com/yruslan</url>
        </developer>
    </developers>

    <distributionManagement>
        <snapshotRepository>
            <id>ossrh</id>
            <url>https://oss.sonatype.org/content/repositories/snapshots</url>
        </snapshotRepository>
        <repository>
            <id>ossrh</id>
            <url>https://oss.sonatype.org/service/local/staging/deploy/maven2/</url>
        </repository>
    </distributionManagement>

    <repositories>
        <repository>
            <id>openui5-absa</id>
            <name>OpenUI5-Absa</name>
            <url>https://dl.bintray.com/absa/openui5</url>
        </repository>
    </repositories>

    <modules>
        <module>plugins-api</module>
        <module>utils</module>
        <module>spark-jobs</module>
        <module>data-model</module>
        <module>examples</module>
        <module>dao</module>
        <module>menas</module>
        <module>migrations</module>
        <module>migrations-cli</module>
    </modules>

    <properties>
        <encoding>UTF-8</encoding>
        <project.build.sourceEncoding>UTF-8</project.build.sourceEncoding>
        <!--plugin versions-->
        <maven.compiler.source>1.8</maven.compiler.source>
        <maven.compiler.target>1.8</maven.compiler.target>
        <maven.surefire.version>2.18.1</maven.surefire.version>
        <maven.scoverage.version>1.3.0</maven.scoverage.version>
        <maven.scala.version>3.2.0</maven.scala.version>
        <maven.shade.version>2.3</maven.shade.version>
        <maven.sources.version>3.0.1</maven.sources.version>
        <maven.war.version>2.2</maven.war.version>
        <maven.ant.plugin.version>1.8</maven.ant.plugin.version>
        <maven.rat.plugin.version>0.12</maven.rat.plugin.version>
        <maven.gpg.plugin.version>1.6</maven.gpg.plugin.version>
        <!--dependency versions-->
        <atum.version>0.2.5</atum.version>
        <junit.version>4.11</junit.version>
        <specs.version>2.4.16</specs.version>
        <scalatest.version>3.0.5</scalatest.version>
        <scalatest.maven.version>2.0.0</scalatest.maven.version>
        <scala.version>2.11.12</scala.version>
        <scala.compat.version>2.11</scala.compat.version>
        <spark.version>2.4.4</spark.version>
        <spark.compat.version>2.4</spark.compat.version>
        <spark.hofs.version>0.4.0</spark.hofs.version>
        <spark.hats.version>0.2.1</spark.hats.version>
        <typesafe.config.version>1.3.1</typesafe.config.version>
        <spline.version>0.3.9</spline.version>
        <mongo.java.driver.version>3.6.4</mongo.java.driver.version>
        <mockito.version>2.10.0</mockito.version>
        <spark.xml.version>0.5.0</spark.xml.version>
        <scopt.version>3.7.0</scopt.version>
        <kafka.spark.version>0-10</kafka.spark.version>
        <abris.version>2.1.0</abris.version>
        <spring.version>2.0.0.RELEASE</spring.version>
        <spring.ldap.version>5.0.14.RELEASE</spring.ldap.version>
        <spring.kerberos.version>1.0.1.RELEASE</spring.kerberos.version>
        <jjwt.version>0.10.7</jjwt.version>
        <mongo.scala.driver.version>2.7.0</mongo.scala.driver.version>
        <jackson.version>2.9.8</jackson.version>
        <jackson.spark.version>2.6.7</jackson.spark.version>
        <gson.version>2.8.2</gson.version>
        <scala.java8.compat.version>0.9.0</scala.java8.compat.version>
        <webjars.locator.version>0.35</webjars.locator.version>
        <bson.codec.jsr310.version>3.5.4</bson.codec.jsr310.version>
        <openui5.version>1.67.1</openui5.version>
        <lodash.version>4.17.10</lodash.version>
        <momentjs.version>2.22.2</momentjs.version>
        <hadoop.version>2.7.7</hadoop.version>
        <parquet.version>1.10.0</parquet.version>
        <ujson.version>0.7.1</ujson.version>
        <requests.version>0.1.6</requests.version>
        <diffson.version>2.0.2</diffson.version>
        <spray.json.version>1.3.5</spray.json.version>
        <oozie.version>4.3.0</oozie.version>
        <htrace.version>3.1.0-incubating</htrace.version>
        <cobrix.version>0.5.3</cobrix.version>
        <cronstrue.version>1.79.0</cronstrue.version>
        <!--other properties-->
        <skip.integration.tests>true</skip.integration.tests>
        <quiet.scalastyle.check>true</quiet.scalastyle.check>
        <scalastyle.configLocation>${project.basedir}/scalastyle-config.xml</scalastyle.configLocation>
        <!-- logging-->
        <log.level.base>WARN</log.level.base>
        <log.level.testcode>ERROR</log.level.testcode>
        <log.pattern>[%p] %d{yy/MM/dd HH:mm:ss} %c{4}: %m%n</log.pattern>
        <log.specialfilters.acceptonmatch>false</log.specialfilters.acceptonmatch>
    </properties>

    <dependencies>
        <dependency>
            <groupId>org.scala-lang</groupId>
            <artifactId>scala-library</artifactId>
            <version>${scala.version}</version>
            <scope>provided</scope>
        </dependency>
        <dependency>
            <groupId>org.apache.hadoop</groupId>
            <artifactId>hadoop-client</artifactId>
            <version>${hadoop.version}</version>
            <scope>provided</scope>
            <exclusions>
                <exclusion>
                    <groupId>commons-httpclient</groupId>
                    <artifactId>commons-httpclient</artifactId>
                </exclusion>
                <exclusion>
                    <groupId>org.apache.httpcomponents</groupId>
                    <artifactId>httpclient</artifactId>
                </exclusion>
            </exclusions>
        </dependency>
        <dependency>
            <groupId>org.apache.spark</groupId>
            <artifactId>spark-core_${scala.compat.version}</artifactId>
            <version>${spark.version}</version>
            <scope>provided</scope>
            <exclusions>
                <exclusion>
                    <groupId>commons-httpclient</groupId>
                    <artifactId>commons-httpclient</artifactId>
                </exclusion>
                <exclusion>
                    <groupId>org.apache.httpcomponents</groupId>
                    <artifactId>httpclient</artifactId>
                </exclusion>
            </exclusions>
        </dependency>
        <dependency>
            <groupId>org.apache.spark</groupId>
            <artifactId>spark-sql_${scala.compat.version}</artifactId>
            <version>${spark.version}</version>
            <scope>provided</scope>
            <exclusions>
                <exclusion>
                    <groupId>commons-httpclient</groupId>
                    <artifactId>commons-httpclient</artifactId>
                </exclusion>
                <exclusion>
                    <groupId>org.apache.httpcomponents</groupId>
                    <artifactId>httpclient</artifactId>
                </exclusion>
            </exclusions>
        </dependency>
        <dependency>
            <groupId>org.apache.parquet</groupId>
            <artifactId>parquet-hadoop</artifactId>
            <version>${parquet.version}</version>
        </dependency>
        <dependency>
            <groupId>za.co.absa</groupId>
            <artifactId>spark-hofs_${scala.compat.version}</artifactId>
            <version>${spark.hofs.version}</version>
        </dependency>
        <dependency>
            <groupId>za.co.absa</groupId>
            <artifactId>spark-hats_${scala.compat.version}</artifactId>
            <version>${spark.hats.version}</version>
        </dependency>
        <!-- Test -->
        <dependency>
            <groupId>org.specs2</groupId>
            <artifactId>specs2-core_${scala.compat.version}</artifactId>
            <version>${specs.version}</version>
            <scope>test</scope>
        </dependency>
        <dependency>
            <groupId>org.scalatest</groupId>
            <artifactId>scalatest_${scala.compat.version}</artifactId>
            <version>${scalatest.version}</version>
            <scope>test</scope>
        </dependency>
        <dependency>
            <groupId>junit</groupId>
            <artifactId>junit</artifactId>
            <version>4.11</version>
            <scope>test</scope>
        </dependency>
        <dependency>
            <groupId>org.mockito</groupId>
            <artifactId>mockito-core</artifactId>
            <version>${mockito.version}</version>
            <scope>test</scope>
        </dependency>
        <dependency>
            <groupId>za.co.absa</groupId>
            <artifactId>atum</artifactId>
            <version>${atum.version}</version>
        </dependency>
    </dependencies>

    <build>
        <sourceDirectory>src/main/scala</sourceDirectory>
        <testSourceDirectory>src/test/scala</testSourceDirectory>
        <pluginManagement>
            <plugins>
                <plugin>
                    <groupId>org.scalastyle</groupId>
                    <artifactId>scalastyle-maven-plugin</artifactId>
                    <version>1.0.0</version>
                    <configuration>
                        <quiet>${quiet.scalastyle.check}</quiet>
                        <verbose>false</verbose>
                        <failOnViolation>true</failOnViolation>
                        <failOnWarning>false</failOnWarning>
                        <includeTestSourceDirectory>false</includeTestSourceDirectory>
                        <sourceDirectory>${project.basedir}/src/main/scala</sourceDirectory>
                        <testSourceDirectory>${project.basedir}/src/test/scala</testSourceDirectory>
                        <configLocation>${scalastyle.configLocation}</configLocation>
                        <outputFile>${project.basedir}/target/scalastyle-output.xml</outputFile>
                    </configuration>
                    <executions>
                        <execution>
                            <goals>
                                <goal>check</goal>
                            </goals>
                        </execution>
                    </executions>
                </plugin>
            </plugins>
        </pluginManagement>
        <plugins>
            <!-- disable surefire -->
            <plugin>
                <artifactId>maven-surefire-plugin</artifactId>
                <version>${maven.surefire.version}</version>
                <configuration>
                    <skipTests>true</skipTests>
                </configuration>
            </plugin>
            <!-- enable scalatest -->
            <plugin>
                <groupId>org.scalatest</groupId>
                <artifactId>scalatest-maven-plugin</artifactId>
                <version>${scalatest.maven.version}</version>
                <configuration>
                    <reportsDirectory>${project.build.directory}/surefire-reports</reportsDirectory>
                    <junitxml>.</junitxml>
                    <filereports>WDF TestSuite.txt</filereports>
                    <!--
                        Set heap memory to 4000 MB so array conformance test and conformance
                        end to end test could run. This can be removed later when dynamic conformance
                        becomes more efficient
                    -->
                    <argLine>-Xmx4000m -Dfile.encoding=UTF-8</argLine>
                </configuration>
                <executions>
                    <execution>
                        <id>unit-tests</id>
                        <goals>
                            <goal>test</goal>
                        </goals>
                        <configuration>
                            <suffixes>(?&lt;!IntegrationSuite)</suffixes>
                        </configuration>
                    </execution>
                    <execution>
                        <id>integration-tests</id>
                        <phase>test</phase>
                        <goals>
                            <goal>test</goal>
                        </goals>
                        <configuration>
                            <suffixes>(?&lt;=IntegrationSuite)</suffixes>
                            <skipTests>${skip.integration.tests}</skipTests>
                        </configuration>
                    </execution>
                </executions>
            </plugin>
            <plugin>
                <groupId>com.amashchenko.maven.plugin</groupId>
                <artifactId>gitflow-maven-plugin</artifactId>
                <version>1.12.0</version>
                <configuration>
                    <installProject>true</installProject>
                    <verbose>true</verbose>

                    <gitFlowConfig>
                        <productionBranch>master</productionBranch>
                        <developmentBranch>develop</developmentBranch>
                        <featureBranchPrefix>feature/</featureBranchPrefix>
                        <releaseBranchPrefix>release/v</releaseBranchPrefix>
                        <hotfixBranchPrefix>hotfix/</hotfixBranchPrefix>
                        <versionTagPrefix>v</versionTagPrefix>
                        <origin>origin</origin>
                    </gitFlowConfig>
                    <commitDevelopmentVersionAtStart>true</commitDevelopmentVersionAtStart>
                    <versionDigitToIncrement>1</versionDigitToIncrement>

                    <commitMessages>
                        <hotfixStartMessage>Update versions for hotfix v@{version}</hotfixStartMessage>
                        <hotfixFinishMessage>Update for next development version @{version}</hotfixFinishMessage>
                        <hotfixVersionUpdateMessage>Update to hotfix version @{version}</hotfixVersionUpdateMessage>

                        <releaseStartMessage>Update versions for release v@{version}</releaseStartMessage>
                        <releaseFinishMessage>Update for next development version @{version}</releaseFinishMessage>
                        <releaseVersionUpdateMessage>Update for next development version @{version}</releaseVersionUpdateMessage>
                    </commitMessages>
                </configuration>
            </plugin>
            <plugin>
                <groupId>org.apache.maven.plugins</groupId>
                <artifactId>maven-resources-plugin</artifactId>
                <version>3.1.0</version>
                <configuration>
                    <delimiters>
                        <delimiter>@</delimiter>
                    </delimiters>
                </configuration>
            </plugin>
            <plugin>
                <groupId>org.scoverage</groupId>
                <artifactId>scoverage-maven-plugin</artifactId>
                <version>${maven.scoverage.version}</version>
                <configuration>
                    <scalaVersion>${scala.version}</scalaVersion>
                    <aggregate>true</aggregate>
                </configuration>
            </plugin>
        </plugins>
        <resources>
            <resource>
                <directory>src/main/resources</directory>
                <filtering>true</filtering>
            </resource>
        </resources>
        <testResources>
            <testResource>
                <directory>src/test/resources</directory>
                <filtering>true</filtering>
            </testResource>
        </testResources>
    </build>

    <profiles>
        <profile>
            <id>integration</id>
            <properties>
                <skip.integration.tests>false</skip.integration.tests>
            </properties>
        </profile>
        <profile>
            <id>scalastyle</id>
            <properties>
                <quiet.scalastyle.check>false</quiet.scalastyle.check>
            </properties>
        </profile>
        <profile>
            <id>license-check</id>
            <build>
                <plugins>
                    <plugin>
                        <groupId>org.apache.rat</groupId>
                        <artifactId>apache-rat-plugin</artifactId>
                        <version>${maven.rat.plugin.version}</version>
                        <executions>
                            <execution>
                                <phase>verify</phase>
                                <goals>
                                    <goal>check</goal>
                                </goals>
                            </execution>
                        </executions>
                        <configuration>
                            <excludes>
                                <exclude>**/*.json</exclude>
                                <exclude>**/*.csv</exclude>
                                <exclude>**/*.txt</exclude>
                                <exclude>**/*.md</exclude>
                                <exclude>**/*.MF</exclude>
                                <exclude>**/*.crc</exclude>
                                <exclude>**/*.parquet</exclude>
                                <exclude>**/example*.xml</exclude>
                                <exclude>**/_SUCCESS</exclude>
                                <exclude>**/_INFO</exclude>
                                <exclude>**/json_output</exclude>
                                <exclude>.editorconfig</exclude>
                                <exclude>dependency-reduced-pom.xml</exclude>
                            </excludes>
                        </configuration>
                    </plugin>
                </plugins>
            </build>
        </profile>
        <profile>
            <id>public</id>
            <build>
                <plugins>
                    <plugin>
                        <groupId>org.apache.maven.plugins</groupId>
                        <artifactId>maven-source-plugin</artifactId>
                        <version>${maven.sources.version}</version>
                        <executions>
                            <execution>
                                <id>attach-sources</id>
                                <goals>
                                    <goal>jar</goal>
                                </goals>
                            </execution>
                        </executions>
                    </plugin>
                    <plugin>
                        <groupId>net.alchim31.maven</groupId>
                        <artifactId>scala-maven-plugin</artifactId>
                        <version>${maven.scala.version}</version>
                        <executions>
                            <execution>
                                <id>attach-javadocs</id>
                                <goals>
                                    <goal>doc-jar</goal>
                                </goals>
                            </execution>
                        </executions>
                    </plugin>
                    <plugin>
                        <groupId>org.apache.maven.plugins</groupId>
                        <artifactId>maven-gpg-plugin</artifactId>
                        <version>${maven.gpg.plugin.version}</version>
                        <executions>
                            <execution>
                                <id>sign-artifacts</id>
                                <phase>verify</phase>
                                <goals>
                                    <goal>sign</goal>
                                </goals>
                            </execution>
                        </executions>
                    </plugin>
                </plugins>
            </build>
        </profile>
    </profiles>
</project><|MERGE_RESOLUTION|>--- conflicted
+++ resolved
@@ -16,15 +16,9 @@
 <project xmlns="http://maven.apache.org/POM/4.0.0" xmlns:xsi="http://www.w3.org/2001/XMLSchema-instance"
          xsi:schemaLocation="http://maven.apache.org/POM/4.0.0 http://maven.apache.org/xsd/maven-4.0.0.xsd">
     <modelVersion>4.0.0</modelVersion>
-<<<<<<< HEAD
-    <groupId>za.co.absa</groupId>
-    <artifactId>enceladus-parent</artifactId>
-    <version>1.7.1</version>
-=======
     <groupId>za.co.absa.enceladus</groupId>
     <artifactId>parent</artifactId>
     <version>2.2.0</version>
->>>>>>> 4cf2dcdb
     <packaging>pom</packaging>
 
     <name>Enceladus</name>
