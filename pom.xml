<!--
  ~ Copyright 2018 ABSA Group Limited
  ~
  ~ Licensed under the Apache License, Version 2.0 (the "License");
  ~ you may not use this file except in compliance with the License.
  ~ You may obtain a copy of the License at
  ~     http://www.apache.org/licenses/LICENSE-2.0
  ~
  ~ Unless required by applicable law or agreed to in writing, software
  ~ distributed under the License is distributed on an "AS IS" BASIS,
  ~ WITHOUT WARRANTIES OR CONDITIONS OF ANY KIND, either express or implied.
  ~ See the License for the specific language governing permissions and
  ~ limitations under the License.
  -->

<project xmlns="http://maven.apache.org/POM/4.0.0" xmlns:xsi="http://www.w3.org/2001/XMLSchema-instance"
         xsi:schemaLocation="http://maven.apache.org/POM/4.0.0 http://maven.apache.org/xsd/maven-4.0.0.xsd">
    <modelVersion>4.0.0</modelVersion>
    <groupId>za.co.absa.enceladus</groupId>
    <artifactId>parent</artifactId>
    <version>2.22.0-SNAPSHOT</version>
    <packaging>pom</packaging>

    <name>Enceladus</name>
    <description>Enceladus is a Dynamic Conformance Engine which allows data from different formats to be standardized to parquet and conformed to group-accepted common reference.</description>
    <url>https://github.com/AbsaOSS/enceladus</url>
    <inceptionYear>2018</inceptionYear>

    <scm>
        <connection>scm:git:git://github.com/AbsaOSS/enceladus.git</connection>
        <developerConnection>scm:git:ssh://github.com:AbsaOSS/enceladus.git</developerConnection>
        <url>http://github.com/AbsaOSS/enceladus/tree/master</url>
        <tag>HEAD</tag>
    </scm>

    <licenses>
        <license>
            <name>Apache License, Version 2.0</name>
            <url>https://www.apache.org/licenses/LICENSE-2.0</url>
            <distribution>repo</distribution>
        </license>
    </licenses>

    <organization>
        <name>ABSA Group Limited</name>
        <url>https://www.absa.africa</url>
    </organization>

    <developers>
        <developer>
            <id>lokm01</id>
            <name>Jan Scherbaum</name>
            <timezone>Europe/Prague</timezone>
            <url>https://github.com/lokm01</url>
        </developer>
        <developer>
            <id>GeorgiChochov</id>
            <name>Georgi Chochov</name>
            <timezone>Europe/Prague</timezone>
            <url>https://github.com/GeorgiChochov</url>
        </developer>
        <developer>
            <id>Zejnilovic</id>
            <name>Saša Zejnilović</name>
            <timezone>Europe/Prague</timezone>
            <url>https://github.com/Zejnilovic</url>
        </developer>
        <developer>
            <id>benedeki</id>
            <name>David Benedeki</name>
            <timezone>Europe/Prague</timezone>
            <url>https://github.com/benedeki</url>
        </developer>
        <developer>
            <id>DzMakatun</id>
            <name>Dzmitry Makatun</name>
            <timezone>Europe/Prague</timezone>
            <url>https://github.com/DzMakatun</url>
        </developer>
        <developer>
            <id>yruslan</id>
            <name>Ruslan Iushchenko</name>
            <timezone>Europe/Prague</timezone>
            <url>https://github.com/yruslan</url>
        </developer>
    </developers>

    <distributionManagement>
        <snapshotRepository>
            <id>ossrh</id>
            <url>https://oss.sonatype.org/content/repositories/snapshots</url>
        </snapshotRepository>
        <repository>
            <id>ossrh</id>
            <url>https://oss.sonatype.org/service/local/staging/deploy/maven2/</url>
        </repository>
    </distributionManagement>

    <repositories>
        <repository>
            <id>openui5-absa</id>
            <name>OpenUI5-Absa</name>
            <url>https://dl.bintray.com/absa/openui5</url>
            <releases>
                <updatePolicy>never</updatePolicy>
            </releases>
        </repository>
        <repository>
            <id>confluent</id>
            <url>https://packages.confluent.io/maven/</url>
            <releases>
                <updatePolicy>never</updatePolicy>
            </releases>
        </repository>
    </repositories>

    <modules>
        <module>dao</module>
        <module>data-model</module>
        <module>examples</module>
        <module>menas</module>
        <module>migrations-cli</module>
        <module>migrations</module>
        <module>plugins-api</module>
        <module>plugins-builtin</module>
        <module>spark-jobs</module>
        <module>utils</module>
    </modules>

    <properties>
        <encoding>UTF-8</encoding>
        <project.build.sourceEncoding>UTF-8</project.build.sourceEncoding>
        <!--plugin versions-->
        <maven.ant.plugin.version>1.8</maven.ant.plugin.version>
        <maven.compiler.source>1.8</maven.compiler.source>
        <maven.compiler.target>1.8</maven.compiler.target>
        <dockerfile.maven.version>1.4.13</dockerfile.maven.version>
        <maven.gpg.plugin.version>1.6</maven.gpg.plugin.version>
        <maven.jar.plugin.version>3.2.0</maven.jar.plugin.version>
        <maven.rat.plugin.version>0.12</maven.rat.plugin.version>
        <maven.scala.version>4.4.0</maven.scala.version>
        <maven.scoverage.version>1.3.0</maven.scoverage.version>
        <maven.shade.version>3.2.1</maven.shade.version>
        <maven.sources.version>3.0.1</maven.sources.version>
        <maven.surefire.version>2.18.1</maven.surefire.version>
        <maven.war.version>2.2</maven.war.version>
        <!--dependency versions-->
        <abris.version>3.1.1</abris.version>
<<<<<<< HEAD
        <atum.version>0.2.6</atum.version>
        <bower.chart.js.version>2.7.3</bower.chart.js.version>
        <bson.codec.jsr310.version>3.5.4</bson.codec.jsr310.version>
        <cobrix.version>2.0.8</cobrix.version>
=======
        <atum.version>3.3.0</atum.version>
        <bower.chart.js.version>2.7.3</bower.chart.js.version>
        <bson.codec.jsr310.version>3.5.4</bson.codec.jsr310.version>
        <cobrix.version>2.1.0</cobrix.version>
>>>>>>> d1a860ee
        <cronstrue.version>1.79.0</cronstrue.version>
        <diffson.version>2.0.2</diffson.version>
        <gson.version>2.8.2</gson.version>
        <guava.version>27.0.1-jre</guava.version>
<<<<<<< HEAD
        <hadoop.version>2.7.7</hadoop.version>
        <htrace.version>3.1.0-incubating</htrace.version>
        <httpclient.version>4.4.1</httpclient.version>
        <jackson.spark.datatype.version>2.6.7</jackson.spark.datatype.version>
        <jackson.spark.version>2.6.7.1</jackson.spark.version>
=======
        <hadoop.version>2.8.5</hadoop.version>
        <htrace.version>3.1.0-incubating</htrace.version>
        <httpclient.version>4.4.1</httpclient.version>
        <jackson.spark.datatype.version>2.10.4</jackson.spark.datatype.version>
        <jackson.spark.version>2.10.4</jackson.spark.version>
>>>>>>> d1a860ee
        <jackson.version>2.9.8</jackson.version>
        <jjwt.version>0.10.7</jjwt.version>
        <junit.version>4.11</junit.version>
        <kafka.spark.version>0-10</kafka.spark.version>
        <lodash.version>4.17.10</lodash.version>
<<<<<<< HEAD
        <mockito.version>2.10.0</mockito.version>
=======
        <mockito.core.version>3.5.2</mockito.core.version>
        <mockito.scala.version>1.15.0</mockito.scala.version>
>>>>>>> d1a860ee
        <momentjs.version>2.22.2</momentjs.version>
        <mongo.java.driver.version>3.6.4</mongo.java.driver.version>
        <mongo.scala.driver.version>2.7.0</mongo.scala.driver.version>
        <oozie.version>4.3.0</oozie.version>
        <openui5.version>1.67.1</openui5.version>
        <parquet.version>1.10.0</parquet.version>
        <requests.version>0.1.6</requests.version>
        <scala.compat.version>2.11</scala.compat.version>
        <scala.java8.compat.version>0.9.0</scala.java8.compat.version>
        <scala.version>2.11.12</scala.version>
        <scalatest.maven.version>2.0.0</scalatest.maven.version>
<<<<<<< HEAD
        <scalatest.version>3.0.5</scalatest.version>
        <scopt.version>3.7.0</scopt.version>
=======
        <scalatest.version>3.2.2</scalatest.version>
        <scopt.version>4.0.0</scopt.version>
>>>>>>> d1a860ee
        <spark.compat.version>2.4</spark.compat.version>
        <spark.hats.version>0.2.1</spark.hats.version>
        <spark.hofs.version>0.4.0</spark.hofs.version>
        <spark.version>2.4.4</spark.version>
        <spark.xml.version>0.5.0</spark.xml.version>
        <specs.version>2.4.16</specs.version>
<<<<<<< HEAD
        <spline.agent.version>0.5.3</spline.agent.version>
        <spline.ui.version>0.5.3</spline.ui.version>
=======
        <spline.version>0.3.9</spline.version>
>>>>>>> d1a860ee
        <spray.json.version>1.3.5</spray.json.version>
        <spring.kerberos.version>1.0.1.RELEASE</spring.kerberos.version>
        <spring.ldap.version>5.0.14.RELEASE</spring.ldap.version>
        <spring.version>2.0.0.RELEASE</spring.version>
        <typesafe.config.version>1.3.1</typesafe.config.version>
        <ujson.version>0.7.1</ujson.version>
        <webjars.locator.version>0.35</webjars.locator.version>
        <wiremock.version>2.26.3</wiremock.version>
        <!--other properties-->
        <quiet.scalastyle.check>true</quiet.scalastyle.check>
        <scalastyle.configLocation>${project.basedir}/scalastyle-config.xml</scalastyle.configLocation>
        <dockerfile.repository>docker.io/absaoss/menas</dockerfile.repository>
        <dockerfile.tag>${project.version}</dockerfile.tag>
        <!-- Name of property file that will be used by the Docker image. -->
        <dockerfile.property.file>docker</dockerfile.property.file>
        <skip.integration.tests>true</skip.integration.tests>
        <!-- logging-->
        <log.level.base>WARN</log.level.base>
        <log.level.testcode>ERROR</log.level.testcode>
        <log.pattern>[%p] %d{yy/MM/dd HH:mm:ss} %c{4}: %m%n</log.pattern>
        <log.specialfilters.acceptonmatch>false</log.specialfilters.acceptonmatch>
    </properties>

    <dependencies>
        <dependency>
            <groupId>org.scala-lang</groupId>
            <artifactId>scala-library</artifactId>
            <version>${scala.version}</version>
            <scope>provided</scope>
        </dependency>
        <dependency>
            <groupId>org.apache.hadoop</groupId>
            <artifactId>hadoop-client</artifactId>
            <version>${hadoop.version}</version>
            <scope>provided</scope>
            <exclusions>
                <exclusion>
                    <groupId>commons-httpclient</groupId>
                    <artifactId>commons-httpclient</artifactId>
                </exclusion>
                <exclusion>
                    <groupId>org.apache.httpcomponents</groupId>
                    <artifactId>httpclient</artifactId>
                </exclusion>
            </exclusions>
        </dependency>
        <dependency>
            <groupId>org.apache.hadoop</groupId>
            <artifactId>hadoop-aws</artifactId>
            <version>${hadoop.version}</version>
            <scope>provided</scope>
            <exclusions>
                <!-- using AWS SDK v2 instead of v1 if desired -->
                <exclusion>
                    <groupId>com.amazonaws</groupId>
                    <artifactId>aws-java-sdk-s3</artifactId>
                </exclusion>
                <!-- contains older version than supplied otherwise -->
                <exclusion>
                    <groupId>com.fasterxml.jackson.core</groupId>
                    <artifactId>jackson-databind</artifactId>
                </exclusion>
                <exclusion>
                    <groupId>com.fasterxml.jackson.core</groupId>
                    <artifactId>jackson-annotations</artifactId>
                </exclusion>
                <exclusion>
                    <groupId>com.fasterxml.jackson.core</groupId>
                    <artifactId>jackson-core</artifactId>
                </exclusion>
            </exclusions>
        </dependency>
        <dependency>
            <groupId>org.apache.spark</groupId>
            <artifactId>spark-core_${scala.compat.version}</artifactId>
            <version>${spark.version}</version>
            <scope>provided</scope>
            <exclusions>
                <exclusion>
                    <groupId>commons-httpclient</groupId>
                    <artifactId>commons-httpclient</artifactId>
                </exclusion>
                <exclusion>
                    <groupId>org.apache.httpcomponents</groupId>
                    <artifactId>httpclient</artifactId>
                </exclusion>
            </exclusions>
        </dependency>
        <dependency>
            <groupId>org.apache.spark</groupId>
            <artifactId>spark-sql_${scala.compat.version}</artifactId>
            <version>${spark.version}</version>
            <scope>provided</scope>
            <exclusions>
                <exclusion>
                    <groupId>commons-httpclient</groupId>
                    <artifactId>commons-httpclient</artifactId>
                </exclusion>
                <exclusion>
                    <groupId>org.apache.httpcomponents</groupId>
                    <artifactId>httpclient</artifactId>
                </exclusion>
            </exclusions>
        </dependency>
        <dependency>
            <groupId>org.apache.parquet</groupId>
            <artifactId>parquet-hadoop</artifactId>
            <version>${parquet.version}</version>
        </dependency>
        <dependency>
            <groupId>za.co.absa</groupId>
            <artifactId>spark-hofs_${scala.compat.version}</artifactId>
            <version>${spark.hofs.version}</version>
        </dependency>
        <dependency>
            <groupId>za.co.absa</groupId>
            <artifactId>spark-hats_${scala.compat.version}</artifactId>
            <version>${spark.hats.version}</version>
        </dependency>
        <!-- Test -->
        <dependency>
            <groupId>org.specs2</groupId>
            <artifactId>specs2-core_${scala.compat.version}</artifactId>
            <version>${specs.version}</version>
            <scope>test</scope>
        </dependency>
        <dependency>
            <groupId>org.scalatest</groupId>
            <artifactId>scalatest_${scala.compat.version}</artifactId>
            <version>${scalatest.version}</version>
            <scope>test</scope>
        </dependency>
        <dependency>
            <groupId>junit</groupId>
            <artifactId>junit</artifactId>
            <version>4.13.1</version>
            <scope>test</scope>
        </dependency>
        <dependency>
            <groupId>org.mockito</groupId>
            <artifactId>mockito-scala_${scala.compat.version}</artifactId>
            <version>${mockito.scala.version}</version>
            <scope>test</scope>
        </dependency>
        <dependency>
            <groupId>org.mockito</groupId>
            <artifactId>mockito-scala-scalatest_${scala.compat.version}</artifactId>
            <version>${mockito.scala.version}</version>
            <scope>test</scope>
        </dependency>
        <dependency>
            <groupId>org.mockito</groupId>
            <artifactId>mockito-core</artifactId>
            <version>${mockito.core.version}</version>
            <scope>test</scope>
        </dependency>
    </dependencies>

    <build>
        <sourceDirectory>src/main/scala</sourceDirectory>
        <testSourceDirectory>src/test/scala</testSourceDirectory>
        <pluginManagement>
            <plugins>
                <plugin>
                    <groupId>org.scalastyle</groupId>
                    <artifactId>scalastyle-maven-plugin</artifactId>
                    <version>1.0.0</version>
                    <configuration>
                        <quiet>${quiet.scalastyle.check}</quiet>
                        <verbose>false</verbose>
                        <failOnViolation>true</failOnViolation>
                        <failOnWarning>false</failOnWarning>
                        <includeTestSourceDirectory>false</includeTestSourceDirectory>
                        <sourceDirectory>${project.basedir}/src/main/scala</sourceDirectory>
                        <testSourceDirectory>${project.basedir}/src/test/scala</testSourceDirectory>
                        <configLocation>${scalastyle.configLocation}</configLocation>
                        <outputFile>${project.basedir}/target/scalastyle-output.xml</outputFile>
                    </configuration>
                    <executions>
                        <execution>
                            <goals>
                                <goal>check</goal>
                            </goals>
                        </execution>
                    </executions>
                </plugin>
            </plugins>
        </pluginManagement>
        <plugins>
            <!-- disable surefire -->
            <plugin>
                <artifactId>maven-surefire-plugin</artifactId>
                <version>${maven.surefire.version}</version>
                <configuration>
                    <skipTests>true</skipTests>
                </configuration>
            </plugin>
            <!-- enable scalatest -->
            <plugin>
                <groupId>org.scalatest</groupId>
                <artifactId>scalatest-maven-plugin</artifactId>
                <version>${scalatest.maven.version}</version>
                <configuration>
                    <reportsDirectory>${project.build.directory}/surefire-reports</reportsDirectory>
                    <junitxml>.</junitxml>
                    <filereports>WDF TestSuite.txt</filereports>
                    <!--
                        Set heap memory to 4000 MB so array conformance test and conformance
                        end to end test could run. This can be removed later when dynamic conformance
                        becomes more efficient
                    -->
                    <argLine>-Xmx4000m -Dfile.encoding=UTF-8</argLine>
                </configuration>
                <executions>
                    <execution>
                        <id>unit-tests</id>
                        <goals>
                            <goal>test</goal>
                        </goals>
                        <configuration>
                            <suffixes>(?&lt;!IntegrationSuite)</suffixes>
                        </configuration>
                    </execution>
                    <execution>
                        <id>integration-tests</id>
                        <phase>test</phase>
                        <goals>
                            <goal>test</goal>
                        </goals>
                        <configuration>
                            <suffixes>(?&lt;=IntegrationSuite)</suffixes>
                            <skipTests>${skip.integration.tests}</skipTests>
                        </configuration>
                    </execution>
                </executions>
            </plugin>
            <plugin>
                <groupId>com.amashchenko.maven.plugin</groupId>
                <artifactId>gitflow-maven-plugin</artifactId>
                <version>1.12.0</version>
                <configuration>
                    <installProject>true</installProject>
                    <verbose>true</verbose>

                    <gitFlowConfig>
                        <productionBranch>master</productionBranch>
                        <developmentBranch>develop</developmentBranch>
                        <featureBranchPrefix>feature/</featureBranchPrefix>
                        <releaseBranchPrefix>release/v</releaseBranchPrefix>
                        <hotfixBranchPrefix>hotfix/</hotfixBranchPrefix>
                        <versionTagPrefix>v</versionTagPrefix>
                        <origin>origin</origin>
                    </gitFlowConfig>
                    <commitDevelopmentVersionAtStart>true</commitDevelopmentVersionAtStart>
                    <versionDigitToIncrement>1</versionDigitToIncrement>

                    <commitMessages>
                        <hotfixStartMessage>Update versions for hotfix v@{version}</hotfixStartMessage>
                        <hotfixFinishMessage>Update for next development version @{version}</hotfixFinishMessage>
                        <hotfixVersionUpdateMessage>Update to hotfix version @{version}</hotfixVersionUpdateMessage>

                        <releaseStartMessage>Update versions for release v@{version}</releaseStartMessage>
                        <releaseFinishMessage>Update for next development version @{version}</releaseFinishMessage>
                        <releaseVersionUpdateMessage>Update for next development version @{version}</releaseVersionUpdateMessage>
                    </commitMessages>
                </configuration>
            </plugin>
            <plugin>
                <groupId>org.apache.maven.plugins</groupId>
                <artifactId>maven-resources-plugin</artifactId>
                <version>3.1.0</version>
                <configuration>
                    <delimiters>
                        <delimiter>@</delimiter>
                    </delimiters>
                </configuration>
            </plugin>
            <plugin>
                <groupId>org.scoverage</groupId>
                <artifactId>scoverage-maven-plugin</artifactId>
                <version>${maven.scoverage.version}</version>
                <configuration>
                    <scalaVersion>${scala.version}</scalaVersion>
                    <aggregate>true</aggregate>
                </configuration>
            </plugin>
        </plugins>
        <resources>
            <resource>
                <directory>src/main/resources</directory>
                <filtering>true</filtering>
            </resource>
        </resources>
        <testResources>
            <testResource>
                <directory>src/test/resources</directory>
                <filtering>true</filtering>
            </testResource>
        </testResources>
    </build>

    <profiles>
        <profile>
            <id>integration</id>
            <properties>
                <skip.integration.tests>false</skip.integration.tests>
            </properties>
        </profile>
        <profile>
            <id>scalastyle</id>
            <properties>
                <quiet.scalastyle.check>false</quiet.scalastyle.check>
            </properties>
        </profile>
        <profile>
            <id>license-check</id>
            <build>
                <plugins>
                    <plugin>
                        <groupId>org.apache.rat</groupId>
                        <artifactId>apache-rat-plugin</artifactId>
                        <version>${maven.rat.plugin.version}</version>
                        <executions>
                            <execution>
                                <phase>verify</phase>
                                <goals>
                                    <goal>check</goal>
                                </goals>
                            </execution>
                        </executions>
                        <configuration>
                            <excludes>
                                <exclude>**/*.json</exclude>
                                <exclude>**/*.csv</exclude>
                                <exclude>**/*.txt</exclude>
                                <exclude>**/*.md</exclude>
                                <exclude>**/*.MF</exclude>
                                <exclude>**/*.crc</exclude>
                                <exclude>**/*.parquet</exclude>
                                <exclude>**/*.avsc</exclude>
                                <exclude>**/example*.xml</exclude>
                                <exclude>**/_SUCCESS</exclude>
                                <exclude>**/_INFO</exclude>
                                <exclude>**/CODEOWNERS</exclude>
                                <exclude>**/user.keytab*</exclude>
                                <exclude>**/json_output</exclude>
                                <exclude>.editorconfig</exclude>
                                <exclude>dependency-reduced-pom.xml</exclude>
                                <exclude>**/node_modules/**</exclude>
                                <exclude>scripts/cmd/tee.bat</exclude>
                            </excludes>
                        </configuration>
                    </plugin>
                </plugins>
            </build>
        </profile>
        <profile>
            <id>public</id>
            <build>
                <plugins>
                    <plugin>
                        <groupId>org.apache.maven.plugins</groupId>
                        <artifactId>maven-source-plugin</artifactId>
                        <version>${maven.sources.version}</version>
                        <executions>
                            <execution>
                                <id>attach-sources</id>
                                <goals>
                                    <goal>jar</goal>
                                </goals>
                            </execution>
                        </executions>
                    </plugin>
                    <plugin>
                        <groupId>net.alchim31.maven</groupId>
                        <artifactId>scala-maven-plugin</artifactId>
                        <version>${maven.scala.version}</version>
                        <executions>
                            <execution>
                                <id>attach-javadocs</id>
                                <goals>
                                    <goal>doc-jar</goal>
                                </goals>
                            </execution>
                        </executions>
                    </plugin>
                    <plugin>
                        <groupId>org.apache.maven.plugins</groupId>
                        <artifactId>maven-gpg-plugin</artifactId>
                        <version>${maven.gpg.plugin.version}</version>
                        <executions>
                            <execution>
                                <id>sign-artifacts</id>
                                <phase>verify</phase>
                                <goals>
                                    <goal>sign</goal>
                                </goals>
                            </execution>
                        </executions>
                    </plugin>
                </plugins>
            </build>
        </profile>
    </profiles>
</project><|MERGE_RESOLUTION|>--- conflicted
+++ resolved
@@ -146,45 +146,26 @@
         <maven.war.version>2.2</maven.war.version>
         <!--dependency versions-->
         <abris.version>3.1.1</abris.version>
-<<<<<<< HEAD
-        <atum.version>0.2.6</atum.version>
-        <bower.chart.js.version>2.7.3</bower.chart.js.version>
-        <bson.codec.jsr310.version>3.5.4</bson.codec.jsr310.version>
-        <cobrix.version>2.0.8</cobrix.version>
-=======
         <atum.version>3.3.0</atum.version>
         <bower.chart.js.version>2.7.3</bower.chart.js.version>
         <bson.codec.jsr310.version>3.5.4</bson.codec.jsr310.version>
         <cobrix.version>2.1.0</cobrix.version>
->>>>>>> d1a860ee
         <cronstrue.version>1.79.0</cronstrue.version>
         <diffson.version>2.0.2</diffson.version>
         <gson.version>2.8.2</gson.version>
         <guava.version>27.0.1-jre</guava.version>
-<<<<<<< HEAD
-        <hadoop.version>2.7.7</hadoop.version>
-        <htrace.version>3.1.0-incubating</htrace.version>
-        <httpclient.version>4.4.1</httpclient.version>
-        <jackson.spark.datatype.version>2.6.7</jackson.spark.datatype.version>
-        <jackson.spark.version>2.6.7.1</jackson.spark.version>
-=======
         <hadoop.version>2.8.5</hadoop.version>
         <htrace.version>3.1.0-incubating</htrace.version>
         <httpclient.version>4.4.1</httpclient.version>
         <jackson.spark.datatype.version>2.10.4</jackson.spark.datatype.version>
         <jackson.spark.version>2.10.4</jackson.spark.version>
->>>>>>> d1a860ee
         <jackson.version>2.9.8</jackson.version>
         <jjwt.version>0.10.7</jjwt.version>
         <junit.version>4.11</junit.version>
         <kafka.spark.version>0-10</kafka.spark.version>
         <lodash.version>4.17.10</lodash.version>
-<<<<<<< HEAD
-        <mockito.version>2.10.0</mockito.version>
-=======
         <mockito.core.version>3.5.2</mockito.core.version>
         <mockito.scala.version>1.15.0</mockito.scala.version>
->>>>>>> d1a860ee
         <momentjs.version>2.22.2</momentjs.version>
         <mongo.java.driver.version>3.6.4</mongo.java.driver.version>
         <mongo.scala.driver.version>2.7.0</mongo.scala.driver.version>
@@ -196,25 +177,16 @@
         <scala.java8.compat.version>0.9.0</scala.java8.compat.version>
         <scala.version>2.11.12</scala.version>
         <scalatest.maven.version>2.0.0</scalatest.maven.version>
-<<<<<<< HEAD
-        <scalatest.version>3.0.5</scalatest.version>
-        <scopt.version>3.7.0</scopt.version>
-=======
         <scalatest.version>3.2.2</scalatest.version>
         <scopt.version>4.0.0</scopt.version>
->>>>>>> d1a860ee
         <spark.compat.version>2.4</spark.compat.version>
         <spark.hats.version>0.2.1</spark.hats.version>
         <spark.hofs.version>0.4.0</spark.hofs.version>
         <spark.version>2.4.4</spark.version>
         <spark.xml.version>0.5.0</spark.xml.version>
         <specs.version>2.4.16</specs.version>
-<<<<<<< HEAD
         <spline.agent.version>0.5.3</spline.agent.version>
         <spline.ui.version>0.5.3</spline.ui.version>
-=======
-        <spline.version>0.3.9</spline.version>
->>>>>>> d1a860ee
         <spray.json.version>1.3.5</spray.json.version>
         <spring.kerberos.version>1.0.1.RELEASE</spring.kerberos.version>
         <spring.ldap.version>5.0.14.RELEASE</spring.ldap.version>
