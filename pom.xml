--- conflicted
+++ resolved
@@ -145,11 +145,7 @@
         <maven.war.version>2.2</maven.war.version>
         <!--dependency versions-->
         <abris.version>3.1.1</abris.version>
-<<<<<<< HEAD
         <atum.version>3.2.1-SNAPSHOT</atum.version>
-=======
-        <atum.version>3.2.0</atum.version>
->>>>>>> 79996443
         <bower.chart.js.version>2.7.3</bower.chart.js.version>
         <bson.codec.jsr310.version>3.5.4</bson.codec.jsr310.version>
         <cobrix.version>2.1.0</cobrix.version>
