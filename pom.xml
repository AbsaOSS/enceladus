--- conflicted
+++ resolved
@@ -143,11 +143,7 @@
         <bower.chart.js.version>2.7.3</bower.chart.js.version>
         <bson.codec.jsr310.version>3.5.4</bson.codec.jsr310.version>
         <cobrix.version>2.1.0</cobrix.version>
-<<<<<<< HEAD
         <commons.version>0.0.27</commons.version>
-        <cronstrue.version>1.79.0</cronstrue.version>
-=======
->>>>>>> 688f6851
         <diffson.version>2.0.2</diffson.version>
         <gson.version>2.8.2</gson.version>
         <guava.version>27.0.1-jre</guava.version>
@@ -534,12 +530,6 @@
                                 <exclude>**/*.iml</exclude>
                                 <exclude>.editorconfig</exclude>
                                 <exclude>dependency-reduced-pom.xml</exclude>
-<<<<<<< HEAD
-                                <exclude>**/node_modules/**</exclude>
-                                <exclude>**/_site/**</exclude>
-                                <exclude>**/ui/dist/**</exclude>
-=======
->>>>>>> 688f6851
                                 <exclude>scripts/cmd/tee.bat</exclude>
                             </excludes>
                         </configuration>
