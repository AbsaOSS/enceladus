--- conflicted
+++ resolved
@@ -18,11 +18,7 @@
     <modelVersion>4.0.0</modelVersion>
     <groupId>za.co.absa.enceladus</groupId>
     <artifactId>parent</artifactId>
-<<<<<<< HEAD
     <version>3.0.0-SNAPSHOT</version>
-=======
-    <version>2.23.0</version>
->>>>>>> 86443e72
     <packaging>pom</packaging>
 
     <name>Enceladus</name>
@@ -114,14 +110,13 @@
         <module>dao</module>
         <module>data-model</module>
         <module>examples</module>
-        <module>rest-api</module>
+        <module>migrations</module>
         <module>migrations-cli</module>
-        <module>migrations</module>
         <module>plugins-api</module>
         <module>plugins-builtin</module>
+        <module>rest-api</module>
         <module>spark-jobs</module>
         <module>utils</module>
-        <module>menas</module>
     </modules>
 
     <properties>
