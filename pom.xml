--- conflicted
+++ resolved
@@ -147,11 +147,7 @@
 
         <!--dependency versions-->
         <abris.version>3.1.1</abris.version>
-<<<<<<< HEAD
-        <atum.version>3.1.0</atum.version>
-=======
         <atum.version>3.2.0</atum.version>
->>>>>>> 105904b6
         <aws.java.sdk.version>2.13.65</aws.java.sdk.version>
         <bower.chart.js.version>2.7.3</bower.chart.js.version>
         <bson.codec.jsr310.version>3.5.4</bson.codec.jsr310.version>
