<!--
  ~ Copyright 2018 ABSA Group Limited
  ~
  ~ Licensed under the Apache License, Version 2.0 (the "License");
  ~ you may not use this file except in compliance with the License.
  ~ You may obtain a copy of the License at
  ~     http://www.apache.org/licenses/LICENSE-2.0
  ~
  ~ Unless required by applicable law or agreed to in writing, software
  ~ distributed under the License is distributed on an "AS IS" BASIS,
  ~ WITHOUT WARRANTIES OR CONDITIONS OF ANY KIND, either express or implied.
  ~ See the License for the specific language governing permissions and
  ~ limitations under the License.
  -->

<project xmlns="http://maven.apache.org/POM/4.0.0" xmlns:xsi="http://www.w3.org/2001/XMLSchema-instance" xsi:schemaLocation="http://maven.apache.org/POM/4.0.0 http://maven.apache.org/xsd/maven-4.0.0.xsd">
    <modelVersion>4.0.0</modelVersion>
    <groupId>za.co.absa.enceladus</groupId>
    <artifactId>parent</artifactId>
    <version>3.0.0-SNAPSHOT</version>
    <packaging>pom</packaging>
    <name>Enceladus</name>
    <description>Enceladus is a Dynamic Conformance Engine which allows data from different formats to be standardized to parquet and conformed to group-accepted common reference.</description>
    <url>https://github.com/AbsaOSS/enceladus</url>
    <inceptionYear>2018</inceptionYear>
    <scm>
        <connection>scm:git:git://github.com/AbsaOSS/enceladus.git</connection>
        <developerConnection>scm:git:ssh://github.com:AbsaOSS/enceladus.git</developerConnection>
        <url>http://github.com/AbsaOSS/enceladus/tree/master</url>
        <tag>HEAD</tag>
    </scm>
    <licenses>
        <license>
            <name>Apache License, Version 2.0</name>
            <url>https://www.apache.org/licenses/LICENSE-2.0</url>
            <distribution>repo</distribution>
        </license>
    </licenses>
    <organization>
        <name>ABSA Group Limited</name>
        <url>https://www.absa.africa</url>
    </organization>
    <developers>
        <developer>
            <id>lokm01</id>
            <name>Jan Scherbaum</name>
            <timezone>Europe/Prague</timezone>
            <url>https://github.com/lokm01</url>
        </developer>
        <developer>
            <id>GeorgiChochov</id>
            <name>Georgi Chochov</name>
            <timezone>Europe/Prague</timezone>
            <url>https://github.com/GeorgiChochov</url>
        </developer>
        <developer>
            <id>Zejnilovic</id>
            <name>Saša Zejnilović</name>
            <timezone>Europe/Prague</timezone>
            <url>https://github.com/Zejnilovic</url>
        </developer>
        <developer>
            <id>benedeki</id>
            <name>David Benedeki</name>
            <timezone>Europe/Prague</timezone>
            <url>https://github.com/benedeki</url>
        </developer>
        <developer>
            <id>DzMakatun</id>
            <name>Dzmitry Makatun</name>
            <timezone>Europe/Prague</timezone>
            <url>https://github.com/DzMakatun</url>
        </developer>
        <developer>
            <id>yruslan</id>
            <name>Ruslan Iushchenko</name>
            <timezone>Europe/Prague</timezone>
            <url>https://github.com/yruslan</url>
        </developer>
        <developer>
            <id>dk1844</id>
            <name>Daniel Kavan</name>
            <timezone>Europe/Prague</timezone>
            <url>https://github.com/dk1844</url>
        </developer>
        <developer>
            <id>AdrianOlosutean</id>
            <name>Adrian Olosutean</name>
            <timezone>Europe/Prague</timezone>
            <url>https://github.com/AdrianOlosutean</url>
        </developer>
    </developers>
    <distributionManagement>
        <snapshotRepository>
            <id>ossrh</id>
            <url>https://oss.sonatype.org/content/repositories/snapshots</url>
        </snapshotRepository>
        <repository>
            <id>ossrh</id>
            <url>https://oss.sonatype.org/service/local/staging/deploy/maven2/</url>
        </repository>
    </distributionManagement>
    <repositories>
        <repository>
            <id>confluent</id>
            <url>https://packages.confluent.io/maven/</url>
            <releases>
                <updatePolicy>never</updatePolicy>
            </releases>
        </repository>
    </repositories>
    <modules>
        <module>dao</module>
        <module>data-model</module>
        <module>examples</module>
        <module>menas</module>
        <module>migrations</module>
        <module>migrations-cli</module>
        <module>plugins-api</module>
        <module>plugins-builtin</module>
        <module>rest-api</module>
        <module>spark-jobs</module>
        <module>utils</module>
    </modules>
    <properties>
        <encoding>UTF-8</encoding>
        <project.build.sourceEncoding>UTF-8</project.build.sourceEncoding>
        <!--plugin versions-->
        <dockerfile.maven.version>1.4.13</dockerfile.maven.version>
        <gitflow.maven.plugin.version>1.16.0</gitflow.maven.plugin.version>
        <maven.antrun.plugin.version>1.8</maven.antrun.plugin.version>
<<<<<<< HEAD
        <maven.compiler.source>1.8</maven.compiler.source>
        <maven.compiler.target>1.8</maven.compiler.target>
        <maven.gpg.plugin.version>1.6</maven.gpg.plugin.version>
        <maven.jar.plugin.version>3.2.0</maven.jar.plugin.version>
        <maven.rat.plugin.version>0.12</maven.rat.plugin.version>
        <maven.scoverage.version>1.3.0</maven.scoverage.version>
        <maven.shade.plugin.version>3.2.1</maven.shade.plugin.version>
        <maven.sources.version>3.0.1</maven.sources.version>
        <maven.surefire.plugin.version>2.18.1</maven.surefire.plugin.version>
        <maven.war.plugin.version>2.2</maven.war.plugin.version>
        <scala.maven.plugin.version>4.4.0</scala.maven.plugin.version>
        <!--dependency versions-->
        <apache.commons.configuration2.version>2.4</apache.commons.configuration2.version>
        <abris.version>6.2.0</abris.version>
        <absa.commons.version>1.0.0</absa.commons.version>
        <absa.spark.commons.version>0.2.0</absa.spark.commons.version>
        <atum.version>3.8.0</atum.version>
=======
        <maven.gpg.plugin.version>1.6</maven.gpg.plugin.version>
        <maven.jar.plugin.version>3.2.0</maven.jar.plugin.version>
        <maven.rat.plugin.version>0.12</maven.rat.plugin.version>
        <maven.shade.plugin.version>3.2.1</maven.shade.plugin.version>
        <maven.source.plugin.version>3.0.1</maven.source.plugin.version>
        <maven.surefire.plugin.version>2.18.1</maven.surefire.plugin.version>
        <maven.war.plugin.version>2.2</maven.war.plugin.version>
        <scala.maven.plugin.version>4.4.0</scala.maven.plugin.version>
        <scoverage.maven.plugin.version>1.3.0</scoverage.maven.plugin.version>
        <!--dependency versions-->
        <abris.version>3.1.1</abris.version>
        <absa.commons.version>1.0.0</absa.commons.version>
        <absa.spark.commons.version>0.2.0</absa.spark.commons.version>
        <atum.version>3.7.0</atum.version>
>>>>>>> 0c9bf731
        <bower.chart.js.version>2.7.3</bower.chart.js.version>
        <bson.codec.jsr310.version>3.5.4</bson.codec.jsr310.version>
        <cobrix.version>2.4.2</cobrix.version>
        <diffson.version>2.0.2</diffson.version>
        <gson.version>2.8.2</gson.version>
        <guava.version>30.1-jre</guava.version>
        <fixed.width.version>0.2.0</fixed.width.version>
        <hadoop.version>3.2.1</hadoop.version>
        <htrace.version>3.1.0-incubating</htrace.version>
        <httpclient.version>4.4.1</httpclient.version>

        <jackson.spark.datatype.version>2.12.6</jackson.spark.datatype.version>
        <jackson.spark.version>2.12.6</jackson.spark.version>
        <jackson.version>2.12.6</jackson.version>
        <jjwt.version>0.10.7</jjwt.version>
        <json4s.version>3.5.3</json4s.version>
        <junit.version>4.11</junit.version>
        <kafka.spark.version>0-10</kafka.spark.version>
        <lodash.version>4.17.10</lodash.version>
        <log4j.version>2.15.0</log4j.version>
        <mockito.core.version>3.5.2</mockito.core.version>
        <mockito.scala.version>1.16.42</mockito.scala.version>
        <momentjs.version>2.22.2</momentjs.version>
        <mongo.java.driver.version>3.6.4</mongo.java.driver.version>
        <mongo.scala.driver.version>2.7.0</mongo.scala.driver.version>
        <oozie.version>4.3.0</oozie.version>
        <openui5.version>1.67.1</openui5.version>
        <parquet.version>1.12.2</parquet.version>
        <requests.version>0.1.6</requests.version>
        <scala.compat.version>2.12</scala.compat.version>
        <scala.java8.compat.version>0.9.0</scala.java8.compat.version>
        <scala.version>2.12.12</scala.version>
        <scalatest.maven.version>2.0.2</scalatest.maven.version>
        <scalatest.version>3.2.2</scalatest.version>
        <scopt.version>4.0.0</scopt.version>
        <slf4j.version>1.7.16</slf4j.version>
        <spark.compat.version>2.4</spark.compat.version>
        <spark.fast.tests.version>1.0.0</spark.fast.tests.version>
        <spark.hats.version>0.2.2</spark.hats.version>
        <spark.hofs.version>0.4.0</spark.hofs.version>
        <spark.version>3.2.1</spark.version>
        <spark.xml.version>0.5.0</spark.xml.version>
        <specs.version>3.8.6</specs.version>
        <spline.agent.version>0.7.4</spline.agent.version>
        <spray.json.version>1.3.5</spray.json.version>
        <spring.kerberos.version>1.0.1.RELEASE</spring.kerberos.version>
        <spring.ldap.version>5.0.14.RELEASE</spring.ldap.version>
        <spring.version>2.0.0.RELEASE</spring.version>
        <typesafe.config.version>1.3.1</typesafe.config.version>
        <ujson.version>0.7.1</ujson.version>
        <webjars.locator.version>0.35</webjars.locator.version>
        <wiremock.version>2.27.2</wiremock.version>
        <!--other properties-->
        <quiet.scalastyle.check>true</quiet.scalastyle.check>
        <scalastyle.configLocation>${project.basedir}/scalastyle-config.xml</scalastyle.configLocation>
        <dockerfile.rest-api.repository>docker.io/absaoss/menas</dockerfile.rest-api.repository>
        <dockerfile.menas.repository>docker.io/absaoss/menas-ui</dockerfile.menas.repository>
        <dockerfile.tag>${project.version}</dockerfile.tag>
        <span.scale.factor>1</span.scale.factor>
        <!-- Name of property file that will be used by the Docker image. -->
        <dockerfile.property.file>docker</dockerfile.property.file>
        <skip.integration.tests>true</skip.integration.tests>
        <!-- logging-->
        <log.level.base>WARN</log.level.base>
        <log.level.testcode>ERROR</log.level.testcode>
        <log.pattern>[%p] %d{yy/MM/dd HH:mm:ss} %c{4}: %m%n</log.pattern>
        <log.specialfilters.acceptonmatch>false</log.specialfilters.acceptonmatch>
    </properties>
    <dependencies>
        <dependency>
            <groupId>org.scala-lang</groupId>
            <artifactId>scala-library</artifactId>
            <version>${scala.version}</version>
            <scope>provided</scope>
        </dependency>
        <dependency>
            <groupId>org.apache.hadoop</groupId>
            <artifactId>hadoop-client</artifactId>
            <version>${hadoop.version}</version>
            <scope>provided</scope>
            <exclusions>
                <exclusion>
                    <groupId>commons-httpclient</groupId>
                    <artifactId>commons-httpclient</artifactId>
                </exclusion>
                <exclusion>
                    <groupId>org.apache.httpcomponents</groupId>
                    <artifactId>httpclient</artifactId>
                </exclusion>
            </exclusions>
        </dependency>
        <dependency>
            <groupId>org.apache.hadoop</groupId>
            <artifactId>hadoop-aws</artifactId>
            <version>${hadoop.version}</version>
            <scope>provided</scope>
            <exclusions>
                <!-- using AWS SDK v2 instead of v1 if desired -->
                <exclusion>
                    <groupId>com.amazonaws</groupId>
                    <artifactId>aws-java-sdk-s3</artifactId>
                </exclusion>
                <!-- contains older version than supplied otherwise -->
                <exclusion>
                    <groupId>com.fasterxml.jackson.core</groupId>
                    <artifactId>jackson-databind</artifactId>
                </exclusion>
                <exclusion>
                    <groupId>com.fasterxml.jackson.core</groupId>
                    <artifactId>jackson-annotations</artifactId>
                </exclusion>
                <exclusion>
                    <groupId>com.fasterxml.jackson.core</groupId>
                    <artifactId>jackson-core</artifactId>
                </exclusion>
            </exclusions>
        </dependency>
        <dependency>
            <groupId>org.apache.spark</groupId>
            <artifactId>spark-core_${scala.compat.version}</artifactId>
            <version>${spark.version}</version>
            <scope>provided</scope>
            <exclusions>
                <exclusion>
                    <groupId>commons-httpclient</groupId>
                    <artifactId>commons-httpclient</artifactId>
                </exclusion>
                <exclusion>
                    <groupId>org.apache.httpcomponents</groupId>
                    <artifactId>httpclient</artifactId>
                </exclusion>
            </exclusions>
        </dependency>
        <dependency>
            <groupId>org.apache.spark</groupId>
            <artifactId>spark-sql_${scala.compat.version}</artifactId>
            <version>${spark.version}</version>
            <scope>provided</scope>
            <exclusions>
                <exclusion>
                    <groupId>commons-httpclient</groupId>
                    <artifactId>commons-httpclient</artifactId>
                </exclusion>
                <exclusion>
                    <groupId>org.apache.httpcomponents</groupId>
                    <artifactId>httpclient</artifactId>
                </exclusion>
            </exclusions>
        </dependency>
        <dependency>
            <groupId>org.apache.parquet</groupId>
            <artifactId>parquet-hadoop</artifactId>
            <version>${parquet.version}</version>
        </dependency>
        <dependency>
            <groupId>za.co.absa</groupId>
            <artifactId>spark-hofs_${scala.compat.version}</artifactId>
            <version>${spark.hofs.version}</version>
        </dependency>
        <dependency>
            <groupId>za.co.absa</groupId>
            <artifactId>spark-hats_${scala.compat.version}</artifactId>
            <version>${spark.hats.version}</version>
        </dependency>
        <!-- Test -->
        <dependency>
            <groupId>org.specs2</groupId>
            <artifactId>specs2-core_${scala.compat.version}</artifactId>
            <version>${specs.version}</version>
            <scope>test</scope>
        </dependency>
        <dependency>
            <groupId>org.scalatest</groupId>
            <artifactId>scalatest_${scala.compat.version}</artifactId>
            <version>${scalatest.version}</version>
            <scope>test</scope>
        </dependency>
        <dependency>
            <groupId>junit</groupId>
            <artifactId>junit</artifactId>
            <version>4.13.1</version>
            <scope>test</scope>
        </dependency>
        <dependency>
            <groupId>org.mockito</groupId>
            <artifactId>mockito-scala_${scala.compat.version}</artifactId>
            <version>${mockito.scala.version}</version>
            <scope>test</scope>
        </dependency>
        <dependency>
            <groupId>org.mockito</groupId>
            <artifactId>mockito-scala-scalatest_${scala.compat.version}</artifactId>
            <version>${mockito.scala.version}</version>
            <scope>test</scope>
        </dependency>
        <dependency>
            <groupId>org.mockito</groupId>
            <artifactId>mockito-core</artifactId>
            <version>${mockito.core.version}</version>
            <scope>test</scope>
        </dependency>
    </dependencies>
    <build>
        <sourceDirectory>src/main/scala</sourceDirectory>
        <testSourceDirectory>src/test/scala</testSourceDirectory>
        <pluginManagement>
            <plugins>
                <plugin>
                    <groupId>org.scalastyle</groupId>
                    <artifactId>scalastyle-maven-plugin</artifactId>
                    <version>1.0.0</version>
                    <configuration>
                        <quiet>${quiet.scalastyle.check}</quiet>
                        <verbose>false</verbose>
                        <failOnViolation>true</failOnViolation>
                        <failOnWarning>false</failOnWarning>
                        <includeTestSourceDirectory>false</includeTestSourceDirectory>
                        <sourceDirectory>${project.basedir}/src/main/scala</sourceDirectory>
                        <testSourceDirectory>${project.basedir}/src/test/scala</testSourceDirectory>
                        <configLocation>${scalastyle.configLocation}</configLocation>
                        <outputFile>${project.basedir}/target/scalastyle-output.xml</outputFile>
                    </configuration>
                    <executions>
                        <execution>
                            <goals>
                                <goal>check</goal>
                            </goals>
                        </execution>
                    </executions>
                </plugin>
            </plugins>
        </pluginManagement>
        <plugins>
            <!-- disable surefire -->
            <plugin>
                <artifactId>maven-surefire-plugin</artifactId>
                <version>${maven.surefire.plugin.version}</version>
                <configuration>
                    <skipTests>true</skipTests>
                </configuration>
            </plugin>
            <!-- enable scalatest -->
            <plugin>
                <groupId>org.scalatest</groupId>
                <artifactId>scalatest-maven-plugin</artifactId>
                <version>${scalatest.maven.version}</version>
                <configuration>
                    <reportsDirectory>${project.build.directory}/surefire-reports</reportsDirectory>
                    <junitxml>.</junitxml>
                    <filereports>WDF TestSuite.txt</filereports>
                    <!--
                        Set heap memory to 4000 MB so array conformance test and conformance
                        end to end test could run. This can be removed later when dynamic conformance
                        becomes more efficient
                    -->
                    <argLine>-Xmx4000m -Dfile.encoding=UTF-8</argLine>
                    <spanScaleFactor>${span.scale.factor}</spanScaleFactor>
                </configuration>
                <executions>
                    <execution>
                        <id>unit-tests</id>
                        <goals>
                            <goal>test</goal>
                        </goals>
                        <configuration>
                            <suffixes>(?&lt;!IntegrationSuite)</suffixes>
                        </configuration>
                    </execution>
                    <execution>
                        <id>integration-tests</id>
                        <phase>test</phase>
                        <goals>
                            <goal>test</goal>
                        </goals>
                        <configuration>
                            <suffixes>(?&lt;=IntegrationSuite)</suffixes>
                            <skipTests>${skip.integration.tests}</skipTests>
                        </configuration>
                    </execution>
                </executions>
            </plugin>
            <plugin>
                <groupId>com.amashchenko.maven.plugin</groupId>
                <artifactId>gitflow-maven-plugin</artifactId>
                <version>${gitflow.maven.plugin.version}</version>
                <configuration>
                    <installProject>true</installProject>
                    <verbose>true</verbose>
                    <gitFlowConfig>
                        <productionBranch>master</productionBranch>
                        <developmentBranch>develop</developmentBranch>
                        <featureBranchPrefix>feature/</featureBranchPrefix>
                        <releaseBranchPrefix>release/v</releaseBranchPrefix>
                        <hotfixBranchPrefix>hotfix/</hotfixBranchPrefix>
                        <versionTagPrefix>v</versionTagPrefix>
                        <origin>origin</origin>
                    </gitFlowConfig>
                    <commitDevelopmentVersionAtStart>true</commitDevelopmentVersionAtStart>
                    <versionDigitToIncrement>1</versionDigitToIncrement>
                    <commitMessages>
                        <hotfixStartMessage>Update versions for hotfix v@{version}</hotfixStartMessage>
                        <hotfixFinishMessage>Update for next development version @{version}</hotfixFinishMessage>
                        <hotfixVersionUpdateMessage>Update to hotfix version @{version}</hotfixVersionUpdateMessage>
                        <releaseStartMessage>Update versions for release v@{version}</releaseStartMessage>
                        <releaseFinishMessage>Update for next development version @{version}</releaseFinishMessage>
                        <releaseVersionUpdateMessage>Update for next development version @{version}</releaseVersionUpdateMessage>
                    </commitMessages>
                </configuration>
            </plugin>
            <plugin>
                <groupId>org.apache.maven.plugins</groupId>
                <artifactId>maven-resources-plugin</artifactId>
                <version>3.1.0</version>
                <configuration>
                    <delimiters>
                        <delimiter>@</delimiter>
                    </delimiters>
                </configuration>
            </plugin>
            <plugin>
                <groupId>org.scoverage</groupId>
                <artifactId>scoverage-maven-plugin</artifactId>
                <version>${scoverage.maven.plugin.version}</version>
                <configuration>
                    <scalaVersion>${scala.version}</scalaVersion>
                    <aggregate>true</aggregate>
                </configuration>
            </plugin>
        </plugins>
        <resources>
            <resource>
                <directory>src/main/resources</directory>
                <filtering>true</filtering>
            </resource>
        </resources>
        <testResources>
            <testResource>
                <directory>src/test/resources</directory>
                <filtering>true</filtering>
            </testResource>
        </testResources>
    </build>

    <profiles>
        <profile>
            <id>integration</id>
            <properties>
                <skip.integration.tests>false</skip.integration.tests>
            </properties>
        </profile>
        <profile>
            <id>scalastyle</id>
            <properties>
                <quiet.scalastyle.check>false</quiet.scalastyle.check>
            </properties>
        </profile>
        <profile>
            <id>license-check</id>
            <build>
                <plugins>
                    <plugin>
                        <groupId>org.apache.rat</groupId>
                        <artifactId>apache-rat-plugin</artifactId>
                        <version>${maven.rat.plugin.version}</version>
                        <executions>
                            <execution>
                                <phase>verify</phase>
                                <goals>
                                    <goal>check</goal>
                                </goals>
                            </execution>
                        </executions>
                        <configuration>
                            <excludes combine.children="append">
                                <exclude>**/*.json</exclude>
                                <exclude>**/*.csv</exclude>
                                <exclude>**/*.txt</exclude>
                                <exclude>**/*.md</exclude>
                                <exclude>**/*.MF</exclude>
                                <exclude>**/*.crc</exclude>
                                <exclude>**/*.parquet</exclude>
                                <exclude>**/*.avsc</exclude>
                                <exclude>**/example*.xml</exclude>
                                <exclude>**/_SUCCESS</exclude>
                                <exclude>**/_INFO</exclude>
                                <exclude>**/CODEOWNERS</exclude>
                                <exclude>**/user.keytab*</exclude>
                                <exclude>**/json_output</exclude>
                                <exclude>**/*.iml</exclude>
                                <exclude>.editorconfig</exclude>
                                <exclude>dependency-reduced-pom.xml</exclude>
                                <exclude>scripts/cmd/tee.bat</exclude>
                                <exclude>**/org.mockito.plugins.MockMaker</exclude>
<<<<<<< HEAD
                                <exclude>**/.idea/**</exclude>
=======
>>>>>>> 0c9bf731
                            </excludes>
                        </configuration>
                    </plugin>
                </plugins>
            </build>
        </profile>
        <profile>
            <id>public</id>
            <build>
                <plugins>
                    <plugin>
                        <groupId>org.apache.maven.plugins</groupId>
                        <artifactId>maven-source-plugin</artifactId>
                        <version>${maven.source.plugin.version}</version>
                        <executions>
                            <execution>
                                <id>attach-sources</id>
                                <goals>
                                    <goal>jar</goal>
                                </goals>
                            </execution>
                        </executions>
                    </plugin>
                    <plugin>
                        <groupId>net.alchim31.maven</groupId>
                        <artifactId>scala-maven-plugin</artifactId>
<<<<<<< HEAD
                        <version>4.5.0</version>
=======
                        <version>${scala.maven.plugin.version}</version>
>>>>>>> 0c9bf731
                        <executions>
                            <execution>
                                <id>attach-javadocs</id>
                                <goals>
                                    <goal>doc-jar</goal>
                                </goals>
                            </execution>
                        </executions>
                    </plugin>
                    <plugin>
                        <groupId>org.apache.maven.plugins</groupId>
                        <artifactId>maven-gpg-plugin</artifactId>
                        <version>${maven.gpg.plugin.version}</version>
                        <executions>
                            <execution>
                                <id>sign-artifacts</id>
                                <phase>verify</phase>
                                <goals>
                                    <goal>sign</goal>
                                </goals>
                            </execution>
                        </executions>
                    </plugin>
                </plugins>
            </build>
        </profile>
    </profiles>
</project><|MERGE_RESOLUTION|>--- conflicted
+++ resolved
@@ -13,22 +13,26 @@
   ~ limitations under the License.
   -->
 
-<project xmlns="http://maven.apache.org/POM/4.0.0" xmlns:xsi="http://www.w3.org/2001/XMLSchema-instance" xsi:schemaLocation="http://maven.apache.org/POM/4.0.0 http://maven.apache.org/xsd/maven-4.0.0.xsd">
+<project xmlns="http://maven.apache.org/POM/4.0.0" xmlns:xsi="http://www.w3.org/2001/XMLSchema-instance"
+         xsi:schemaLocation="http://maven.apache.org/POM/4.0.0 http://maven.apache.org/xsd/maven-4.0.0.xsd">
     <modelVersion>4.0.0</modelVersion>
     <groupId>za.co.absa.enceladus</groupId>
     <artifactId>parent</artifactId>
     <version>3.0.0-SNAPSHOT</version>
     <packaging>pom</packaging>
+
     <name>Enceladus</name>
     <description>Enceladus is a Dynamic Conformance Engine which allows data from different formats to be standardized to parquet and conformed to group-accepted common reference.</description>
     <url>https://github.com/AbsaOSS/enceladus</url>
     <inceptionYear>2018</inceptionYear>
+
     <scm>
         <connection>scm:git:git://github.com/AbsaOSS/enceladus.git</connection>
         <developerConnection>scm:git:ssh://github.com:AbsaOSS/enceladus.git</developerConnection>
         <url>http://github.com/AbsaOSS/enceladus/tree/master</url>
         <tag>HEAD</tag>
     </scm>
+
     <licenses>
         <license>
             <name>Apache License, Version 2.0</name>
@@ -36,10 +40,12 @@
             <distribution>repo</distribution>
         </license>
     </licenses>
+
     <organization>
         <name>ABSA Group Limited</name>
         <url>https://www.absa.africa</url>
     </organization>
+
     <developers>
         <developer>
             <id>lokm01</id>
@@ -90,6 +96,7 @@
             <url>https://github.com/AdrianOlosutean</url>
         </developer>
     </developers>
+
     <distributionManagement>
         <snapshotRepository>
             <id>ossrh</id>
@@ -100,6 +107,7 @@
             <url>https://oss.sonatype.org/service/local/staging/deploy/maven2/</url>
         </repository>
     </distributionManagement>
+
     <repositories>
         <repository>
             <id>confluent</id>
@@ -109,19 +117,21 @@
             </releases>
         </repository>
     </repositories>
+
     <modules>
         <module>dao</module>
         <module>data-model</module>
         <module>examples</module>
-        <module>menas</module>
+        <module>rest-api</module>
+        <module>migrations-cli</module>
         <module>migrations</module>
-        <module>migrations-cli</module>
         <module>plugins-api</module>
         <module>plugins-builtin</module>
-        <module>rest-api</module>
         <module>spark-jobs</module>
         <module>utils</module>
+        <module>menas</module>
     </modules>
+
     <properties>
         <encoding>UTF-8</encoding>
         <project.build.sourceEncoding>UTF-8</project.build.sourceEncoding>
@@ -129,7 +139,6 @@
         <dockerfile.maven.version>1.4.13</dockerfile.maven.version>
         <gitflow.maven.plugin.version>1.16.0</gitflow.maven.plugin.version>
         <maven.antrun.plugin.version>1.8</maven.antrun.plugin.version>
-<<<<<<< HEAD
         <maven.compiler.source>1.8</maven.compiler.source>
         <maven.compiler.target>1.8</maven.compiler.target>
         <maven.gpg.plugin.version>1.6</maven.gpg.plugin.version>
@@ -147,22 +156,6 @@
         <absa.commons.version>1.0.0</absa.commons.version>
         <absa.spark.commons.version>0.2.0</absa.spark.commons.version>
         <atum.version>3.8.0</atum.version>
-=======
-        <maven.gpg.plugin.version>1.6</maven.gpg.plugin.version>
-        <maven.jar.plugin.version>3.2.0</maven.jar.plugin.version>
-        <maven.rat.plugin.version>0.12</maven.rat.plugin.version>
-        <maven.shade.plugin.version>3.2.1</maven.shade.plugin.version>
-        <maven.source.plugin.version>3.0.1</maven.source.plugin.version>
-        <maven.surefire.plugin.version>2.18.1</maven.surefire.plugin.version>
-        <maven.war.plugin.version>2.2</maven.war.plugin.version>
-        <scala.maven.plugin.version>4.4.0</scala.maven.plugin.version>
-        <scoverage.maven.plugin.version>1.3.0</scoverage.maven.plugin.version>
-        <!--dependency versions-->
-        <abris.version>3.1.1</abris.version>
-        <absa.commons.version>1.0.0</absa.commons.version>
-        <absa.spark.commons.version>0.2.0</absa.spark.commons.version>
-        <atum.version>3.7.0</atum.version>
->>>>>>> 0c9bf731
         <bower.chart.js.version>2.7.3</bower.chart.js.version>
         <bson.codec.jsr310.version>3.5.4</bson.codec.jsr310.version>
         <cobrix.version>2.4.2</cobrix.version>
@@ -231,6 +224,7 @@
         <log.pattern>[%p] %d{yy/MM/dd HH:mm:ss} %c{4}: %m%n</log.pattern>
         <log.specialfilters.acceptonmatch>false</log.specialfilters.acceptonmatch>
     </properties>
+
     <dependencies>
         <dependency>
             <groupId>org.scala-lang</groupId>
@@ -462,10 +456,12 @@
                     </gitFlowConfig>
                     <commitDevelopmentVersionAtStart>true</commitDevelopmentVersionAtStart>
                     <versionDigitToIncrement>1</versionDigitToIncrement>
+
                     <commitMessages>
                         <hotfixStartMessage>Update versions for hotfix v@{version}</hotfixStartMessage>
                         <hotfixFinishMessage>Update for next development version @{version}</hotfixFinishMessage>
                         <hotfixVersionUpdateMessage>Update to hotfix version @{version}</hotfixVersionUpdateMessage>
+
                         <releaseStartMessage>Update versions for release v@{version}</releaseStartMessage>
                         <releaseFinishMessage>Update for next development version @{version}</releaseFinishMessage>
                         <releaseVersionUpdateMessage>Update for next development version @{version}</releaseVersionUpdateMessage>
@@ -556,10 +552,7 @@
                                 <exclude>dependency-reduced-pom.xml</exclude>
                                 <exclude>scripts/cmd/tee.bat</exclude>
                                 <exclude>**/org.mockito.plugins.MockMaker</exclude>
-<<<<<<< HEAD
                                 <exclude>**/.idea/**</exclude>
-=======
->>>>>>> 0c9bf731
                             </excludes>
                         </configuration>
                     </plugin>
@@ -586,11 +579,7 @@
                     <plugin>
                         <groupId>net.alchim31.maven</groupId>
                         <artifactId>scala-maven-plugin</artifactId>
-<<<<<<< HEAD
-                        <version>4.5.0</version>
-=======
                         <version>${scala.maven.plugin.version}</version>
->>>>>>> 0c9bf731
                         <executions>
                             <execution>
                                 <id>attach-javadocs</id>
