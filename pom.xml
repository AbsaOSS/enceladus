--- conflicted
+++ resolved
@@ -140,10 +140,6 @@
         <maven.rat.plugin.version>0.12</maven.rat.plugin.version>
         <maven.scala.version>4.4.0</maven.scala.version>
         <maven.scoverage.version>1.3.0</maven.scoverage.version>
-<<<<<<< HEAD
-        <maven.scala.version>3.2.0</maven.scala.version>
-=======
->>>>>>> 15840764
         <maven.shade.version>3.1.1</maven.shade.version>
         <maven.sources.version>3.0.1</maven.sources.version>
         <maven.surefire.version>2.18.1</maven.surefire.version>
