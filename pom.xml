<!--
  ~ Copyright 2018 ABSA Group Limited
  ~
  ~ Licensed under the Apache License, Version 2.0 (the "License");
  ~ you may not use this file except in compliance with the License.
  ~ You may obtain a copy of the License at
  ~     http://www.apache.org/licenses/LICENSE-2.0
  ~
  ~ Unless required by applicable law or agreed to in writing, software
  ~ distributed under the License is distributed on an "AS IS" BASIS,
  ~ WITHOUT WARRANTIES OR CONDITIONS OF ANY KIND, either express or implied.
  ~ See the License for the specific language governing permissions and
  ~ limitations under the License.
  -->

<project xmlns="http://maven.apache.org/POM/4.0.0" xmlns:xsi="http://www.w3.org/2001/XMLSchema-instance"
         xsi:schemaLocation="http://maven.apache.org/POM/4.0.0 http://maven.apache.org/xsd/maven-4.0.0.xsd">
    <modelVersion>4.0.0</modelVersion>
    <groupId>za.co.absa.enceladus</groupId>
    <artifactId>parent</artifactId>
<<<<<<< HEAD
    <version>2.18.0-SNAPSHOT</version>
=======
    <version>2.12.0-AWS-SNAPSHOT</version>
>>>>>>> 34aefbbb
    <packaging>pom</packaging>

    <name>Enceladus</name>
    <description>Enceladus is a Dynamic Conformance Engine which allows data from different formats to be standardized to parquet and conformed to group-accepted common reference.</description>
    <url>https://github.com/AbsaOSS/enceladus</url>
    <inceptionYear>2018</inceptionYear>

    <scm>
        <connection>scm:git:git://github.com/AbsaOSS/enceladus.git</connection>
        <developerConnection>scm:git:ssh://github.com:AbsaOSS/enceladus.git</developerConnection>
        <url>http://github.com/AbsaOSS/enceladus/tree/master</url>
        <tag>HEAD</tag>
    </scm>

    <licenses>
        <license>
            <name>Apache License, Version 2.0</name>
            <url>https://www.apache.org/licenses/LICENSE-2.0</url>
            <distribution>repo</distribution>
        </license>
    </licenses>

    <organization>
        <name>ABSA Group Limited</name>
        <url>https://www.absa.africa</url>
    </organization>

    <developers>
        <developer>
            <id>lokm01</id>
            <name>Jan Scherbaum</name>
            <timezone>Europe/Prague</timezone>
            <url>https://github.com/lokm01</url>
        </developer>
        <developer>
            <id>GeorgiChochov</id>
            <name>Georgi Chochov</name>
            <timezone>Europe/Prague</timezone>
            <url>https://github.com/GeorgiChochov</url>
        </developer>
        <developer>
            <id>Zejnilovic</id>
            <name>Saša Zejnilović</name>
            <timezone>Europe/Prague</timezone>
            <url>https://github.com/Zejnilovic</url>
        </developer>
        <developer>
            <id>benedeki</id>
            <name>David Benedeki</name>
            <timezone>Europe/Prague</timezone>
            <url>https://github.com/benedeki</url>
        </developer>
        <developer>
            <id>DzMakatun</id>
            <name>Dzmitry Makatun</name>
            <timezone>Europe/Prague</timezone>
            <url>https://github.com/DzMakatun</url>
        </developer>
        <developer>
            <id>yruslan</id>
            <name>Ruslan Iushchenko</name>
            <timezone>Europe/Prague</timezone>
            <url>https://github.com/yruslan</url>
        </developer>
    </developers>

    <distributionManagement>
        <snapshotRepository>
            <id>ossrh</id>
            <url>https://oss.sonatype.org/content/repositories/snapshots</url>
        </snapshotRepository>
        <repository>
            <id>ossrh</id>
            <url>https://oss.sonatype.org/service/local/staging/deploy/maven2/</url>
        </repository>
    </distributionManagement>

    <repositories>
        <repository>
            <id>openui5-absa</id>
            <name>OpenUI5-Absa</name>
            <url>https://dl.bintray.com/absa/openui5</url>
            <releases>
                <updatePolicy>never</updatePolicy>
            </releases>
        </repository>
        <repository>
            <id>confluent</id>
            <url>https://packages.confluent.io/maven/</url>
            <releases>
                <updatePolicy>never</updatePolicy>
            </releases>
        </repository>
    </repositories>

    <modules>
        <module>dao</module>
        <module>data-model</module>
        <module>examples</module>
        <module>menas</module>
        <module>migrations-cli</module>
        <module>migrations</module>
        <module>plugins-api</module>
        <module>plugins-builtin</module>
        <module>spark-jobs</module>
        <module>utils</module>
    </modules>

    <properties>
        <encoding>UTF-8</encoding>
        <project.build.sourceEncoding>UTF-8</project.build.sourceEncoding>
        <!--plugin versions-->
        <maven.compiler.source>1.8</maven.compiler.source>
        <maven.compiler.target>1.8</maven.compiler.target>
        <maven.surefire.version>2.18.1</maven.surefire.version>
        <maven.scoverage.version>1.3.0</maven.scoverage.version>
        <maven.scala.version>3.2.0</maven.scala.version>
        <maven.shade.version>3.2.1</maven.shade.version>
        <maven.sources.version>3.0.1</maven.sources.version>
        <maven.war.version>2.2</maven.war.version>
        <maven.ant.plugin.version>1.8</maven.ant.plugin.version>
        <maven.rat.plugin.version>0.12</maven.rat.plugin.version>
        <maven.gpg.plugin.version>1.6</maven.gpg.plugin.version>
        <maven.jar.plugin.version>3.2.0</maven.jar.plugin.version>

        <!--dependency versions-->
        <abris.version>3.1.1</abris.version>
        <atum.version>3.1.0</atum.version>
        <aws.java.sdk.version>2.13.65</aws.java.sdk.version>
        <bower.chart.js.version>2.7.3</bower.chart.js.version>
        <bson.codec.jsr310.version>3.5.4</bson.codec.jsr310.version>
        <cobrix.version>2.1.0</cobrix.version>
        <cronstrue.version>1.79.0</cronstrue.version>
        <diffson.version>2.0.2</diffson.version>
        <gson.version>2.8.2</gson.version>
        <guava.version>27.0.1-jre</guava.version>
        <hadoop.version>2.8.5</hadoop.version>
        <htrace.version>3.1.0-incubating</htrace.version>
        <httpclient.version>4.4.1</httpclient.version>
        <jackson.spark.datatype.version>2.10.4</jackson.spark.datatype.version>
        <jackson.spark.version>2.10.4</jackson.spark.version>
        <jackson.version>2.9.8</jackson.version>
        <jjwt.version>0.10.7</jjwt.version>
        <junit.version>4.11</junit.version>
        <kafka.spark.version>0-10</kafka.spark.version>
        <lodash.version>4.17.10</lodash.version>
        <mockito.scala.version>1.15.0</mockito.scala.version>
        <mockito.core.version>3.5.2</mockito.core.version>
        <momentjs.version>2.22.2</momentjs.version>
        <mongo.java.driver.version>3.6.4</mongo.java.driver.version>
        <mongo.scala.driver.version>2.7.0</mongo.scala.driver.version>
        <openui5.version>1.67.1</openui5.version>
        <parquet.version>1.10.0</parquet.version>
        <requests.version>0.1.6</requests.version>
        <scala.compat.version>2.11</scala.compat.version>
        <scala.java8.compat.version>0.9.0</scala.java8.compat.version>
        <scala.version>2.11.12</scala.version>
        <scalatest.maven.version>2.0.0</scalatest.maven.version>
        <scalatest.version>3.2.2</scalatest.version>
        <scopt.version>4.0.0-RC2</scopt.version>
        <spark.compat.version>2.4</spark.compat.version>
        <spark.hats.version>0.2.1</spark.hats.version>
        <spark.hofs.version>0.4.0</spark.hofs.version>
        <spark.version>2.4.4</spark.version>
        <spark.xml.version>0.5.0</spark.xml.version>
        <specs.version>2.4.16</specs.version>
        <spline.agent.version>0.5.5</spline.agent.version>
        <spline.ui.version>0.5.5</spline.ui.version>
        <spray.json.version>1.3.5</spray.json.version>
        <spring.kerberos.version>1.0.1.RELEASE</spring.kerberos.version>
        <spring.ldap.version>5.0.14.RELEASE</spring.ldap.version>
        <spring.version>2.0.0.RELEASE</spring.version>
        <typesafe.config.version>1.3.1</typesafe.config.version>
        <ujson.version>0.7.1</ujson.version>
        <webjars.locator.version>0.35</webjars.locator.version>
        <wiremock.version>2.26.3</wiremock.version>
        <!--other properties-->
        <skip.integration.tests>true</skip.integration.tests>
        <quiet.scalastyle.check>true</quiet.scalastyle.check>
        <scalastyle.configLocation>${project.basedir}/scalastyle-config.xml</scalastyle.configLocation>
        <!-- logging-->
        <log.level.base>WARN</log.level.base>
        <log.level.testcode>ERROR</log.level.testcode>
        <log.pattern>[%p] %d{yy/MM/dd HH:mm:ss} %c{4}: %m%n</log.pattern>
        <log.specialfilters.acceptonmatch>false</log.specialfilters.acceptonmatch>
    </properties>

    <dependencies>
        <dependency>
            <groupId>org.scala-lang</groupId>
            <artifactId>scala-library</artifactId>
            <version>${scala.version}</version>
            <scope>provided</scope>
        </dependency>
        <dependency>
            <groupId>org.apache.hadoop</groupId>
            <artifactId>hadoop-client</artifactId>
            <version>${hadoop.version}</version>
            <scope>provided</scope>
            <exclusions>
                <exclusion>
                    <groupId>commons-httpclient</groupId>
                    <artifactId>commons-httpclient</artifactId>
                </exclusion>
                <exclusion>
                    <groupId>org.apache.httpcomponents</groupId>
                    <artifactId>httpclient</artifactId>
                </exclusion>
            </exclusions>
        </dependency>
        <dependency>
            <groupId>org.apache.hadoop</groupId>
            <artifactId>hadoop-aws</artifactId>
            <version>${hadoop.version}</version>
            <scope>provided</scope>
            <exclusions>
                <!-- using AWS SDK v2 instead of v1 if desired -->
                <exclusion>
                    <groupId>com.amazonaws</groupId>
                    <artifactId>aws-java-sdk-s3</artifactId>
                </exclusion>
                <!-- contains older version than supplied otherwise -->
                <exclusion>
                    <groupId>com.fasterxml.jackson.core</groupId>
                    <artifactId>jackson-databind</artifactId>
                </exclusion>
                <exclusion>
                    <groupId>com.fasterxml.jackson.core</groupId>
                    <artifactId>jackson-annotations</artifactId>
                </exclusion>
                <exclusion>
                    <groupId>com.fasterxml.jackson.core</groupId>
                    <artifactId>jackson-core</artifactId>
                </exclusion>
            </exclusions>
        </dependency>
        <dependency>
            <groupId>org.apache.spark</groupId>
            <artifactId>spark-core_${scala.compat.version}</artifactId>
            <version>${spark.version}</version>
            <scope>provided</scope>
            <exclusions>
                <exclusion>
                    <groupId>commons-httpclient</groupId>
                    <artifactId>commons-httpclient</artifactId>
                </exclusion>
                <exclusion>
                    <groupId>org.apache.httpcomponents</groupId>
                    <artifactId>httpclient</artifactId>
                </exclusion>
            </exclusions>
        </dependency>
        <dependency>
            <groupId>org.apache.spark</groupId>
            <artifactId>spark-sql_${scala.compat.version}</artifactId>
            <version>${spark.version}</version>
            <scope>provided</scope>
            <exclusions>
                <exclusion>
                    <groupId>commons-httpclient</groupId>
                    <artifactId>commons-httpclient</artifactId>
                </exclusion>
                <exclusion>
                    <groupId>org.apache.httpcomponents</groupId>
                    <artifactId>httpclient</artifactId>
                </exclusion>
            </exclusions>
        </dependency>
        <dependency>
            <groupId>org.apache.parquet</groupId>
            <artifactId>parquet-hadoop</artifactId>
            <version>${parquet.version}</version>
        </dependency>
        <dependency>
            <groupId>za.co.absa</groupId>
            <artifactId>spark-hofs_${scala.compat.version}</artifactId>
            <version>${spark.hofs.version}</version>
        </dependency>
        <dependency>
            <groupId>za.co.absa</groupId>
            <artifactId>spark-hats_${scala.compat.version}</artifactId>
            <version>${spark.hats.version}</version>
        </dependency>
        <!-- Test -->
        <dependency>
            <groupId>org.specs2</groupId>
            <artifactId>specs2-core_${scala.compat.version}</artifactId>
            <version>${specs.version}</version>
            <scope>test</scope>
        </dependency>
        <dependency>
            <groupId>org.scalatest</groupId>
            <artifactId>scalatest_${scala.compat.version}</artifactId>
            <version>${scalatest.version}</version>
            <scope>test</scope>
        </dependency>
        <dependency>
            <groupId>junit</groupId>
            <artifactId>junit</artifactId>
            <version>4.13.1</version>
            <scope>test</scope>
        </dependency>
        <dependency>
            <groupId>org.mockito</groupId>
            <artifactId>mockito-scala_${scala.compat.version}</artifactId>
            <version>${mockito.scala.version}</version>
            <scope>test</scope>
        </dependency>
        <dependency>
            <groupId>org.mockito</groupId>
            <artifactId>mockito-scala-scalatest_${scala.compat.version}</artifactId>
            <version>${mockito.scala.version}</version>
            <scope>test</scope>
        </dependency>
        <dependency>
            <groupId>org.mockito</groupId>
            <artifactId>mockito-core</artifactId>
            <version>${mockito.core.version}</version>
            <scope>test</scope>
        </dependency>
        <dependency>
            <groupId>za.co.absa</groupId>
            <artifactId>atum</artifactId>
            <version>${atum.version}</version>
        </dependency>
    </dependencies>

    <build>
        <sourceDirectory>src/main/scala</sourceDirectory>
        <testSourceDirectory>src/test/scala</testSourceDirectory>
        <pluginManagement>
            <plugins>
                <plugin>
                    <groupId>org.scalastyle</groupId>
                    <artifactId>scalastyle-maven-plugin</artifactId>
                    <version>1.0.0</version>
                    <configuration>
                        <quiet>${quiet.scalastyle.check}</quiet>
                        <verbose>false</verbose>
                        <failOnViolation>true</failOnViolation>
                        <failOnWarning>false</failOnWarning>
                        <includeTestSourceDirectory>false</includeTestSourceDirectory>
                        <sourceDirectory>${project.basedir}/src/main/scala</sourceDirectory>
                        <testSourceDirectory>${project.basedir}/src/test/scala</testSourceDirectory>
                        <configLocation>${scalastyle.configLocation}</configLocation>
                        <outputFile>${project.basedir}/target/scalastyle-output.xml</outputFile>
                    </configuration>
                    <executions>
                        <execution>
                            <goals>
                                <goal>check</goal>
                            </goals>
                        </execution>
                    </executions>
                </plugin>
            </plugins>
        </pluginManagement>
        <plugins>
            <!-- disable surefire -->
            <plugin>
                <artifactId>maven-surefire-plugin</artifactId>
                <version>${maven.surefire.version}</version>
                <configuration>
                    <skipTests>true</skipTests>
                </configuration>
            </plugin>
            <!-- enable scalatest -->
            <plugin>
                <groupId>org.scalatest</groupId>
                <artifactId>scalatest-maven-plugin</artifactId>
                <version>${scalatest.maven.version}</version>
                <configuration>
                    <reportsDirectory>${project.build.directory}/surefire-reports</reportsDirectory>
                    <junitxml>.</junitxml>
                    <filereports>WDF TestSuite.txt</filereports>
                    <!--
                        Set heap memory to 4000 MB so array conformance test and conformance
                        end to end test could run. This can be removed later when dynamic conformance
                        becomes more efficient
                    -->
                    <argLine>-Xmx4000m -Dfile.encoding=UTF-8</argLine>
                </configuration>
                <executions>
                    <execution>
                        <id>unit-tests</id>
                        <goals>
                            <goal>test</goal>
                        </goals>
                        <configuration>
                            <suffixes>(?&lt;!IntegrationSuite)</suffixes>
                        </configuration>
                    </execution>
                    <execution>
                        <id>integration-tests</id>
                        <phase>test</phase>
                        <goals>
                            <goal>test</goal>
                        </goals>
                        <configuration>
                            <suffixes>(?&lt;=IntegrationSuite)</suffixes>
                            <skipTests>${skip.integration.tests}</skipTests>
                        </configuration>
                    </execution>
                </executions>
            </plugin>
            <plugin>
                <groupId>com.amashchenko.maven.plugin</groupId>
                <artifactId>gitflow-maven-plugin</artifactId>
                <version>1.12.0</version>
                <configuration>
                    <installProject>true</installProject>
                    <verbose>true</verbose>

                    <gitFlowConfig>
                        <productionBranch>master</productionBranch>
                        <developmentBranch>develop</developmentBranch>
                        <featureBranchPrefix>feature/</featureBranchPrefix>
                        <releaseBranchPrefix>release/v</releaseBranchPrefix>
                        <hotfixBranchPrefix>hotfix/</hotfixBranchPrefix>
                        <versionTagPrefix>v</versionTagPrefix>
                        <origin>origin</origin>
                    </gitFlowConfig>
                    <commitDevelopmentVersionAtStart>true</commitDevelopmentVersionAtStart>
                    <versionDigitToIncrement>1</versionDigitToIncrement>

                    <commitMessages>
                        <hotfixStartMessage>Update versions for hotfix v@{version}</hotfixStartMessage>
                        <hotfixFinishMessage>Update for next development version @{version}</hotfixFinishMessage>
                        <hotfixVersionUpdateMessage>Update to hotfix version @{version}</hotfixVersionUpdateMessage>

                        <releaseStartMessage>Update versions for release v@{version}</releaseStartMessage>
                        <releaseFinishMessage>Update for next development version @{version}</releaseFinishMessage>
                        <releaseVersionUpdateMessage>Update for next development version @{version}</releaseVersionUpdateMessage>
                    </commitMessages>
                </configuration>
            </plugin>
            <plugin>
                <groupId>org.apache.maven.plugins</groupId>
                <artifactId>maven-resources-plugin</artifactId>
                <version>3.1.0</version>
                <configuration>
                    <delimiters>
                        <delimiter>@</delimiter>
                    </delimiters>
                </configuration>
            </plugin>
            <plugin>
                <groupId>org.scoverage</groupId>
                <artifactId>scoverage-maven-plugin</artifactId>
                <version>${maven.scoverage.version}</version>
                <configuration>
                    <scalaVersion>${scala.version}</scalaVersion>
                    <aggregate>true</aggregate>
                </configuration>
            </plugin>
        </plugins>
        <resources>
            <resource>
                <directory>src/main/resources</directory>
                <filtering>true</filtering>
            </resource>
        </resources>
        <testResources>
            <testResource>
                <directory>src/test/resources</directory>
                <filtering>true</filtering>
            </testResource>
        </testResources>
    </build>

    <profiles>
        <profile>
            <id>integration</id>
            <properties>
                <skip.integration.tests>false</skip.integration.tests>
            </properties>
        </profile>
        <profile>
            <id>scalastyle</id>
            <properties>
                <quiet.scalastyle.check>false</quiet.scalastyle.check>
            </properties>
        </profile>
        <profile>
            <id>license-check</id>
            <build>
                <plugins>
                    <plugin>
                        <groupId>org.apache.rat</groupId>
                        <artifactId>apache-rat-plugin</artifactId>
                        <version>${maven.rat.plugin.version}</version>
                        <executions>
                            <execution>
                                <phase>verify</phase>
                                <goals>
                                    <goal>check</goal>
                                </goals>
                            </execution>
                        </executions>
                        <configuration>
                            <excludes>
                                <exclude>**/*.json</exclude>
                                <exclude>**/*.csv</exclude>
                                <exclude>**/*.txt</exclude>
                                <exclude>**/*.md</exclude>
                                <exclude>**/*.MF</exclude>
                                <exclude>**/*.crc</exclude>
                                <exclude>**/*.parquet</exclude>
                                <exclude>**/example*.xml</exclude>
                                <exclude>**/_SUCCESS</exclude>
                                <exclude>**/_INFO</exclude>
                                <exclude>**/json_output</exclude>
                                <exclude>.editorconfig</exclude>
                                <exclude>dependency-reduced-pom.xml</exclude>
                            </excludes>
                        </configuration>
                    </plugin>
                </plugins>
            </build>
        </profile>
        <profile>
            <id>public</id>
            <build>
                <plugins>
                    <plugin>
                        <groupId>org.apache.maven.plugins</groupId>
                        <artifactId>maven-source-plugin</artifactId>
                        <version>${maven.sources.version}</version>
                        <executions>
                            <execution>
                                <id>attach-sources</id>
                                <goals>
                                    <goal>jar</goal>
                                </goals>
                            </execution>
                        </executions>
                    </plugin>
                    <plugin>
                        <groupId>net.alchim31.maven</groupId>
                        <artifactId>scala-maven-plugin</artifactId>
                        <version>${maven.scala.version}</version>
                        <executions>
                            <execution>
                                <id>attach-javadocs</id>
                                <goals>
                                    <goal>doc-jar</goal>
                                </goals>
                            </execution>
                        </executions>
                    </plugin>
                    <plugin>
                        <groupId>org.apache.maven.plugins</groupId>
                        <artifactId>maven-gpg-plugin</artifactId>
                        <version>${maven.gpg.plugin.version}</version>
                        <executions>
                            <execution>
                                <id>sign-artifacts</id>
                                <phase>verify</phase>
                                <goals>
                                    <goal>sign</goal>
                                </goals>
                            </execution>
                        </executions>
                    </plugin>
                </plugins>
            </build>
        </profile>
    </profiles>
</project><|MERGE_RESOLUTION|>--- conflicted
+++ resolved
@@ -18,11 +18,7 @@
     <modelVersion>4.0.0</modelVersion>
     <groupId>za.co.absa.enceladus</groupId>
     <artifactId>parent</artifactId>
-<<<<<<< HEAD
     <version>2.18.0-SNAPSHOT</version>
-=======
-    <version>2.12.0-AWS-SNAPSHOT</version>
->>>>>>> 34aefbbb
     <packaging>pom</packaging>
 
     <name>Enceladus</name>
