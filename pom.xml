<!--
  ~ Copyright 2018 ABSA Group Limited
  ~
  ~ Licensed under the Apache License, Version 2.0 (the "License");
  ~ you may not use this file except in compliance with the License.
  ~ You may obtain a copy of the License at
  ~     http://www.apache.org/licenses/LICENSE-2.0
  ~
  ~ Unless required by applicable law or agreed to in writing, software
  ~ distributed under the License is distributed on an "AS IS" BASIS,
  ~ WITHOUT WARRANTIES OR CONDITIONS OF ANY KIND, either express or implied.
  ~ See the License for the specific language governing permissions and
  ~ limitations under the License.
  -->

<project xmlns="http://maven.apache.org/POM/4.0.0" xmlns:xsi="http://www.w3.org/2001/XMLSchema-instance"
         xsi:schemaLocation="http://maven.apache.org/POM/4.0.0 http://maven.apache.org/xsd/maven-4.0.0.xsd">
    <modelVersion>4.0.0</modelVersion>
    <groupId>za.co.absa.enceladus</groupId>
    <artifactId>parent</artifactId>
<<<<<<< HEAD
    <version>2.4.0-SNAPSHOT</version>
=======
    <version>2.3.1</version>
>>>>>>> dfa3cdbc
    <packaging>pom</packaging>

    <name>Enceladus</name>
    <description>Enceladus is a Dynamic Conformance Engine which allows data from different formats to be standardized to parquet and conformed to group-accepted common reference.</description>
    <url>https://github.com/AbsaOSS/enceladus</url>
    <inceptionYear>2018</inceptionYear>

    <scm>
        <connection>scm:git:git://github.com/AbsaOSS/enceladus.git</connection>
        <developerConnection>scm:git:ssh://github.com:AbsaOSS/enceladus.git</developerConnection>
        <url>http://github.com/AbsaOSS/enceladus/tree/master</url>
        <tag>HEAD</tag>
    </scm>

    <licenses>
        <license>
            <name>Apache License, Version 2.0</name>
            <url>https://www.apache.org/licenses/LICENSE-2.0</url>
            <distribution>repo</distribution>
        </license>
    </licenses>

    <organization>
        <name>ABSA Group Limited</name>
        <url>https://www.absa.africa</url>
    </organization>

    <developers>
        <developer>
            <id>lokm01</id>
            <name>Jan Scherbaum</name>
            <timezone>Europe/Prague</timezone>
            <url>https://github.com/lokm01</url>
        </developer>
        <developer>
            <id>GeorgiChochov</id>
            <name>Georgi Chochov</name>
            <timezone>Europe/Prague</timezone>
            <url>https://github.com/GeorgiChochov</url>
        </developer>
        <developer>
            <id>Zejnilovic</id>
            <name>Saša Zejnilović</name>
            <timezone>Europe/Prague</timezone>
            <url>https://github.com/Zejnilovic</url>
        </developer>
        <developer>
            <id>benedeki</id>
            <name>David Benedeki</name>
            <timezone>Europe/Prague</timezone>
            <url>https://github.com/benedeki</url>
        </developer>
        <developer>
            <id>DzMakatun</id>
            <name>Dzmitry Makatun</name>
            <timezone>Europe/Prague</timezone>
            <url>https://github.com/DzMakatun</url>
        </developer>
        <developer>
            <id>yruslan</id>
            <name>Ruslan Iushchenko</name>
            <timezone>Europe/Prague</timezone>
            <url>https://github.com/yruslan</url>
        </developer>
    </developers>

    <distributionManagement>
        <snapshotRepository>
            <id>ossrh</id>
            <url>https://oss.sonatype.org/content/repositories/snapshots</url>
        </snapshotRepository>
        <repository>
            <id>ossrh</id>
            <url>https://oss.sonatype.org/service/local/staging/deploy/maven2/</url>
        </repository>
    </distributionManagement>

    <repositories>
        <repository>
            <id>openui5-absa</id>
            <name>OpenUI5-Absa</name>
            <url>https://dl.bintray.com/absa/openui5</url>
            <releases>
                <updatePolicy>never</updatePolicy>
            </releases>
        </repository>
        <repository>
            <id>confluent</id>
            <url>https://packages.confluent.io/maven/</url>
            <releases>
                <updatePolicy>never</updatePolicy>
            </releases>
        </repository>
    </repositories>

    <modules>
        <module>dao</module>
        <module>data-model</module>
        <module>examples</module>
        <module>menas</module>
        <module>migrations-cli</module>
        <module>migrations</module>
        <module>plugins-api</module>
        <module>plugins-builtin</module>
        <module>spark-jobs</module>
        <module>utils</module>
    </modules>

    <properties>
        <encoding>UTF-8</encoding>
        <project.build.sourceEncoding>UTF-8</project.build.sourceEncoding>
        <!--plugin versions-->
        <maven.compiler.source>1.8</maven.compiler.source>
        <maven.compiler.target>1.8</maven.compiler.target>
        <maven.surefire.version>2.18.1</maven.surefire.version>
        <maven.scoverage.version>1.3.0</maven.scoverage.version>
        <maven.scala.version>3.2.0</maven.scala.version>
        <maven.shade.version>2.3</maven.shade.version>
        <maven.sources.version>3.0.1</maven.sources.version>
        <maven.war.version>2.2</maven.war.version>
        <maven.ant.plugin.version>1.8</maven.ant.plugin.version>
        <maven.rat.plugin.version>0.12</maven.rat.plugin.version>
        <maven.gpg.plugin.version>1.6</maven.gpg.plugin.version>
        <!--dependency versions-->
        <atum.version>0.2.6</atum.version>
        <junit.version>4.11</junit.version>
        <specs.version>2.4.16</specs.version>
        <scalatest.version>3.0.5</scalatest.version>
        <scalatest.maven.version>2.0.0</scalatest.maven.version>
        <scala.version>2.11.12</scala.version>
        <scala.compat.version>2.11</scala.compat.version>
        <spark.version>2.4.4</spark.version>
        <spark.compat.version>2.4</spark.compat.version>
        <spark.hofs.version>0.4.0</spark.hofs.version>
        <spark.hats.version>0.2.1</spark.hats.version>
        <typesafe.config.version>1.3.1</typesafe.config.version>
        <spline.version>0.3.9</spline.version>
        <mongo.java.driver.version>3.6.4</mongo.java.driver.version>
        <mockito.version>2.10.0</mockito.version>
        <spark.xml.version>0.5.0</spark.xml.version>
        <scopt.version>3.7.0</scopt.version>
        <kafka.spark.version>0-10</kafka.spark.version>
        <abris.version>2.1.0</abris.version>
        <spring.version>2.0.0.RELEASE</spring.version>
        <spring.ldap.version>5.0.14.RELEASE</spring.ldap.version>
        <spring.kerberos.version>1.0.1.RELEASE</spring.kerberos.version>
        <jjwt.version>0.10.7</jjwt.version>
        <mongo.scala.driver.version>2.7.0</mongo.scala.driver.version>
        <jackson.version>2.9.8</jackson.version>
        <jackson.spark.version>2.6.7.1</jackson.spark.version>
        <jackson.spark.datatype.version>2.6.7</jackson.spark.datatype.version>
        <gson.version>2.8.2</gson.version>
        <scala.java8.compat.version>0.9.0</scala.java8.compat.version>
        <webjars.locator.version>0.35</webjars.locator.version>
        <bson.codec.jsr310.version>3.5.4</bson.codec.jsr310.version>
        <openui5.version>1.67.1</openui5.version>
        <lodash.version>4.17.10</lodash.version>
        <momentjs.version>2.22.2</momentjs.version>
        <hadoop.version>2.7.7</hadoop.version>
        <parquet.version>1.10.0</parquet.version>
        <ujson.version>0.7.1</ujson.version>
        <requests.version>0.1.6</requests.version>
        <diffson.version>2.0.2</diffson.version>
        <spray.json.version>1.3.5</spray.json.version>
        <oozie.version>4.3.0</oozie.version>
        <htrace.version>3.1.0-incubating</htrace.version>
        <cobrix.version>0.5.3</cobrix.version>
        <cronstrue.version>1.79.0</cronstrue.version>
        <!--other properties-->
        <skip.integration.tests>true</skip.integration.tests>
        <quiet.scalastyle.check>true</quiet.scalastyle.check>
        <scalastyle.configLocation>${project.basedir}/scalastyle-config.xml</scalastyle.configLocation>
        <!-- logging-->
        <log.level.base>WARN</log.level.base>
        <log.level.testcode>ERROR</log.level.testcode>
        <log.pattern>[%p] %d{yy/MM/dd HH:mm:ss} %c{4}: %m%n</log.pattern>
        <log.specialfilters.acceptonmatch>false</log.specialfilters.acceptonmatch>
    </properties>

    <dependencies>
        <dependency>
            <groupId>org.scala-lang</groupId>
            <artifactId>scala-library</artifactId>
            <version>${scala.version}</version>
            <scope>provided</scope>
        </dependency>
        <dependency>
            <groupId>org.apache.hadoop</groupId>
            <artifactId>hadoop-client</artifactId>
            <version>${hadoop.version}</version>
            <scope>provided</scope>
            <exclusions>
                <exclusion>
                    <groupId>commons-httpclient</groupId>
                    <artifactId>commons-httpclient</artifactId>
                </exclusion>
                <exclusion>
                    <groupId>org.apache.httpcomponents</groupId>
                    <artifactId>httpclient</artifactId>
                </exclusion>
            </exclusions>
        </dependency>
        <dependency>
            <groupId>org.apache.spark</groupId>
            <artifactId>spark-core_${scala.compat.version}</artifactId>
            <version>${spark.version}</version>
            <scope>provided</scope>
            <exclusions>
                <exclusion>
                    <groupId>commons-httpclient</groupId>
                    <artifactId>commons-httpclient</artifactId>
                </exclusion>
                <exclusion>
                    <groupId>org.apache.httpcomponents</groupId>
                    <artifactId>httpclient</artifactId>
                </exclusion>
            </exclusions>
        </dependency>
        <dependency>
            <groupId>org.apache.spark</groupId>
            <artifactId>spark-sql_${scala.compat.version}</artifactId>
            <version>${spark.version}</version>
            <scope>provided</scope>
            <exclusions>
                <exclusion>
                    <groupId>commons-httpclient</groupId>
                    <artifactId>commons-httpclient</artifactId>
                </exclusion>
                <exclusion>
                    <groupId>org.apache.httpcomponents</groupId>
                    <artifactId>httpclient</artifactId>
                </exclusion>
            </exclusions>
        </dependency>
        <dependency>
            <groupId>org.apache.parquet</groupId>
            <artifactId>parquet-hadoop</artifactId>
            <version>${parquet.version}</version>
        </dependency>
        <dependency>
            <groupId>za.co.absa</groupId>
            <artifactId>spark-hofs_${scala.compat.version}</artifactId>
            <version>${spark.hofs.version}</version>
        </dependency>
        <dependency>
            <groupId>za.co.absa</groupId>
            <artifactId>spark-hats_${scala.compat.version}</artifactId>
            <version>${spark.hats.version}</version>
        </dependency>
        <!-- Test -->
        <dependency>
            <groupId>org.specs2</groupId>
            <artifactId>specs2-core_${scala.compat.version}</artifactId>
            <version>${specs.version}</version>
            <scope>test</scope>
        </dependency>
        <dependency>
            <groupId>org.scalatest</groupId>
            <artifactId>scalatest_${scala.compat.version}</artifactId>
            <version>${scalatest.version}</version>
            <scope>test</scope>
        </dependency>
        <dependency>
            <groupId>junit</groupId>
            <artifactId>junit</artifactId>
            <version>4.11</version>
            <scope>test</scope>
        </dependency>
        <dependency>
            <groupId>org.mockito</groupId>
            <artifactId>mockito-core</artifactId>
            <version>${mockito.version}</version>
            <scope>test</scope>
        </dependency>
        <dependency>
            <groupId>za.co.absa</groupId>
            <artifactId>atum</artifactId>
            <version>${atum.version}</version>
        </dependency>
    </dependencies>

    <build>
        <sourceDirectory>src/main/scala</sourceDirectory>
        <testSourceDirectory>src/test/scala</testSourceDirectory>
        <pluginManagement>
            <plugins>
                <plugin>
                    <groupId>org.scalastyle</groupId>
                    <artifactId>scalastyle-maven-plugin</artifactId>
                    <version>1.0.0</version>
                    <configuration>
                        <quiet>${quiet.scalastyle.check}</quiet>
                        <verbose>false</verbose>
                        <failOnViolation>true</failOnViolation>
                        <failOnWarning>false</failOnWarning>
                        <includeTestSourceDirectory>false</includeTestSourceDirectory>
                        <sourceDirectory>${project.basedir}/src/main/scala</sourceDirectory>
                        <testSourceDirectory>${project.basedir}/src/test/scala</testSourceDirectory>
                        <configLocation>${scalastyle.configLocation}</configLocation>
                        <outputFile>${project.basedir}/target/scalastyle-output.xml</outputFile>
                    </configuration>
                    <executions>
                        <execution>
                            <goals>
                                <goal>check</goal>
                            </goals>
                        </execution>
                    </executions>
                </plugin>
            </plugins>
        </pluginManagement>
        <plugins>
            <!-- disable surefire -->
            <plugin>
                <artifactId>maven-surefire-plugin</artifactId>
                <version>${maven.surefire.version}</version>
                <configuration>
                    <skipTests>true</skipTests>
                </configuration>
            </plugin>
            <!-- enable scalatest -->
            <plugin>
                <groupId>org.scalatest</groupId>
                <artifactId>scalatest-maven-plugin</artifactId>
                <version>${scalatest.maven.version}</version>
                <configuration>
                    <reportsDirectory>${project.build.directory}/surefire-reports</reportsDirectory>
                    <junitxml>.</junitxml>
                    <filereports>WDF TestSuite.txt</filereports>
                    <!--
                        Set heap memory to 4000 MB so array conformance test and conformance
                        end to end test could run. This can be removed later when dynamic conformance
                        becomes more efficient
                    -->
                    <argLine>-Xmx4000m -Dfile.encoding=UTF-8</argLine>
                </configuration>
                <executions>
                    <execution>
                        <id>unit-tests</id>
                        <goals>
                            <goal>test</goal>
                        </goals>
                        <configuration>
                            <suffixes>(?&lt;!IntegrationSuite)</suffixes>
                        </configuration>
                    </execution>
                    <execution>
                        <id>integration-tests</id>
                        <phase>test</phase>
                        <goals>
                            <goal>test</goal>
                        </goals>
                        <configuration>
                            <suffixes>(?&lt;=IntegrationSuite)</suffixes>
                            <skipTests>${skip.integration.tests}</skipTests>
                        </configuration>
                    </execution>
                </executions>
            </plugin>
            <plugin>
                <groupId>com.amashchenko.maven.plugin</groupId>
                <artifactId>gitflow-maven-plugin</artifactId>
                <version>1.12.0</version>
                <configuration>
                    <installProject>true</installProject>
                    <verbose>true</verbose>

                    <gitFlowConfig>
                        <productionBranch>master</productionBranch>
                        <developmentBranch>develop</developmentBranch>
                        <featureBranchPrefix>feature/</featureBranchPrefix>
                        <releaseBranchPrefix>release/v</releaseBranchPrefix>
                        <hotfixBranchPrefix>hotfix/</hotfixBranchPrefix>
                        <versionTagPrefix>v</versionTagPrefix>
                        <origin>origin</origin>
                    </gitFlowConfig>
                    <commitDevelopmentVersionAtStart>true</commitDevelopmentVersionAtStart>
                    <versionDigitToIncrement>1</versionDigitToIncrement>

                    <commitMessages>
                        <hotfixStartMessage>Update versions for hotfix v@{version}</hotfixStartMessage>
                        <hotfixFinishMessage>Update for next development version @{version}</hotfixFinishMessage>
                        <hotfixVersionUpdateMessage>Update to hotfix version @{version}</hotfixVersionUpdateMessage>

                        <releaseStartMessage>Update versions for release v@{version}</releaseStartMessage>
                        <releaseFinishMessage>Update for next development version @{version}</releaseFinishMessage>
                        <releaseVersionUpdateMessage>Update for next development version @{version}</releaseVersionUpdateMessage>
                    </commitMessages>
                </configuration>
            </plugin>
            <plugin>
                <groupId>org.apache.maven.plugins</groupId>
                <artifactId>maven-resources-plugin</artifactId>
                <version>3.1.0</version>
                <configuration>
                    <delimiters>
                        <delimiter>@</delimiter>
                    </delimiters>
                </configuration>
            </plugin>
            <plugin>
                <groupId>org.scoverage</groupId>
                <artifactId>scoverage-maven-plugin</artifactId>
                <version>${maven.scoverage.version}</version>
                <configuration>
                    <scalaVersion>${scala.version}</scalaVersion>
                    <aggregate>true</aggregate>
                </configuration>
            </plugin>
        </plugins>
        <resources>
            <resource>
                <directory>src/main/resources</directory>
                <filtering>true</filtering>
            </resource>
        </resources>
        <testResources>
            <testResource>
                <directory>src/test/resources</directory>
                <filtering>true</filtering>
            </testResource>
        </testResources>
    </build>

    <profiles>
        <profile>
            <id>integration</id>
            <properties>
                <skip.integration.tests>false</skip.integration.tests>
            </properties>
        </profile>
        <profile>
            <id>scalastyle</id>
            <properties>
                <quiet.scalastyle.check>false</quiet.scalastyle.check>
            </properties>
        </profile>
        <profile>
            <id>license-check</id>
            <build>
                <plugins>
                    <plugin>
                        <groupId>org.apache.rat</groupId>
                        <artifactId>apache-rat-plugin</artifactId>
                        <version>${maven.rat.plugin.version}</version>
                        <executions>
                            <execution>
                                <phase>verify</phase>
                                <goals>
                                    <goal>check</goal>
                                </goals>
                            </execution>
                        </executions>
                        <configuration>
                            <excludes>
                                <exclude>**/*.json</exclude>
                                <exclude>**/*.csv</exclude>
                                <exclude>**/*.txt</exclude>
                                <exclude>**/*.md</exclude>
                                <exclude>**/*.MF</exclude>
                                <exclude>**/*.crc</exclude>
                                <exclude>**/*.parquet</exclude>
                                <exclude>**/example*.xml</exclude>
                                <exclude>**/_SUCCESS</exclude>
                                <exclude>**/_INFO</exclude>
                                <exclude>**/json_output</exclude>
                                <exclude>.editorconfig</exclude>
                                <exclude>dependency-reduced-pom.xml</exclude>
                            </excludes>
                        </configuration>
                    </plugin>
                </plugins>
            </build>
        </profile>
        <profile>
            <id>public</id>
            <build>
                <plugins>
                    <plugin>
                        <groupId>org.apache.maven.plugins</groupId>
                        <artifactId>maven-source-plugin</artifactId>
                        <version>${maven.sources.version}</version>
                        <executions>
                            <execution>
                                <id>attach-sources</id>
                                <goals>
                                    <goal>jar</goal>
                                </goals>
                            </execution>
                        </executions>
                    </plugin>
                    <plugin>
                        <groupId>net.alchim31.maven</groupId>
                        <artifactId>scala-maven-plugin</artifactId>
                        <version>${maven.scala.version}</version>
                        <executions>
                            <execution>
                                <id>attach-javadocs</id>
                                <goals>
                                    <goal>doc-jar</goal>
                                </goals>
                            </execution>
                        </executions>
                    </plugin>
                    <plugin>
                        <groupId>org.apache.maven.plugins</groupId>
                        <artifactId>maven-gpg-plugin</artifactId>
                        <version>${maven.gpg.plugin.version}</version>
                        <executions>
                            <execution>
                                <id>sign-artifacts</id>
                                <phase>verify</phase>
                                <goals>
                                    <goal>sign</goal>
                                </goals>
                            </execution>
                        </executions>
                    </plugin>
                </plugins>
            </build>
        </profile>
    </profiles>
</project><|MERGE_RESOLUTION|>--- conflicted
+++ resolved
@@ -18,11 +18,7 @@
     <modelVersion>4.0.0</modelVersion>
     <groupId>za.co.absa.enceladus</groupId>
     <artifactId>parent</artifactId>
-<<<<<<< HEAD
     <version>2.4.0-SNAPSHOT</version>
-=======
-    <version>2.3.1</version>
->>>>>>> dfa3cdbc
     <packaging>pom</packaging>
 
     <name>Enceladus</name>
