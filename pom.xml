--- conflicted
+++ resolved
@@ -136,11 +136,7 @@
         <maven.surefire.version>2.18.1</maven.surefire.version>
         <maven.scoverage.version>1.3.0</maven.scoverage.version>
         <maven.scala.version>3.2.0</maven.scala.version>
-<<<<<<< HEAD
-        <maven.shade.version>3.2.0</maven.shade.version>
-=======
         <maven.shade.version>3.2.1</maven.shade.version>
->>>>>>> aa69593a
         <maven.sources.version>3.0.1</maven.sources.version>
         <maven.war.version>2.2</maven.war.version>
         <maven.ant.plugin.version>1.8</maven.ant.plugin.version>
@@ -149,6 +145,7 @@
         <!--dependency versions-->
         <abris.version>3.1.1</abris.version>
         <atum.version>0.2.6</atum.version>
+        <aws.java.sdk.version>2.13.65</aws.java.sdk.version>
         <bower.chart.js.version>2.7.3</bower.chart.js.version>
         <bson.codec.jsr310.version>3.5.4</bson.codec.jsr310.version>
         <cobrix.version>2.1.0</cobrix.version>
@@ -156,43 +153,21 @@
         <diffson.version>2.0.2</diffson.version>
         <gson.version>2.8.2</gson.version>
         <guava.version>27.0.1-jre</guava.version>
-        <hadoop.version>2.7.7</hadoop.version>
+        <hadoop.version>2.8.5</hadoop.version>
         <htrace.version>3.1.0-incubating</htrace.version>
         <httpclient.version>4.4.1</httpclient.version>
-        <jackson.spark.datatype.version>2.6.7</jackson.spark.datatype.version>
-        <jackson.spark.version>2.6.7.1</jackson.spark.version>
+        <jackson.spark.datatype.version>2.10.4</jackson.spark.datatype.version>
+        <jackson.spark.version>2.10.4</jackson.spark.version>
         <jackson.version>2.9.8</jackson.version>
         <jjwt.version>0.10.7</jjwt.version>
         <junit.version>4.11</junit.version>
         <kafka.spark.version>0-10</kafka.spark.version>
-<<<<<<< HEAD
-        <abris.version>3.1.1</abris.version>
-        <spring.version>2.0.0.RELEASE</spring.version>
-        <spring.ldap.version>5.0.14.RELEASE</spring.ldap.version>
-        <spring.kerberos.version>1.0.1.RELEASE</spring.kerberos.version>
-        <jjwt.version>0.10.7</jjwt.version>
-        <mongo.scala.driver.version>2.7.0</mongo.scala.driver.version>
-        <jackson.version>2.9.8</jackson.version>
-        <jackson.spark.version>2.10.4</jackson.spark.version>
-        <jackson.spark.datatype.version>2.10.4</jackson.spark.datatype.version>
-        <gson.version>2.8.2</gson.version>
-        <scala.java8.compat.version>0.9.0</scala.java8.compat.version>
-        <webjars.locator.version>0.35</webjars.locator.version>
-        <bson.codec.jsr310.version>3.5.4</bson.codec.jsr310.version>
-        <openui5.version>1.67.1</openui5.version>
-=======
->>>>>>> aa69593a
         <lodash.version>4.17.10</lodash.version>
         <mockito.version>2.10.0</mockito.version>
         <momentjs.version>2.22.2</momentjs.version>
-<<<<<<< HEAD
-        <hadoop.version>2.8.5</hadoop.version>
-        <aws.java.sdk.version>2.13.65</aws.java.sdk.version>
-=======
         <mongo.java.driver.version>3.6.4</mongo.java.driver.version>
         <mongo.scala.driver.version>2.7.0</mongo.scala.driver.version>
         <openui5.version>1.67.1</openui5.version>
->>>>>>> aa69593a
         <parquet.version>1.10.0</parquet.version>
         <requests.version>0.1.6</requests.version>
         <scala.compat.version>2.11</scala.compat.version>
