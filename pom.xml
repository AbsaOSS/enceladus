--- conflicted
+++ resolved
@@ -27,13 +27,8 @@
             <url>https://dl.bintray.com/absa/mongo-absa</url>
         </repository>
         <repository>
-<<<<<<< HEAD
             <id>openui5-webjars</id>
             <name>Openui5 Webjars</name>
-=======
-            <id>openui5-absa</id>
-            <name>OpenUI5-Absa</name>
->>>>>>> ac9b4a1e
             <url>https://dl.bintray.com/absa/openui5</url>
         </repository>
     </repositories>
@@ -94,7 +89,7 @@
         <openui5.version>1.65.1</openui5.version>
         <lodash.version>4.17.10</lodash.version>
         <momentjs.version>2.22.2</momentjs.version>
-        <hadoop.version>2.7.3</hadoop.version>
+        <hadoop.version>2.7.7</hadoop.version>
         <parquet.version>1.10.0</parquet.version>
         <ujson.version>0.7.1</ujson.version>
         <requests.version>0.1.6</requests.version>
