/*
 * Copyright 2018 ABSA Group Limited
 *
 * Licensed under the Apache License, Version 2.0 (the "License");
 * you may not use this file except in compliance with the License.
 * You may obtain a copy of the License at
 *     http://www.apache.org/licenses/LICENSE-2.0
 *
 * Unless required by applicable law or agreed to in writing, software
 * distributed under the License is distributed on an "AS IS" BASIS,
 * WITHOUT WARRANTIES OR CONDITIONS OF ANY KIND, either express or implied.
 * See the License for the specific language governing permissions and
 * limitations under the License.
 */

package za.co.absa.enceladus.model.test.factories

import java.time.ZonedDateTime

import za.co.absa.enceladus.model.dataFrameFilter.DataFrameFilter
import za.co.absa.enceladus.model.menas.MenasReference
import za.co.absa.enceladus.model.{DefaultValue, MappingTable, Schema}

object MappingTableFactory extends EntityFactory[Schema] {

  override val collectionBaseName: String = "mapping_table"

  def getDummyMappingTable(name: String = "dummyName",
                           version: Int = 1,
                           description: Option[String] = None,
                           hdfsPath: String = "/dummy/path",
                           schemaName: String = "dummySchema",
                           schemaVersion: Int = 1,
                           defaultMappingValue: List[DefaultValue] = List(),
                           dateCreated: ZonedDateTime = dummyZonedDateTime,
                           userCreated: String = "dummyUser",
                           lastUpdated: ZonedDateTime = dummyZonedDateTime,
                           userUpdated: String = "dummyUser",
                           disabled: Boolean = false,
                           dateDisabled: Option[ZonedDateTime] = None,
                           userDisabled: Option[String] = None,
<<<<<<< HEAD
=======
                           locked: Option[Boolean] = None,
                           dateLocked: Option[ZonedDateTime] = None,
                           userLocked: Option[String] = None,
>>>>>>> 94d62055
                           parent: Option[MenasReference] = None,
                           filter: Option[DataFrameFilter] = None): MappingTable = {

    MappingTable(name,
      version,
      description,
      hdfsPath,
      schemaName,
      schemaVersion,
      defaultMappingValue,
      dateCreated,
      userCreated,
      lastUpdated,
      userUpdated,
      disabled,
      dateDisabled,
      userDisabled,
<<<<<<< HEAD
=======
      locked,
      dateLocked,
      userLocked,
>>>>>>> 94d62055
      parent,
      filter
    )
  }

  def getDummyDefaultValue(columnName: String = "dummyColumnName",
                           value: String = "dummyValue"): DefaultValue = {
    DefaultValue(columnName, value)
  }

}<|MERGE_RESOLUTION|>--- conflicted
+++ resolved
@@ -39,12 +39,9 @@
                            disabled: Boolean = false,
                            dateDisabled: Option[ZonedDateTime] = None,
                            userDisabled: Option[String] = None,
-<<<<<<< HEAD
-=======
                            locked: Option[Boolean] = None,
                            dateLocked: Option[ZonedDateTime] = None,
                            userLocked: Option[String] = None,
->>>>>>> 94d62055
                            parent: Option[MenasReference] = None,
                            filter: Option[DataFrameFilter] = None): MappingTable = {
 
@@ -62,12 +59,9 @@
       disabled,
       dateDisabled,
       userDisabled,
-<<<<<<< HEAD
-=======
       locked,
       dateLocked,
       userLocked,
->>>>>>> 94d62055
       parent,
       filter
     )
