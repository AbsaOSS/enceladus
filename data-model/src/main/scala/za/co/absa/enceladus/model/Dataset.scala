/*
 * Copyright 2018 ABSA Group Limited
 *
 * Licensed under the Apache License, Version 2.0 (the "License");
 * you may not use this file except in compliance with the License.
 * You may obtain a copy of the License at
 *     http://www.apache.org/licenses/LICENSE-2.0
 *
 * Unless required by applicable law or agreed to in writing, software
 * distributed under the License is distributed on an "AS IS" BASIS,
 * WITHOUT WARRANTIES OR CONDITIONS OF ANY KIND, either express or implied.
 * See the License for the specific language governing permissions and
 * limitations under the License.
 */

package za.co.absa.enceladus.model

import java.time.ZonedDateTime
import com.fasterxml.jackson.databind.node.{ArrayNode, ObjectNode}
import io.swagger.v3.oas.annotations.media.{ArraySchema, Schema => AosSchema}
import za.co.absa.enceladus.model.conformanceRule.{ConformanceRule, MappingConformanceRule}
import za.co.absa.enceladus.model.versionedModel.VersionedModel
import za.co.absa.enceladus.model.backend.audit._
import za.co.absa.enceladus.model.backend.Reference
import za.co.absa.enceladus.model.backend.scheduler.oozie.OozieSchedule

import scala.annotation.meta.field
import scala.beans.BeanProperty

case class Dataset(
  @(AosSchema@field)(example = "datasetA")
  @BeanProperty name: String,

  @(AosSchema@field)(example = "1")
  @BeanProperty version: Int = 1, // @BP generates getter (and setter) -> swagger is able to correctly report this field

  @(AosSchema@field)(implementation = classOf[String], example = "dataset description")
  @BeanProperty description: Option[String] = None,

  @(AosSchema@field)(example = "/input/path/for/dataset")
  @BeanProperty hdfsPath: String,

  @(AosSchema@field)(example = "/output/path/for/dataset")
  @BeanProperty hdfsPublishPath: String,

  @(AosSchema@field)(example = "schemaA")
  @BeanProperty schemaName: String,

  @(AosSchema@field)(example = "1")
  @BeanProperty schemaVersion: Int,

  @BeanProperty dateCreated: ZonedDateTime = ZonedDateTime.now(),
  @(AosSchema@field)(example = "user1")
  @BeanProperty userCreated: String = null, //scalastyle:ignore null

  @BeanProperty lastUpdated: ZonedDateTime = ZonedDateTime.now(),
  @(AosSchema@field)(example = "user2")
  @BeanProperty userUpdated: String = null, //scalastyle:ignore null

  @(AosSchema@field)(example = "false")
  @BeanProperty disabled: Boolean = false,

  @(AosSchema@field)(implementation = classOf[ZonedDateTime])
  @BeanProperty dateDisabled: Option[ZonedDateTime] = None,

  @(AosSchema@field)(implementation = classOf[String], example = "user3")
  @BeanProperty userDisabled: Option[String] = None,

  @(AosSchema@field)(implementation = classOf[Boolean], example = "true")
  @BeanProperty locked: Option[Boolean] = None,

  @(AosSchema@field)(implementation = classOf[ZonedDateTime])
  @BeanProperty dateLocked: Option[ZonedDateTime] = None,

  @(AosSchema@field)(implementation = classOf[String], example = "user4")
  @BeanProperty userLocked: Option[String] = None,

  @(ArraySchema@field)(schema = new AosSchema(implementation = classOf[ConformanceRule]))
  @BeanProperty conformance: List[ConformanceRule],

  @(AosSchema@field)(implementation = classOf[Reference])
  @BeanProperty parent: Option[Reference] = None,

  @(AosSchema@field)(implementation = classOf[OozieSchedule])
  @BeanProperty schedule: Option[OozieSchedule] = None,

  @(AosSchema@field)(implementation = classOf[java.util.Map[String, String]], example = "{" +
    "\"field1\": \"value1\"," +
    "\"field2\": \"value2\"" +
    "}")
  @BeanProperty properties: Option[Map[String, String]] = Some(Map.empty),

<<<<<<< HEAD
  @(AosSchema@field)(implementation = classOf[Validation])
  @BeanProperty propertiesValidation: Option[Validation] = None
) extends VersionedModel with Auditable[Dataset] {
=======
                   locked: Option[Boolean] = None,
                   dateLocked: Option[ZonedDateTime] = None,
                   userLocked: Option[String] = None,
                   conformance: List[ConformanceRule] = List.empty,
                   parent: Option[Reference] = None,
                   schedule: Option[OozieSchedule] = None, //To be used for backward versioning compatibility
                   properties: Option[Map[String, String]] = Some(Map.empty),
                   propertiesValidation: Option[Validation] = None
                  ) extends VersionedModel with Auditable[Dataset] {
>>>>>>> 03c01d51

  override def setVersion(value: Int): Dataset = this.copy(version = value)
  override def setDisabled(disabled: Boolean): VersionedModel = this.copy(disabled = disabled)
  override def setLastUpdated(time: ZonedDateTime): VersionedModel = this.copy(lastUpdated = time)
  override def setUpdatedUser(user: String): VersionedModel = this.copy(userUpdated = user)
  override def setDescription(desc: Option[String]): VersionedModel = this.copy(description = desc)
  override def setDateCreated(time: ZonedDateTime): VersionedModel = this.copy(dateCreated = time)
  override def setUserCreated(user: String): VersionedModel = this.copy(userCreated = user)
  override def setDateDisabled(time: Option[ZonedDateTime]): VersionedModel = this.copy(dateDisabled = time)
  override def setUserDisabled(user: Option[String]): VersionedModel = this.copy(userDisabled = user)
  override def setLocked(locked: Option[Boolean]): VersionedModel = this.copy(locked = locked)
  override def setDateLocked(dateLocked: Option[ZonedDateTime]): VersionedModel = this.copy(dateLocked = dateLocked)
  override def setUserLocked(userLocked: Option[String]): VersionedModel = this.copy(userLocked = userLocked)

  def setSchemaName(newName: String): Dataset = this.copy(schemaName = newName)
  def setSchemaVersion(newVersion: Int): Dataset = this.copy(schemaVersion = newVersion)
  def setHdfsPath(newPath: String): Dataset = this.copy(hdfsPath = newPath)
  def setHdfsPublishPath(newPublishPath: String): Dataset = this.copy(hdfsPublishPath = newPublishPath)
  def setConformance(newConformance: List[ConformanceRule]): Dataset = this.copy(conformance = newConformance)
  def setProperties(newProperties: Option[Map[String, String]]): Dataset = this.copy(properties = newProperties)
  override def setParent(newParent: Option[Reference]): Dataset = this.copy(parent = newParent)

  def propertiesAsMap: Map[String, String] = properties.getOrElse(Map.empty)

  /**
   * @return a dataset with it's mapping conformance rule attributeMappings where the dots are
   *         <MappingConformanceRule.DOT_REPLACEMENT_SYMBOL>
   */
  def encode: Dataset = substituteMappingConformanceRuleCharacter(this, replaceInMapKeys('.', MappingConformanceRule.DotReplacementSymbol))

  /**
   * @return a dataset with it's mapping conformance rule attributeMappings where the
   *         <MappingConformanceRule.DOT_REPLACEMENT_SYMBOL> are dots
   */
  def decode: Dataset = substituteMappingConformanceRuleCharacter(this, replaceInMapKeys(MappingConformanceRule.DotReplacementSymbol, '.'))

  override val createdMessage: AuditTrailEntry = AuditTrailEntry(
    ref = Reference(collection = None, name = name, version = version),
    updatedBy = userUpdated, updated = lastUpdated, changes = Seq(
      AuditTrailChange(field = "", oldValue = None, newValue = None, s"Dataset $name created."))
  )

  def replaceInMapKeys(from: Char, to: Char)(map: Map[String, String]): Map[String, String] = map.map(key => {
    (key._1.replace(from, to), key._2)
  })

  private def substituteMappingConformanceRuleCharacter(dataset: Dataset,
                                                        replaceInMapKeys: Map[String, String] => Map[String, String]): Dataset = {
    val conformanceRules = dataset.conformance.map {
      case m: MappingConformanceRule =>
        m.copy(attributeMappings = replaceInMapKeys(m.attributeMappings),
          additionalColumns = m.additionalColumns.map(replaceInMapKeys))
      case c: ConformanceRule => c
    }

    dataset.copy(conformance = conformanceRules)
  }

  override def getAuditMessages(newRecord: Dataset): AuditTrailEntry = {
    AuditTrailEntry(ref = Reference(collection = None, name = newRecord.name, version = newRecord.version),
      updated = newRecord.lastUpdated,
      updatedBy = newRecord.userUpdated,
      changes = super.getPrimitiveFieldsAudit(newRecord,
        Seq(AuditFieldName("description", "Description"),
          AuditFieldName("hdfsPath", "HDFS Path"),
          AuditFieldName("hdfsPublishPath", "HDFS Publish Path"),
          AuditFieldName("schemaName", "Schema Name"),
          AuditFieldName("schemaVersion", "Schema Version"),
          AuditFieldName("schedule", "Schedule"))) ++
        super.getSeqFieldsAudit(newRecord, AuditFieldName("conformance", "Conformance rule")) ++
        super.getOptionalMapFieldsAudit(newRecord, AuditFieldName("properties", "Property")))
  }

  override def exportItem(): String = {
    val conformanceJsonList: ArrayNode = objectMapperBase.valueToTree(conformance.toArray)
    val propertiesJsonList: ObjectNode = objectMapperBase.valueToTree(propertiesAsMap)

    val objectItemMapper = objectMapperRoot.withObject("/item")

    objectItemMapper.put("name", name)
    description.map(d => objectItemMapper.put("description", d))
    objectItemMapper.put("hdfsPath", hdfsPath)
    objectItemMapper.put("hdfsPublishPath", hdfsPublishPath)
    objectItemMapper.put("schemaName", schemaName)
    objectItemMapper.put("schemaVersion", schemaVersion)
    objectItemMapper.putArray("conformance").addAll(conformanceJsonList)
    objectItemMapper.putObject("properties").setAll(propertiesJsonList)

    objectMapperRoot.toString
  }
}<|MERGE_RESOLUTION|>--- conflicted
+++ resolved
@@ -76,13 +76,13 @@
   @BeanProperty userLocked: Option[String] = None,
 
   @(ArraySchema@field)(schema = new AosSchema(implementation = classOf[ConformanceRule]))
-  @BeanProperty conformance: List[ConformanceRule],
+  @BeanProperty conformance: List[ConformanceRule] = List.empty,
 
   @(AosSchema@field)(implementation = classOf[Reference])
   @BeanProperty parent: Option[Reference] = None,
 
   @(AosSchema@field)(implementation = classOf[OozieSchedule])
-  @BeanProperty schedule: Option[OozieSchedule] = None,
+  @BeanProperty schedule: Option[OozieSchedule] = None, //To be used for backward versioning compatibility
 
   @(AosSchema@field)(implementation = classOf[java.util.Map[String, String]], example = "{" +
     "\"field1\": \"value1\"," +
@@ -90,21 +90,9 @@
     "}")
   @BeanProperty properties: Option[Map[String, String]] = Some(Map.empty),
 
-<<<<<<< HEAD
   @(AosSchema@field)(implementation = classOf[Validation])
   @BeanProperty propertiesValidation: Option[Validation] = None
 ) extends VersionedModel with Auditable[Dataset] {
-=======
-                   locked: Option[Boolean] = None,
-                   dateLocked: Option[ZonedDateTime] = None,
-                   userLocked: Option[String] = None,
-                   conformance: List[ConformanceRule] = List.empty,
-                   parent: Option[Reference] = None,
-                   schedule: Option[OozieSchedule] = None, //To be used for backward versioning compatibility
-                   properties: Option[Map[String, String]] = Some(Map.empty),
-                   propertiesValidation: Option[Validation] = None
-                  ) extends VersionedModel with Auditable[Dataset] {
->>>>>>> 03c01d51
 
   override def setVersion(value: Int): Dataset = this.copy(version = value)
   override def setDisabled(disabled: Boolean): VersionedModel = this.copy(disabled = disabled)
